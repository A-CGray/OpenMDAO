
[![Build Status](https://travis-ci.org/OpenMDAO/OpenMDAO.svg?branch=master)](https://travis-ci.org/OpenMDAO/OpenMDAO)   [![Build status](https://ci.appveyor.com/api/projects/status/33kct0irhbgcg8m1?svg=true
)](https://ci.appveyor.com/project/OpenMDAO/OpenMDAO/branch/master)  [![Coverage Status](https://coveralls.io/repos/github/OpenMDAO/OpenMDAO/badge.svg?branch=master)](https://coveralls.io/github/OpenMDAO/OpenMDAO?branch=master)

#OpenMDAO 2.0
This is an ALPHA version of OpenMDAO 2.0

Our docs are available at [http://openmdao.org/twodocs](http://openmdao.org/twodocs)

Important Note:
---------------

While the API is MOSTLY stable, we reserve the right to change things as needed.

We will be making very frequent updates to this code. If you’re going to try it,
make sure you pull these updates often.

Our previous code, OpenMDAO 1.7.3, is a completely different codebase,
with a repository at https://github.com/OpenMDAO/OpenMDAO1

The OpenMDAO 1.7.3 codebase repo has been renamed to OpenMDAO1, and it resides at https://github.com/OpenMDAO/OpenMDAO1

The OpenMDAO 2.0.x code has taken the name OpenMDAO, 
and it resides at https://github.com/OpenMDAO/OpenMDAO.

Installation of 2.0.x code will now work with `pip install openmdao`.  
Installation of 1.7.3 code will now only work with a version specifier: `pip install openmdao==1.7.3`

Features of OpenMDAO 1.7.x Not Yet in 2.x
-----------------------------------------

<<<<<<< HEAD
Be aware that this is an Alpha. 
Not all the features of 1.7.x exist in blue yet. 
=======
Be aware that this is a PRE-ALPHA.
Not all the features of 1.7.x exist in blue yet.
>>>>>>> 96e6be32
Here is a list of things that have not yet been fully developed in 2.x:

* Pass-by-object variables
* automatic ordering of groups/components based on data connections
* DOE (Design of Experiment) driver and all other case drivers
* Parallel Finite Difference
* File-wrapping utilities
* File variables
* Active-set constraint calculation disabling
* Brent Solver
* CaseRecording using CSV, HDF5, and dump recorders (SqliteRecorder and WebRecorder are currently supported)

Installation Instructions:
--------------------------

Use git to clone the repository:

`git clone http://github.com/OpenMDAO/blue`

Use pip to install openmdao locally:

`cd blue`

`pip install .`


Documentation Building Instructions:
------------------------------------

`cd openmdao/docs`

`make all`

This will build the docs into `openmdao/docs/_build/html`.

Then, just open  `openmdao/docs/_build/html/index.html` in a browser to begin.
<|MERGE_RESOLUTION|>--- conflicted
+++ resolved
@@ -29,13 +29,9 @@
 Features of OpenMDAO 1.7.x Not Yet in 2.x
 -----------------------------------------
 
-<<<<<<< HEAD
 Be aware that this is an Alpha. 
-Not all the features of 1.7.x exist in blue yet. 
-=======
-Be aware that this is a PRE-ALPHA.
-Not all the features of 1.7.x exist in blue yet.
->>>>>>> 96e6be32
+Not all the features of 1.7.x exist in 2.x yet. 
+
 Here is a list of things that have not yet been fully developed in 2.x:
 
 * Pass-by-object variables
@@ -53,11 +49,11 @@
 
 Use git to clone the repository:
 
-`git clone http://github.com/OpenMDAO/blue`
+`git clone http://github.com/OpenMDAO/OpenMDAO`
 
 Use pip to install openmdao locally:
 
-`cd blue`
+`cd OpenMDAO`
 
 `pip install .`
 
