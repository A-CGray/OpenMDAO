--- conflicted
+++ resolved
@@ -1103,28 +1103,7 @@
     float
         Norm of the array or 0 if the array is None or empty.
     """
-<<<<<<< HEAD
     return 0. if arr is None or arr.size == 0 else np.linalg.norm(arr)
-
-
-def flat_to_2d_idx(flat_idx, shape):
-    """
-    Convert a flat index into a 2D index.
-
-    Parameters
-    ----------
-    flat_idx : int
-        Flat index to be converted.
-    shape : tuple
-        Shape of the 2D array.
-
-    Returns
-    -------
-    tuple
-        Index into a 2D array.
-    """
-    nrows, ncols = shape
-    return flat_idx // nrows, flat_idx % ncols
 
 
 def get_errors_and_mags(x, y):
@@ -1171,7 +1150,4 @@
     rel_mag_x = np.abs(x[nonzero].flat[max_rel_error_idx])
     rel_mag_y = np.abs(y[nonzero].flat[max_rel_error_idx])
 
-    return max_abs_error, abs_mag_x, abs_mag_y, max_rel_error, rel_mag_x, rel_mag_y, denom_idx
-=======
-    return 0. if arr is None or arr.size == 0 else np.linalg.norm(arr)
->>>>>>> 2c7cd4bd
+    return max_abs_error, abs_mag_x, abs_mag_y, max_rel_error, rel_mag_x, rel_mag_y, denom_idx