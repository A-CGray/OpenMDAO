--- conflicted
+++ resolved
@@ -1462,18 +1462,11 @@
     bool
         True if the method should be traced.
     """
-<<<<<<< HEAD
-    if isfunction(obj) or ismethod(obj):
-        for n in ['solve', 'apply', 'compute', 'setup', 'coloring', 'linearize', 'get_outputs_dir',
-                  'approx', 'static', 'run', 'grad', 'jacvec', 'design', 'obj']:
-            if n in name:
-                return True
-=======
+    # TODO: fix this to use a set of specific names to avoid O(n) behavior
     for n in ['solve', 'apply', 'compute', 'setup', 'coloring', 'linearize', 'get_outputs_dir',
               'approx', 'static', 'get_vars', 'abs_get']:
         if n in name:
             return True
->>>>>>> 5bca145e
     return False
 
 
