"""Maps between promoted/relative/absolute names."""

from difflib import get_close_matches
from itertools import chain

LOCAL = 1 << 0
CONTINUOUS = 1 << 1
DISTRIBUTED = 1 << 2


def _get_flags(local=None, continuous=None, distributed=None):
    """
    Get a mask and expected value for the given flags.

    The test will be flag & mask == expected.

    Parameters
    ----------
    local : bool or None
        If True, the variable is local.
    continuous : bool or None
        If True, the variable is continuous.
    distributed : bool or None
        If True, the variable is distributed.

    Returns
    -------
    mask : int
        The mask for the given flags.
    expected : int
        The expected value for the given flags.
    """
    mask = 0
    expected = 0
<<<<<<< HEAD

    if local is not None:
        mask |= LOCAL
        if local:
            expected |= LOCAL
    if continuous is not None:
        mask |= CONTINUOUS
        if continuous:
            expected |= CONTINUOUS
    if distributed is not None:
        mask |= DISTRIBUTED
        if distributed:
            expected |= DISTRIBUTED

    return mask, expected

=======

    if local is not None:
        mask |= LOCAL
        if local:
            expected |= LOCAL
    if continuous is not None:
        mask |= CONTINUOUS
        if continuous:
            expected |= CONTINUOUS
    if distributed is not None:
        mask |= DISTRIBUTED
        if distributed:
            expected |= DISTRIBUTED

    return mask, expected

>>>>>>> d63eae90

class NameResolver(object):
    """
    Resolve names between absolute and promoted names.
<<<<<<< HEAD

    For absolute names, the name resolver also allows checking if a variable is local, continuous,
    and/or distributed.  Some methods that take iotype as an argument also accept None, and a
    lookup is performed to determine the iotype in that case.  This means that the iotype should be
    provided when available in order to avoid the extra lookup.
=======
>>>>>>> d63eae90

    Parameters
    ----------
    pathname : str
        The pathname of the system.
    msginfo : str
        The message information for the system.
    check_dups : bool
        If True, check for duplicate names.

    Attributes
    ----------
    _pathname : str
        The pathname of the system.
    _prefix : str
        The prefix of the system.
    _pathlen : int
        The length of the pathname.
    _abs2prom : dict
        A dictionary of absolute to promoted names.
    _abs2prom_in : dict
        A dictionary of absolute to promoted names for inputs.
    _abs2prom_out : dict
        A dictionary of absolute to promoted names for outputs.
    _prom2abs : dict
        A dictionary of promoted to absolute names.
    _prom2abs_in : dict
        A dictionary of promoted to absolute names for inputs.
    _prom2abs_out : dict
        A dictionary of promoted to absolute names for outputs.
    _prom_no_multi_abs : bool
        If True, all promoted names map to a single absolute name.
<<<<<<< HEAD
    _check_dups : bool
        If True, check for duplicate names.
    _conns : dict or None
        The connections dictionary.
    _has_remote : bool
        If True, the name resolver has remote variables.
    msginfo : str
        The message information for the system.
=======
    _conns : dict or None
        The connections dictionary.
    msginfo : str
        The message information for the system.
    has_remote : bool
        If True, the name resolver has remote variables.
>>>>>>> d63eae90
    """

    def __init__(self, pathname, msginfo='', check_dups=False):
        """
        Initialize the name resolver.

        Parameters
        ----------
        pathname : str
            The pathname of the system.
        msginfo : str
            The message information for the system.
        check_dups : bool
            If True, check for duplicate names.
        """
        self._pathname = pathname
        self._prefix = pathname + '.' if pathname else ''
        self._pathlen = len(pathname) + 1 if pathname else 0
        self._abs2prom = {'input': {}, 'output': {}}
        self._abs2prom_in = self._abs2prom['input']
        self._abs2prom_out = self._abs2prom['output']
        self._prom2abs = {'input': {}, 'output': {}}
        self._prom2abs_in = self._prom2abs['input']
        self._prom2abs_out = self._prom2abs['output']
        self._prom_no_multi_abs = True
<<<<<<< HEAD
        self._check_dups = check_dups
        self._conns = None
        self._has_remote = False
        self.msginfo = msginfo if msginfo else pathname

    def reset_prom_maps(self):
        """
        Reset the _prom2abs dictionary.
        """
        self._prom2abs = {'input': {}, 'output': {}}
        self._prom2abs_in = self._prom2abs['input']
        self._prom2abs_out = self._prom2abs['output']

    def add_mapping(self, absname, promname, iotype, local=True, continuous=True,
                    distributed=False):
        """
        Add a mapping between an absolute name and a promoted name.

        Parameters
        ----------
        absname : str
            Absolute name.
        promname : str
            Promoted name.
        iotype : str
            Either 'input' or 'output'.
        local : bool
            If True, the variable is local.
        continuous : bool
            If True, the variable is continuous.
        distributed : bool
            If True, the variable is distributed.
        """
        _, flags = _get_flags(local=local, continuous=continuous, distributed=distributed)
        if not flags & LOCAL:
            self._has_remote = True

        self._abs2prom[iotype][absname] = (promname, flags)
        p2a = self._prom2abs[iotype]
        if promname in p2a:
            self._prom_no_multi_abs = False
            p2a[promname].append(absname)
        else:
            p2a[promname] = [absname]

    def contains(self, name, iotype=None):
        """
        Check if the name resolver contains the given name.

        Parameters
        ----------
        name : str
            The name to check.
        iotype : str
            Either 'input', 'output', or None to check all iotypes.

        Returns
        -------
        bool
            True if the name resolver contains the given name, False otherwise.
        """
        if iotype is None:
            return self.contains(name, 'output') or self.contains(name, 'input')

        return name in self._prom2abs[iotype] or name in self._abs2prom[iotype] or \
            self._prefix + name in self._abs2prom[iotype]

    def _auto_ivc_update(self, auto_ivc_resolver, auto2tgt):
        """
        Update the name resolver with the auto_ivc component's name resolver.

        Parameters
        ----------
        auto_ivc_resolver : NameResolver
            The name resolver of the auto_ivc component.
        auto2tgt : dict
            A dictionary of auto_ivc outputs to their targets.
        """
        old_abs2prom_out = self._abs2prom_out
        old_prom2abs_out = self._prom2abs_out

        self._abs2prom = {'input': self._abs2prom_in, 'output': {}}
        self._prom2abs = {'input': self._prom2abs_in, 'output': {}}

        self._abs2prom_out = self._abs2prom['output']
        self._prom2abs_out = self._prom2abs['output']

        # set promoted name of auto_ivc outputs to the promoted name of the input they connect to
        for absname, flags in auto_ivc_resolver.flags_iter('output'):
            pname = self._abs2prom_in[auto2tgt[absname][0]][0]
            self._abs2prom_out[absname] = (pname, flags)
            # don't add target prom name to our prom2abs because it causes undesired matches. Just
            # map the absname (since we're at the top level absname is same as relative name).
            self._prom2abs_out[absname] = [absname]

        self._abs2prom_out.update(old_abs2prom_out)
        self._prom2abs_out.update(old_prom2abs_out)

        self._has_remote |= auto_ivc_resolver._has_remote

    def update_from_ranks(self, myrank, others):
        """
        Update the name resolver with name resolvers from multiple ranks.

        Parameters
        ----------
        myrank : int
            The rank of the current process.
        others : list of NameResolver
            The name resolvers to update with.
        """
        # use our existing abs2prom to determine which vars are local to this rank
        locabs = self._abs2prom

        # reset our abs2prom so all ranks will have the same order
        self._abs2prom = {'input': {}, 'output': {}}
        self._abs2prom_in = self._abs2prom['input']
        self._abs2prom_out = self._abs2prom['output']

        for rank, other in enumerate(others):
            for io in ('input', 'output'):
                loc_abs2prom = locabs[io]
                my_abs2prom = self._abs2prom[io]
                if rank == myrank:
                    my_abs2prom.update(loc_abs2prom)
                else:
                    if other is not None:
                        for absname, (promname, flags) in other._abs2prom[io].items():
                            if absname not in my_abs2prom:
                                if absname in loc_abs2prom:
                                    flags |= LOCAL
                                else:
                                    flags &= ~LOCAL
                                    self._has_remote = True
                                my_abs2prom[absname] = (promname, flags)

        self._populate_prom2abs()

    def _populate_prom2abs(self):
        """
        Populate the _prom2abs dictionary based on the _abs2prom dictionary.
        """
        self._prom2abs = {'input': {}, 'output': {}}
        for iotype, promdict in self._prom2abs.items():
            for absname, (promname, _) in self._abs2prom[iotype].items():
                if promname in promdict:
                    self._prom_no_multi_abs = False
                    promdict[promname].append(absname)
                else:
                    promdict[promname] = [absname]

        self._prom2abs_in = self._prom2abs['input']
        self._prom2abs_out = self._prom2abs['output']

    def _check_dup_prom_outs(self):
        if self._check_dups:
            for promname, abslist in self._prom2abs_out.items():
                if len(abslist) > 1:
                    raise ValueError(f"{self.msginfo}: Output name '{promname}' refers to "
                                     f"multiple outputs: {sorted(abslist)}.")

    def num_proms(self, iotype=None):
        """
        Get the number of promoted names.

        Parameters
        ----------
        iotype : str
            Either 'input', 'output', or None to count all iotypes.

        Returns
        -------
        int
            The number of promoted names of the specified iotype.
        """
        if iotype is None:
            return len(self._prom2abs_in) + len(self._prom2abs_out)
        return len(self._prom2abs[iotype])

=======
        self._conns = None
        self.msginfo = msginfo if msginfo else pathname
        self.has_remote = False

    def add_mapping(self, absname, promname, iotype, local=True, continuous=True,
                    distributed=False):
        """
        Add a mapping between an absolute name and a promoted name.

        Parameters
        ----------
        absname : str
            Absolute name.
        promname : str
            Promoted name.
        iotype : str
            Either 'input' or 'output'.
        local : bool
            If True, the variable is local.
        continuous : bool
            If True, the variable is continuous.
        distributed : bool
            If True, the variable is distributed.
        """
        _, flags = _get_flags(local=local, continuous=continuous, distributed=distributed)
        if not flags & LOCAL:
            self.has_remote = True

        self._abs2prom[iotype][absname] = (promname, flags)
        p2a = self._prom2abs[iotype]
        if promname in p2a:
            self._prom_no_multi_abs = False
            p2a[promname].append(absname)
        else:
            p2a[promname] = [absname]

    def contains(self, name, iotype=None):
        """
        Check if the name resolver contains the given name.

        Parameters
        ----------
        name : str
            The name to check.
        iotype : str
            Either 'input', 'output', or None to check all iotypes.

        Returns
        -------
        bool
            True if the name resolver contains the given name, False otherwise.
        """
        if iotype is None:
            return self.contains(name, 'input') or self.contains(name, 'output')

        return name in self._prom2abs[iotype] or name in self._abs2prom[iotype] or \
            self._prefix + name in self._abs2prom[iotype]

    def _auto_ivc_update(self, auto_ivc_resolver, auto2tgt):
        """
        Update the name resolver with the auto_ivc component's name resolver.

        Parameters
        ----------
        auto_ivc_resolver : NameResolver
            The name resolver of the auto_ivc component.
        auto2tgt : dict
            A dictionary of auto_ivc outputs to their targets.
        """
        old_abs2prom_out = self._abs2prom_out
        old_prom2abs_out = self._prom2abs_out

        self._abs2prom = {'input': self._abs2prom_in, 'output': {}}
        self._prom2abs = {'input': self._prom2abs_in, 'output': {}}

        self._abs2prom_out = self._abs2prom['output']
        self._prom2abs_out = self._prom2abs['output']

        # set promoted name of auto_ivc outputs to the promoted name of the input they connect to
        for absname, flags in auto_ivc_resolver.flags_iter('output'):
            pname = self._abs2prom_in[auto2tgt[absname][0]][0]
            self._abs2prom_out[absname] = (pname, flags)
            # don't add target prom name to our prom2abs because it causes undesired matches. Just
            # map the absname (since we're at the top level absname is same as relative name).
            self._prom2abs_out[absname] = [absname]

        self._abs2prom_out.update(old_abs2prom_out)
        self._prom2abs_out.update(old_prom2abs_out)

        self.has_remote |= auto_ivc_resolver.has_remote

    def update_from_ranks(self, myrank, others):
        """
        Update the name resolver with name resolvers from multiple ranks.

        Parameters
        ----------
        myrank : int
            The rank of the current process.
        others : list of NameResolver
            The name resolvers to update with.
        """
        # use our existing abs2prom to determine which vars are local to this rank
        locabs = self._abs2prom

        # reset our abs2prom so all ranks will have the same order
        self._abs2prom = {'input': {}, 'output': {}}
        self._abs2prom_in = self._abs2prom['input']
        self._abs2prom_out = self._abs2prom['output']

        for rank, other in enumerate(others):
            for io in ('input', 'output'):
                loc_abs2prom = locabs[io]
                my_abs2prom = self._abs2prom[io]
                if rank == myrank:
                    my_abs2prom.update(loc_abs2prom)
                else:
                    if other is not None:
                        for absname, (promname, flags) in other._abs2prom[io].items():
                            if absname not in my_abs2prom:
                                if absname in loc_abs2prom:
                                    flags |= LOCAL
                                else:
                                    flags &= ~LOCAL
                                    self.has_remote = True
                                my_abs2prom[absname] = (promname, flags)

        self._populate_prom2abs()

    def _populate_prom2abs(self):
        """
        Populate the _prom2abs dictionary based on the _abs2prom dictionary.
        """
        self._prom2abs = {'input': {}, 'output': {}}
        for iotype, promdict in self._prom2abs.items():
            for absname, (promname, _) in self._abs2prom[iotype].items():
                if promname in promdict:
                    self._prom_no_multi_abs = False
                    promdict[promname].append(absname)
                else:
                    promdict[promname] = [absname]

        self._prom2abs_in = self._prom2abs['input']
        self._prom2abs_out = self._prom2abs['output']

    def _check_dup_prom_outs(self):
        for promname, abslist in self._prom2abs_out.items():
            if len(abslist) > 1:
                raise ValueError(f"{self.msginfo}: Output name '{promname}' refers to "
                                 f"multiple outputs: {sorted(abslist)}.")

    def num_proms(self, iotype=None):
        """
        Get the number of promoted names.

        Parameters
        ----------
        iotype : str
            Either 'input', 'output', or None to count all iotypes.

        Returns
        -------
        int
            The number of promoted names of the specified iotype.
        """
        if iotype is None:
            return len(self._prom2abs_in) + len(self._prom2abs_out)
        return len(self._prom2abs[iotype])

>>>>>>> d63eae90
    def num_abs(self, iotype=None, local=None):
        """
        Get the number of absolute names.

        Parameters
        ----------
        iotype : str
            Either 'input', 'output', or None to count all iotypes.
        local : bool or None
            If True, count only local names. If False, count only non-local names.
            If None, count all names.

        Returns
        -------
        int
            The number of absolute names of the specified iotype.
        """
        if iotype is None:
            return self.num_abs('input', local) + self.num_abs('output', local)

        if local is None:
            return len(self._abs2prom[iotype])
        else:
            count = 0
            mask, expected = _get_flags(local=local)
            for _, flags in self._abs2prom[iotype].values():
                if flags & mask == expected:
                    count += 1
            return count

    def is_prom(self, promname, iotype=None):
        """
        Check if a promoted name exists.

        Parameters
        ----------
        promname : str
            The promoted name to check.
        iotype : str
            Either 'input', 'output', or None to check all iotypes.

        Returns
        -------
        bool
            True if the promoted name exists, False otherwise.
        """
        if iotype is None:
            return promname in self._prom2abs_in or promname in self._prom2abs_out
        return promname in self._prom2abs[iotype]

    def is_abs(self, absname, iotype=None):
        """
        Check if an absolute name exists.

        Parameters
        ----------
        absname : str
            The absolute name to check.
        iotype : str
            Either 'input', 'output', or None to check all iotypes.

        Returns
        -------
        bool
            True if the absolute name exists, False otherwise.
        """
        if iotype is None:
            return absname in self._abs2prom_in or absname in self._abs2prom_out

        return absname in self._abs2prom[iotype]

    def check_flags(self, absname, iotype=None, local=None, continuous=None, distributed=None):
        """
        Check if an absolute name has the specified flag values.

        Parameters
        ----------
        absname : str
            The absolute name to check.
        iotype : str
            Either 'input', 'output', or None to check all iotypes.
        local : bool or None
            If True, checked flag must be local. If False, checked flag must be remote.
            If None, this part of the flag is ignored.
        continuous : bool or None
            If True, checked flag must be continuous. If False, checked flag must be discrete.
            If None, this part of the flag is ignored.
        distributed : bool or None
            If True, checked flag must be distributed. If False, checked flag must be
            non-distributed. If None, this part of the flag is ignored.

        Returns
        -------
        bool
            True if the absolute name has the specified flag values, False otherwise.
        """
        if iotype is None:
            iotype = self.get_abs_iotype(absname)
            if iotype is None:
                return False

        a2p = self._abs2prom[iotype]
        if absname in a2p:
            mask, expected = _get_flags(local=local, continuous=continuous, distributed=distributed)
            return a2p[absname][1] & mask == expected
        return False

    def is_local(self, absname, iotype=None):
        """
        Check if an absolute name exists.

        Parameters
        ----------
        absname : str
            The absolute name to check.
        iotype : str
            Either 'input', 'output', or None to check all iotypes.

        Returns
        -------
        bool
            True if the absolute name is local, False otherwise.
        """
        return self.check_flags(absname, iotype, local=True)

    def get_abs_iotype(self, absname, report_error=False):
        """
        Get the iotype of an absolute name.

        Parameters
        ----------
        absname : str
            The absolute name to get the iotype of.
        report_error : bool
            If True, raise an error if the absolute name is not found.

        Returns
        -------
        str or None
            The iotype of the absolute name or None if the absolute name is not found.
        """
        if absname in self._abs2prom_out:
            return 'output'
        if absname in self._abs2prom_in:
            return 'input'
        if report_error:
            raise KeyError(
                self._add_guesses(absname, f"{self.msginfo}: Variable name '{absname}' not found.",
                                  include_prom=False, include_abs=True))

    def get_prom_iotype(self, promname, report_error=False):
        """
        Get the iotype of a promoted name.

<<<<<<< HEAD
=======
        If the promoted name is both an input and an output, the returned iotype will be 'output',
        which is always unambiguous.

>>>>>>> d63eae90
        Parameters
        ----------
        promname : str
            The promoted name to get the iotype of.
        report_error : bool
            If True, raise an error if the promoted name is not found.

        Returns
        -------
        str or None
            The iotype of the promoted name or None if the promoted name is not found.
        """
        if promname in self._prom2abs_out:
            return 'output'
        if promname in self._prom2abs_in:
            return 'input'
        if report_error:
            raise KeyError(
                self._add_guesses(promname,
                                  f"{self.msginfo}: Variable name '{promname}' not found."))

    def get_iotype(self, name, report_error=False):
        """
        Get the iotype of a name. The name may be an absolute or promoted name.

        Parameters
        ----------
        name : str
            The name to get the iotype of.
        report_error : bool
            If True, raise an error if the name is not found.

        Returns
        -------
        str
            The iotype of the variable.
        """
        if name in self._abs2prom_out:
            return 'output'
        if name in self._abs2prom_in:
            return 'input'

        if name in self._prom2abs_out:
            return 'output'
        if name in self._prom2abs_in:
            return 'input'

        if report_error:
            raise KeyError(
                self._add_guesses(name,
                                  f"{self.msginfo}: Variable name '{name}' not found."),
                                  include_abs=True)

    def prom2abs_iter(self, iotype, local=None, continuous=None, distributed=None):
        """
        Yield promoted names and their absolute names.

        Parameters
        ----------
        iotype : str
            Either 'input', 'output', or None to yield all iotypes.
        local : bool or None
            If True, yield only local names. If False, yield only non-local names.
            If None, yield all names.
        continuous : bool or None
            If True, yield only continuous names. If False, yield only discrete names.
            If None, yield all names.
        distributed : bool or None
            If True, yield only distributed names. If False, yield only non-distributed names.
            If None, yield all names.

        Yields
        ------
        promname : str
            Promoted name.
        absnames : list of str
            Absolute names corresponding to the promoted name.
        """
        if iotype is None:
            yield from self.prom2abs_iter('input', local, continuous, distributed)
            yield from self.prom2abs_iter('output', local, continuous, distributed)
        else:
            if local is None and continuous is None and distributed is None:
                yield from self._prom2abs[iotype].items()
            else:
                a2p = self._abs2prom[iotype]
                mask, expected = _get_flags(local=local, continuous=continuous,
                                            distributed=distributed)
                for prom, absnames in self._prom2abs[iotype].items():
                    absnames = [n for n in absnames if a2p[n][1] & mask == expected]
                    if absnames:
                        yield prom, absnames

    def abs2prom_iter(self, iotype=None, local=None, continuous=None, distributed=None):
        """
        Yield absolute names and their promoted names.

        Parameters
        ----------
        iotype : str
            Either 'input', 'output', or None to yield all iotypes.
        local : bool or None
            If True, yield only local names. If False, yield only non-local names.
            If None, yield all names.
        continuous : bool or None
            If True, yield only continuous names. If False, yield only discrete names.
            If None, yield all names.
        distributed : bool or None
            If True, yield only distributed names. If False, yield only non-distributed names.
            If None, yield all names.

        Yields
        ------
        absname : str
            Absolute name.
        promname : str
            Promoted name.
        """
        if iotype is None:
            yield from self.abs2prom_iter('input', local, continuous, distributed)
            yield from self.abs2prom_iter('output', local, continuous, distributed)
        else:
            if local is None and continuous is None and distributed is None:
                for absname, (promname, _) in self._abs2prom[iotype].items():
                    yield absname, promname
            else:
                mask, expected = _get_flags(local=local, continuous=continuous,
                                            distributed=distributed)
                for absname, (promname, flags) in self._abs2prom[iotype].items():
                    if flags & mask == expected:
                        yield absname, promname

    def prom_iter(self, iotype=None, local=None, continuous=None, distributed=None):
        """
        Yield promoted names.

        Parameters
        ----------
        iotype : str
            Either 'input', 'output', or None to yield all iotypes.
        local : bool or None
            If True, yield only local names. If False, yield only non-local names.
            If None, yield all names.
        continuous : bool or None
            If True, yield only continuous names. If False, yield only discrete names.
            If None, yield all names.
        distributed : bool or None
            If True, yield only distributed names. If False, yield only non-distributed names.
            If None, yield all names.

        Yields
        ------
        promname : str
            Promoted name.
        """
        if iotype is None:
            yield from self.prom_iter('input', local, continuous, distributed)
            yield from self.prom_iter('output', local, continuous, distributed)
        elif local is None and continuous is None and distributed is None:
            yield from self._prom2abs[iotype]
        else:
            mask, expected = _get_flags(local=local, continuous=continuous,
                                        distributed=distributed)
            a2p = self._abs2prom[iotype]
            for promname, absnames in self._prom2abs[iotype].items():
                for absname in absnames:
                    _, flags = a2p[absname]
                    if flags & mask == expected:
                        yield promname  # yield promoted name if any absname matches the flags

    def abs_iter(self, iotype=None, local=None, continuous=None, distributed=None):
        """
        Yield absolute names.
<<<<<<< HEAD

        Parameters
        ----------
        iotype : str
            Either 'input', 'output', or None to yield all iotypes.
        local : bool or None
            If True, yield only local names. If False, yield only non-local names.
            If None, yield all names.
        continuous : bool or None
            If True, yield only continuous names. If False, yield only discrete names.
            If None, yield all names.
        distributed : bool or None
            If True, yield only distributed names. If False, yield only non-distributed names.
            If None, yield all names.

        Yields
        ------
        absname : str
            Absolute name.
        """
        if iotype is None:
            yield from self.abs_iter('input', local, continuous, distributed)
            yield from self.abs_iter('output', local, continuous, distributed)
        else:
            if local is None and continuous is None and distributed is None:
                yield from self._abs2prom[iotype]
            else:
                mask, expected = _get_flags(local=local, continuous=continuous,
                                            distributed=distributed)
                for absname, (_, flags) in self._abs2prom[iotype].items():
                    if flags & mask == expected:
                        yield absname

    def flags(self, absname, iotype=None):
        """
        Get the flags for a variable.

        Parameters
        ----------
=======

        Parameters
        ----------
        iotype : str
            Either 'input', 'output', or None to yield all iotypes.
        local : bool or None
            If True, yield only local names. If False, yield only non-local names.
            If None, yield all names.
        continuous : bool or None
            If True, yield only continuous names. If False, yield only discrete names.
            If None, yield all names.
        distributed : bool or None
            If True, yield only distributed names. If False, yield only non-distributed names.
            If None, yield all names.

        Yields
        ------
        absname : str
            Absolute name.
        """
        if iotype is None:
            yield from self.abs_iter('input', local, continuous, distributed)
            yield from self.abs_iter('output', local, continuous, distributed)
        else:
            if local is None and continuous is None and distributed is None:
                yield from self._abs2prom[iotype]
            else:
                mask, expected = _get_flags(local=local, continuous=continuous,
                                            distributed=distributed)
                for absname, (_, flags) in self._abs2prom[iotype].items():
                    if flags & mask == expected:
                        yield absname

    def flags(self, absname, iotype=None):
        """
        Get the flags for a variable.

        Parameters
        ----------
>>>>>>> d63eae90
        absname : str
            The absolute name of the variable.
        iotype : str
            Either 'input', 'output', or None to check all iotypes.

        Returns
        -------
        tuple
            Tuple of the form (promoted_name, int).
        """
        if iotype is None:
            iotype = self.get_abs_iotype(absname, report_error=True)

        return self._abs2prom[iotype][absname][1]

    def flags_iter(self, iotype=None):
        """
        Yield absolute names and the corresponding flags.

        Parameters
        ----------
        iotype : str
            Either 'input', 'output', or None to yield all iotypes.

        Yields
        ------
        absname : str
            Absolute name.
        flags : int
            Flags for the variable.
        """
        if iotype is None:
            yield from self.flags_iter('input')
            yield from self.flags_iter('output')
        else:
            for absname, (_, flags) in self._abs2prom[iotype].items():
                yield absname, flags

    def source(self, name, iotype=None, report_error=True):
        """
        Get the source of a variable.

        If the variable is an input, the source is the connected output.
        If the variable is an output, the source is the variable itself.

        Parameters
        ----------
        name : str
            The name to get the source of.
        iotype : str
            Either 'input', 'output', or None to allow all iotypes.  If not None, the given
            name must correspond to the specified iotype.
        report_error : bool
            If True, raise an error if the source is not found.

        Returns
        -------
        str
            The source corresponding to the name.
        """
        if self._conns is None:
            raise RuntimeError(f"{self.msginfo}: Can't find source for '{name}' because "
                               "connections are not yet known.")

        if name in self._abs2prom_in:
            if iotype is None or iotype == 'input':
                try:
                    return self._conns[name]
                except KeyError:
                    pass
        elif name in self._abs2prom_out:
            if iotype is None or iotype == 'output':
                return name
        else:  # promoted
            absnames = self.absnames(name, iotype, report_error=False)
            if absnames is not None:
                absname = absnames[0]

                # absolute input?
                if absname in self._conns:
                    if iotype is None or iotype == 'input':
                        return self._conns[absname]

                if absname in self._abs2prom_out:
                    if iotype is None or iotype == 'output':
                        return absname

        if report_error:
            io = '' if iotype is None else f'{iotype} '
            raise RuntimeError(self._add_guesses(name,
                                                 f"{self.msginfo}: Can't find source for {io}"
                                                 f"'{name}'.", include_abs=True))

    def abs2rel(self, absname, iotype=None, check=False):
        """
        Convert an absolute name to a relative name.

        Parameters
        ----------
        absname : str
            The absolute name to convert.
        iotype : str
            Either 'input', 'output', or None to allow all iotypes.
        check : bool
            If True, check if the absolute name is found.

        Returns
        -------
        str or None
            The relative name corresponding to the absolute name or None if check is True and
            the absolute name is not found.
        """
        if not check or self.is_abs(absname, iotype):
            return absname[self._pathlen:]

    def rel2abs(self, relname, iotype=None, check=False):
        """
        Convert a relative name to an absolute name.

        Parameters
        ----------
        relname : str
            The relative name to convert.
        iotype : str
            Either 'input', 'output', or None to allow all iotypes.
        check : bool
            If True, check if the relative name is found.

        Returns
        -------
        str or None
            The absolute name corresponding to the relative name or None if check is True and
            the absolute name is not found.
        """
        if check:
            absname = self._prefix + relname
            if self.is_abs(absname, iotype):
                return absname
        else:
            return self._prefix + relname

    def rel2abs_iter(self, relnames):
        """
        Yield absolute names corresponding to a list of relative names.

        Parameters
        ----------
        relnames : list of str
            The relative names to convert.

        Yields
        ------
        absname : str
            The absolute name corresponding to the relative name.
        """
        if self._prefix:
            for relname in relnames:
                yield self._prefix + relname
        else:
            yield from relnames

    def abs2prom(self, absname, iotype=None):
        """
        Convert an absolute name to a promoted name.

        Parameters
        ----------
        absname : str
            The absolute name to convert.
        iotype : str
            Either 'input', 'output', or None to check all iotypes.

        Returns
        -------
        str
            The promoted name corresponding to the absolute name.
        """
        try:
            if iotype is None:
                iotype = self.get_abs_iotype(absname, report_error=True)

            return self._abs2prom[iotype][absname][0]
        except KeyError:
            raise KeyError(
                self._add_guesses(absname,
                                  f"{self.msginfo}: Variable name '{absname}' not found.",
                                  include_prom=False, include_abs=True))

    def absnames(self, promname, iotype=None, report_error=True):
        """
        Get the absolute names corresponding to a promoted name.

        Parameters
        ----------
        promname : str
            The promoted name to get the absolute names of.
        iotype : str
            Either 'input', 'output', or None to check all iotypes.
        report_error : bool
            If True, raise an error if the promoted name is not found.

        Returns
        -------
        list of str or None
            The absolute names corresponding to the promoted name, or None if report_error is
            False and the promoted name is not found.
        """
        if iotype is None:
            iotype = self.get_prom_iotype(promname)

            if iotype is None:  # name is not promoted, try absolute name
                if promname in self._abs2prom_out:
                    return (promname,)
                if promname in self._abs2prom_in:
                    return (promname,)

                if report_error:
                    raise KeyError(
                        self._add_guesses(promname,
                                          f"{self.msginfo}: Variable '{promname}' "
                                          "not found."))
                return

        try:
            return self._prom2abs[iotype][promname]
        except KeyError:
            if report_error:
                raise KeyError(self._add_guesses(promname,
                                                 f"{self.msginfo}: {iotype} variable "
                                                 f"'{promname}' not found."))

    def prom2abs(self, promname, iotype=None):
        """
        Convert a promoted name to an unique absolute name.

        If the promoted name doesn't correspond to a single absolute name, an error is raised.

        Parameters
        ----------
        promname : str
            The promoted name to convert.
        iotype : str or None
            Either 'input', 'output', or None to check all iotypes.

        Returns
        -------
        str
            The absolute name corresponding to the promoted name.
        """
        try:
            if iotype is None:
                iotype = self.get_prom_iotype(promname)

            if self._prom_no_multi_abs:
                return self._prom2abs[iotype][promname][0]

            lst = self._prom2abs[iotype][promname]
            if len(lst) == 1:
                return lst[0]

            if self._conns is None:
                # we can't refer to the source since we don't know the connections yet
                raise RuntimeError(f"{self.msginfo}: The promoted name {promname} is invalid "
                                   f"because it refers to multiple inputs: [{' ,'.join(lst)}]. "
                                   "Access the value from the connected output variable instead.")

            # report to the user which connected output to access
<<<<<<< HEAD
            src_name = self._abs2prom['output'][self.source(lst[0])][0]
=======
            src_name = self.source(lst[0])
            try:
                # find the promoted source name if we can (may not be in the scope of our System)
                src_name = self._abs2prom['output'][src_name][0]
            except KeyError:
                pass
>>>>>>> d63eae90
            raise RuntimeError(f"{self.msginfo}: The promoted name {promname} is invalid because it"
                               f" refers to multiple inputs: [{' ,'.join(lst)}]. Access the value "
                               f"from the connected output variable {src_name} instead.")

        except KeyError:
            raise KeyError(self._add_guesses(promname,
                                             f"{self.msginfo}: Variable name '{promname}' "
                                             "not found."))

    def any2abs(self, name, iotype=None, default=None):
        """
        Convert any name to a unique absolute name.

        Parameters
        ----------
        name : str
            Promoted or relative name.
        iotype : str or None
            Either 'input', 'output', or None to check all iotypes.
        default : str or None
            The value to return if the name is not found.  Default is None.

        Returns
        -------
        str
            Absolute name.
        """
        if iotype is None:
            iotype = self.get_prom_iotype(name)
            if iotype is None:
                iotype = self.get_abs_iotype(name)
                if iotype is None:
                    return default

        if name in self._abs2prom[iotype]:
            return name

        if name in self._prom2abs[iotype]:
            return self.prom2abs(name, iotype)

        # try relative name
        absname = self._prefix + name
        if absname in self._abs2prom[iotype]:
            return absname

        return default

<<<<<<< HEAD
=======
    def any2abs_key(self, key):
        """
        Convert any jacobian key to an absolute key.

        Parameters
        ----------
        key : (str, str)
            The jacobian key to convert.

        Returns
        -------
        (str, str) or None
            The absolute key or None if the key is not found.
        """
        of = self.any2abs(key[0], 'output')
        if of is None:
            return

        # try the input first in order to mimic the old behavior where an exception
        # is raised if the input is ambiguous.
        wrt = self.any2abs(key[1], 'input')
        if wrt is None:
            wrt = self.any2abs(key[1], 'output')
            if wrt is None:
                return

        return (of, wrt)

>>>>>>> d63eae90
    def any2prom(self, name, iotype=None, default=None):
        """
        Convert any name to a promoted name.

        Parameters
        ----------
        name : str
            Promoted or relative name.
        iotype : str or None
            Either 'input', 'output', or None to check all iotypes.
        default : str or None
            The value to return if the name is not found.  Default is None.

        Returns
        -------
        str
            Promoted name.
        """
        if iotype is None:
            iotype = self.get_abs_iotype(name)
            if iotype is None:
                iotype = self.get_prom_iotype(name)
                if iotype is None:
                    return default

        a2p = self._abs2prom[iotype]
        if name in a2p:
            return a2p[name][0]

        if name in self._prom2abs[iotype]:
            return name

        return default

    def prom_or_rel2abs(self, name, iotype=None, report_error=False):
        """
        Convert any promoted or relative name to a unique absolute name.

        Parameters
        ----------
        name : str
            Promoted or relative name.
        iotype : str or None
            Either 'input', 'output', or None to check all iotypes.
        report_error : bool
            If True, raise an error if the name is not found.

        Returns
        -------
        str
            Absolute name.
        """
        # try a faster lookup first. This is typically called from within Component Vectors using
        # the local name.
        if self._prom_no_multi_abs:
            try:
                return self._prom2abs[iotype][name][0]
            except KeyError:
                pass

        if iotype is None:
            iotype = self.get_prom_iotype(name)

        if name in self._prom2abs[iotype]:
            return self.prom2abs(name, iotype)

        # try relative name
        absname = self._prefix + name
        if absname in self._abs2prom[iotype]:
            return absname

        if report_error:
            raise KeyError(self._add_guesses(name,
                                             f"{self.msginfo}: Variable name '{name}' not found."))

    def prom2prom(self, promname, other, iotype=None):
        """
        Convert a promoted name in other to our promoted name.

        This requires a matching absolute name between the two NameResolvers.

        Parameters
        ----------
        promname : str
            The promoted name to convert.
        other : NameResolver
            The other name resolver.
        iotype : str or None
            Either 'input', 'output', or None to check all iotypes.

        Returns
        -------
        str
            The promoted name corresponding to the converted promoted name or the original promoted
            name if no match is found.
        """
        if iotype is None:
            iotype = other.get_prom_iotype(promname)
            if iotype is None:
                return promname

        absnames = other.absnames(promname, iotype, report_error=False)
        if absnames:
            absname = absnames[0]
            if absname in self._abs2prom[iotype]:
                return self._abs2prom[iotype][absname][0]

        return promname

    def _add_guesses(self, name, msg, n=10, cutoff=0.15, include_prom=True, include_abs=False):
        """
        Add guess information to a message.

        Parameters
        ----------
        name : str
            The name to report an error for.
        msg : str
            The message to report.
        n : int
            The number of close matches to return.
        cutoff : float
            The cutoff for the close matches.
        include_prom : bool
            If True, include promoted names in the guess list.
        include_abs : bool
            If True, include absolute names in the guess list.
        """
        names = []
        if include_prom:
            names.append(self.prom_iter())
        if include_abs:
            names.append(self.abs_iter())

        guesses = sorted(set(get_close_matches(name, chain(*names), n=n, cutoff=cutoff)))
        if guesses:
            msg = f"{msg} Perhaps you meant one of the following variables: {guesses}."
        return msg


def rel_key2abs_key(obj, rel_key, delim='.'):
    """
    Map relative variable name pair to absolute variable name pair.

    Parameters
    ----------
    obj : object
        Object to which the given key is relative. The object must have a `pathname` attribute
        that is a string delimited by 'delim'.
    rel_key : (str, str)
        Given relative variable name pair.
    delim : str
        Delimiter between the parts of the object pathname.

    Returns
    -------
    (str, str)
        Absolute variable name pair.
    """
    if obj.pathname:
        of, wrt = rel_key
        pre = obj.pathname + delim
        return (pre + of, pre + wrt)
    return rel_key


def abs_key2rel_key(obj, abs_key):
    """
    Map relative variable name pair to absolute variable name pair.

    Parameters
    ----------
    obj : object
        Object to which the given key is relative. The object must have a `pathname` attribute.
    abs_key : (str, str)
        Given absolute variable name pair.

    Returns
    -------
    (str, str)
        Relative variable name pair.
    """
    if obj.pathname:
        of, wrt = abs_key
        plen = len(obj.pathname) + 1
        return (of[plen:], wrt[plen:])
    return abs_key


def abs_key_iter(system, rel_ofs, rel_wrts):
    """
    Return absolute jacobian keys given relative 'of' and 'wrt' names.

    Parameters
    ----------
    system : System
        The scoping system.
    rel_ofs : iter of str
        Names of the relative 'of' variables.
    rel_wrts : iter of str
        Names of the relative 'wrt' variables.

    Yields
    ------
    abs_of
        Absolute 'of' name.
    abs_wrt
        Absolute 'wrt' name.
    """
    if system.pathname:
        prefix = system.pathname + '.'
        abs_wrts = [prefix + r for r in rel_wrts]
        for rel_of in rel_ofs:
            abs_of = prefix + rel_of
            for abs_wrt in abs_wrts:
                yield abs_of, abs_wrt
    else:
        for abs_of in rel_ofs:
            for abs_wrt in rel_wrts:
                yield abs_of, abs_wrt<|MERGE_RESOLUTION|>--- conflicted
+++ resolved
@@ -32,7 +32,6 @@
     """
     mask = 0
     expected = 0
-<<<<<<< HEAD
 
     if local is not None:
         mask |= LOCAL
@@ -49,36 +48,15 @@
 
     return mask, expected
 
-=======
-
-    if local is not None:
-        mask |= LOCAL
-        if local:
-            expected |= LOCAL
-    if continuous is not None:
-        mask |= CONTINUOUS
-        if continuous:
-            expected |= CONTINUOUS
-    if distributed is not None:
-        mask |= DISTRIBUTED
-        if distributed:
-            expected |= DISTRIBUTED
-
-    return mask, expected
-
->>>>>>> d63eae90
 
 class NameResolver(object):
     """
     Resolve names between absolute and promoted names.
-<<<<<<< HEAD
 
     For absolute names, the name resolver also allows checking if a variable is local, continuous,
     and/or distributed.  Some methods that take iotype as an argument also accept None, and a
     lookup is performed to determine the iotype in that case.  This means that the iotype should be
     provided when available in order to avoid the extra lookup.
-=======
->>>>>>> d63eae90
 
     Parameters
     ----------
@@ -111,23 +89,12 @@
         A dictionary of promoted to absolute names for outputs.
     _prom_no_multi_abs : bool
         If True, all promoted names map to a single absolute name.
-<<<<<<< HEAD
-    _check_dups : bool
-        If True, check for duplicate names.
     _conns : dict or None
         The connections dictionary.
     _has_remote : bool
         If True, the name resolver has remote variables.
     msginfo : str
         The message information for the system.
-=======
-    _conns : dict or None
-        The connections dictionary.
-    msginfo : str
-        The message information for the system.
-    has_remote : bool
-        If True, the name resolver has remote variables.
->>>>>>> d63eae90
     """
 
     def __init__(self, pathname, msginfo='', check_dups=False):
@@ -153,8 +120,6 @@
         self._prom2abs_in = self._prom2abs['input']
         self._prom2abs_out = self._prom2abs['output']
         self._prom_no_multi_abs = True
-<<<<<<< HEAD
-        self._check_dups = check_dups
         self._conns = None
         self._has_remote = False
         self.msginfo = msginfo if msginfo else pathname
@@ -309,177 +274,6 @@
         self._prom2abs_out = self._prom2abs['output']
 
     def _check_dup_prom_outs(self):
-        if self._check_dups:
-            for promname, abslist in self._prom2abs_out.items():
-                if len(abslist) > 1:
-                    raise ValueError(f"{self.msginfo}: Output name '{promname}' refers to "
-                                     f"multiple outputs: {sorted(abslist)}.")
-
-    def num_proms(self, iotype=None):
-        """
-        Get the number of promoted names.
-
-        Parameters
-        ----------
-        iotype : str
-            Either 'input', 'output', or None to count all iotypes.
-
-        Returns
-        -------
-        int
-            The number of promoted names of the specified iotype.
-        """
-        if iotype is None:
-            return len(self._prom2abs_in) + len(self._prom2abs_out)
-        return len(self._prom2abs[iotype])
-
-=======
-        self._conns = None
-        self.msginfo = msginfo if msginfo else pathname
-        self.has_remote = False
-
-    def add_mapping(self, absname, promname, iotype, local=True, continuous=True,
-                    distributed=False):
-        """
-        Add a mapping between an absolute name and a promoted name.
-
-        Parameters
-        ----------
-        absname : str
-            Absolute name.
-        promname : str
-            Promoted name.
-        iotype : str
-            Either 'input' or 'output'.
-        local : bool
-            If True, the variable is local.
-        continuous : bool
-            If True, the variable is continuous.
-        distributed : bool
-            If True, the variable is distributed.
-        """
-        _, flags = _get_flags(local=local, continuous=continuous, distributed=distributed)
-        if not flags & LOCAL:
-            self.has_remote = True
-
-        self._abs2prom[iotype][absname] = (promname, flags)
-        p2a = self._prom2abs[iotype]
-        if promname in p2a:
-            self._prom_no_multi_abs = False
-            p2a[promname].append(absname)
-        else:
-            p2a[promname] = [absname]
-
-    def contains(self, name, iotype=None):
-        """
-        Check if the name resolver contains the given name.
-
-        Parameters
-        ----------
-        name : str
-            The name to check.
-        iotype : str
-            Either 'input', 'output', or None to check all iotypes.
-
-        Returns
-        -------
-        bool
-            True if the name resolver contains the given name, False otherwise.
-        """
-        if iotype is None:
-            return self.contains(name, 'input') or self.contains(name, 'output')
-
-        return name in self._prom2abs[iotype] or name in self._abs2prom[iotype] or \
-            self._prefix + name in self._abs2prom[iotype]
-
-    def _auto_ivc_update(self, auto_ivc_resolver, auto2tgt):
-        """
-        Update the name resolver with the auto_ivc component's name resolver.
-
-        Parameters
-        ----------
-        auto_ivc_resolver : NameResolver
-            The name resolver of the auto_ivc component.
-        auto2tgt : dict
-            A dictionary of auto_ivc outputs to their targets.
-        """
-        old_abs2prom_out = self._abs2prom_out
-        old_prom2abs_out = self._prom2abs_out
-
-        self._abs2prom = {'input': self._abs2prom_in, 'output': {}}
-        self._prom2abs = {'input': self._prom2abs_in, 'output': {}}
-
-        self._abs2prom_out = self._abs2prom['output']
-        self._prom2abs_out = self._prom2abs['output']
-
-        # set promoted name of auto_ivc outputs to the promoted name of the input they connect to
-        for absname, flags in auto_ivc_resolver.flags_iter('output'):
-            pname = self._abs2prom_in[auto2tgt[absname][0]][0]
-            self._abs2prom_out[absname] = (pname, flags)
-            # don't add target prom name to our prom2abs because it causes undesired matches. Just
-            # map the absname (since we're at the top level absname is same as relative name).
-            self._prom2abs_out[absname] = [absname]
-
-        self._abs2prom_out.update(old_abs2prom_out)
-        self._prom2abs_out.update(old_prom2abs_out)
-
-        self.has_remote |= auto_ivc_resolver.has_remote
-
-    def update_from_ranks(self, myrank, others):
-        """
-        Update the name resolver with name resolvers from multiple ranks.
-
-        Parameters
-        ----------
-        myrank : int
-            The rank of the current process.
-        others : list of NameResolver
-            The name resolvers to update with.
-        """
-        # use our existing abs2prom to determine which vars are local to this rank
-        locabs = self._abs2prom
-
-        # reset our abs2prom so all ranks will have the same order
-        self._abs2prom = {'input': {}, 'output': {}}
-        self._abs2prom_in = self._abs2prom['input']
-        self._abs2prom_out = self._abs2prom['output']
-
-        for rank, other in enumerate(others):
-            for io in ('input', 'output'):
-                loc_abs2prom = locabs[io]
-                my_abs2prom = self._abs2prom[io]
-                if rank == myrank:
-                    my_abs2prom.update(loc_abs2prom)
-                else:
-                    if other is not None:
-                        for absname, (promname, flags) in other._abs2prom[io].items():
-                            if absname not in my_abs2prom:
-                                if absname in loc_abs2prom:
-                                    flags |= LOCAL
-                                else:
-                                    flags &= ~LOCAL
-                                    self.has_remote = True
-                                my_abs2prom[absname] = (promname, flags)
-
-        self._populate_prom2abs()
-
-    def _populate_prom2abs(self):
-        """
-        Populate the _prom2abs dictionary based on the _abs2prom dictionary.
-        """
-        self._prom2abs = {'input': {}, 'output': {}}
-        for iotype, promdict in self._prom2abs.items():
-            for absname, (promname, _) in self._abs2prom[iotype].items():
-                if promname in promdict:
-                    self._prom_no_multi_abs = False
-                    promdict[promname].append(absname)
-                else:
-                    promdict[promname] = [absname]
-
-        self._prom2abs_in = self._prom2abs['input']
-        self._prom2abs_out = self._prom2abs['output']
-
-    def _check_dup_prom_outs(self):
         for promname, abslist in self._prom2abs_out.items():
             if len(abslist) > 1:
                 raise ValueError(f"{self.msginfo}: Output name '{promname}' refers to "
@@ -503,7 +297,6 @@
             return len(self._prom2abs_in) + len(self._prom2abs_out)
         return len(self._prom2abs[iotype])
 
->>>>>>> d63eae90
     def num_abs(self, iotype=None, local=None):
         """
         Get the number of absolute names.
@@ -658,12 +451,9 @@
         """
         Get the iotype of a promoted name.
 
-<<<<<<< HEAD
-=======
         If the promoted name is both an input and an output, the returned iotype will be 'output',
         which is always unambiguous.
 
->>>>>>> d63eae90
         Parameters
         ----------
         promname : str
@@ -837,7 +627,6 @@
     def abs_iter(self, iotype=None, local=None, continuous=None, distributed=None):
         """
         Yield absolute names.
-<<<<<<< HEAD
 
         Parameters
         ----------
@@ -877,47 +666,6 @@
 
         Parameters
         ----------
-=======
-
-        Parameters
-        ----------
-        iotype : str
-            Either 'input', 'output', or None to yield all iotypes.
-        local : bool or None
-            If True, yield only local names. If False, yield only non-local names.
-            If None, yield all names.
-        continuous : bool or None
-            If True, yield only continuous names. If False, yield only discrete names.
-            If None, yield all names.
-        distributed : bool or None
-            If True, yield only distributed names. If False, yield only non-distributed names.
-            If None, yield all names.
-
-        Yields
-        ------
-        absname : str
-            Absolute name.
-        """
-        if iotype is None:
-            yield from self.abs_iter('input', local, continuous, distributed)
-            yield from self.abs_iter('output', local, continuous, distributed)
-        else:
-            if local is None and continuous is None and distributed is None:
-                yield from self._abs2prom[iotype]
-            else:
-                mask, expected = _get_flags(local=local, continuous=continuous,
-                                            distributed=distributed)
-                for absname, (_, flags) in self._abs2prom[iotype].items():
-                    if flags & mask == expected:
-                        yield absname
-
-    def flags(self, absname, iotype=None):
-        """
-        Get the flags for a variable.
-
-        Parameters
-        ----------
->>>>>>> d63eae90
         absname : str
             The absolute name of the variable.
         iotype : str
@@ -1185,16 +933,12 @@
                                    "Access the value from the connected output variable instead.")
 
             # report to the user which connected output to access
-<<<<<<< HEAD
-            src_name = self._abs2prom['output'][self.source(lst[0])][0]
-=======
             src_name = self.source(lst[0])
             try:
                 # find the promoted source name if we can (may not be in the scope of our System)
                 src_name = self._abs2prom['output'][src_name][0]
             except KeyError:
                 pass
->>>>>>> d63eae90
             raise RuntimeError(f"{self.msginfo}: The promoted name {promname} is invalid because it"
                                f" refers to multiple inputs: [{' ,'.join(lst)}]. Access the value "
                                f"from the connected output variable {src_name} instead.")
@@ -1242,8 +986,6 @@
 
         return default
 
-<<<<<<< HEAD
-=======
     def any2abs_key(self, key):
         """
         Convert any jacobian key to an absolute key.
@@ -1272,7 +1014,6 @@
 
         return (of, wrt)
 
->>>>>>> d63eae90
     def any2prom(self, name, iotype=None, default=None):
         """
         Convert any name to a promoted name.
