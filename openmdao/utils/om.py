"""
A console script wrapper for multiple openmdao functions.
"""

import sys
import os
import argparse
import importlib.metadata as ilmd

import re
from openmdao import __version__ as version

try:
    import coverage
except ImportError:
    pass
else:
    # the following allows us to do coverage on our command line tools.  It will do nothing
    # unless COVERAGE_PROCESS_START is set in the environment.
    try:
        coverage.process_startup()
    except Exception:
        pass  # in case they're using an old version of coverage


import openmdao.utils.hooks as hooks
from openmdao.visualization.n2_viewer.n2_viewer import _n2_setup_parser, _n2_cmd
from openmdao.visualization.connection_viewer.viewconns import view_connections
from openmdao.visualization.scaling_viewer.scaling_report import _scaling_setup_parser, \
    _scaling_cmd
from openmdao.visualization.timing_viewer.timing_viewer import _timing_setup_parser, _timing_cmd
from openmdao.visualization.dyn_shape_plot import _view_dyn_shapes_setup_parser, \
    _view_dyn_shapes_cmd
try:
    import bokeh
    from openmdao.visualization.meta_model_viewer.meta_model_visualization import view_metamodel
except ImportError:
    bokeh = None
from openmdao.components.meta_model_semi_structured_comp import MetaModelSemiStructuredComp
from openmdao.components.meta_model_structured_comp import MetaModelStructuredComp
from openmdao.components.meta_model_unstructured_comp import MetaModelUnStructuredComp
from openmdao.core.component import Component
from openmdao.devtools.debug import config_summary, tree, comm_info, _dist_conns_cmd, \
    _dist_conns_setup_parser
from openmdao.devtools.itrace import _itrace_exec, _itrace_setup_parser
from openmdao.devtools.iprofile_app.iprofile_app import _iprof_exec, _iprof_setup_parser
from openmdao.devtools.iprofile import _iprof_totals_exec, _iprof_totals_setup_parser
from openmdao.devtools.iprof_mem import _mem_prof_exec, _mem_prof_setup_parser, \
    _mempost_exec, _mempost_setup_parser
from openmdao.error_checking.check_config import _check_config_cmd, _check_config_setup_parser
from openmdao.utils.mpi import MPI
from openmdao.utils.file_utils import clean_outputs
from openmdao.utils.find_cite import print_citations
from openmdao.utils.code_utils import _calltree_setup_parser, _calltree_exec
from openmdao.utils.coloring import _total_coloring_setup_parser, _total_coloring_cmd, \
    _partial_coloring_setup_parser, _partial_coloring_cmd, \
    _view_coloring_setup_parser, _view_coloring_exec
from openmdao.utils.scaffold import _scaffold_setup_parser, _scaffold_exec
from openmdao.utils.file_utils import _load_and_exec, _iter_entry_points
from openmdao.utils.entry_points import _list_installed_setup_parser, _list_installed_cmd, \
    split_ep, _compute_entry_points_setup_parser, _compute_entry_points_exec, \
        _find_repos_setup_parser, _find_repos_exec
from openmdao.utils.reports_system import _list_reports_setup_parser, _list_reports_cmd, \
    _view_reports_setup_parser, _view_reports_cmd
from openmdao.visualization.graph_viewer import _graph_setup_parser, _graph_cmd


def _view_connections_setup_parser(parser):
    """
    Set up the openmdao subparser for the 'openmdao view_connections' command.

    Parameters
    ----------
    parser : argparse subparser
        The parser we're adding options to.
    """
    parser.add_argument('file', nargs=1, help='Python file containing the model.')
    parser.add_argument('-o', default='connections.html', action='store', dest='outfile',
                        help='html output file.')
    parser.add_argument('-t', '--title', action='store', dest='title',
                        help='title of web page.')
    parser.add_argument('--no_browser', action='store_true', dest='no_browser',
                        help="don't display in a browser.")
    parser.add_argument('-v', '--show_values', action='store_true', dest='show_values',
                        help="Display values.")
    parser.add_argument('-p', '--problem', action='store', dest='problem', help='Problem name')


def _view_connections_cmd(options, user_args):
    """
    Return the post_setup hook function for 'openmdao view_connections'.

    Parameters
    ----------
    options : argparse Namespace
        Command line options.
    user_args : list of str
        Args to be passed to the user script.
    """
    def _viewconns(prob):
        if options.title:
            title = options.title
        else:
            title = "Connections for %s" % os.path.basename(options.file[0])
        view_connections(prob, outfile=options.outfile, show_browser=not options.no_browser,
                         show_values=options.show_values, title=title)

    # register the hook
    if options.show_values:
        funcname = 'final_setup'
    else:
        funcname = 'setup'

    def _view_model_w_errors(prob):
        if prob._metadata['saved_errors']:
            # run the viewer here if we've had setup errors. Normally we'd wait until
            # after setup or final_setup.
            _viewconns(prob)
            # errors will result in exit at the end of the _check_collected_errors method

    hooks._register_hook('_check_collected_errors', 'Problem', pre=_view_model_w_errors)
    hooks._register_hook(funcname, class_name='Problem', inst_id=options.problem, post=_viewconns,
                         exit=True)

    _load_and_exec(options.file[0], user_args)


def _meta_model_parser(parser):
    """
    Set up the openmdao subparser for the 'openmdao meta_model' command.

    Parameters
    ----------
    parser : argparse subparser
        The parser we're adding options to.
    """
    parser.add_argument('file', nargs=1, help='Python file containing the model.')
    parser.add_argument('-m', '--metamodel_pathname', action='store', dest='pathname',
                        help='pathname of the metamodel component.')
    parser.add_argument('-r', '--resolution', default=50, type=int,
                        action='store', dest='resolution',
                        help='Number of points to create contour grid')
    parser.add_argument('-p', '--port_number', default=5007, action='store', dest='port_number',
                        help='Port number to open viewer')
    parser.add_argument('--no_browser', action='store_false', dest='browser',
                        help='Bokeh server will start server without browser')


def _meta_model_cmd(options, user_args):
    """
    Return the post_setup hook function for 'openmdao meta_model'.

    Parameters
    ----------
    options : argparse Namespace
        Command line options.
    user_args : list of str
        Args to be passed to the user script.
    """
    def _view_metamodel(prob):
        if bokeh is None:
            print("bokeh must be installed to view a MetaModel.  Use the command:\n",
                  "    pip install bokeh")
            exit()

        hooks._unregister_hook('final_setup', 'Problem')

        mm_types = (MetaModelStructuredComp, MetaModelUnStructuredComp,
                    MetaModelSemiStructuredComp)

        pathname = options.pathname
        port_number = options.port_number
        resolution = options.resolution
        browser = options.browser

        if pathname:
            comp = prob.model._get_subsystem(pathname)
            if comp and isinstance(comp, mm_types):
                view_metamodel(comp, resolution, port_number, browser)
                exit()
        else:
            comp = None

        metamodels = {mm.pathname: mm for
                      mm in prob.model.system_iter(include_self=True, typ=mm_types)}

        mm_names = list(metamodels.keys())
        mm_count = len(mm_names)

        def _mm_list(mm_names, options):
            for mm in mm_names:
                print("openmdao view_mm -m {} {}".format(mm, options.file[0]))

        if mm_count == 0:
            print("No Metamodel components found in model.")

        elif mm_count == 1 and not pathname:
            comp = metamodels[mm_names[0]]
            view_metamodel(comp, resolution, port_number, browser)

        else:
            if not pathname:
                print("\nMetamodel not specified. Try one of the following:\n")
                _mm_list(mm_names, options)
            elif not comp:
                if len(mm_names) > 1:
                    print("\nMetamodel '{}' not found. Try one of the "
                          "following:\n".format(pathname))
                else:
                    print("\nMetamodel '{}' not found. Try the "
                          "following:\n".format(pathname))
                _mm_list(mm_names, options)
            else:
                if len(mm_names) > 1:
                    print("\n'{}' is not a Metamodel. Try one of the "
                          "following:\n".format(pathname))
                else:
                    print("\n'{}' is not a Metamodel. Try the following:\n".format(pathname))
                _mm_list(mm_names, options)

    hooks._register_hook('final_setup', 'Problem', post=_view_metamodel, exit=True)

    _load_and_exec(options.file[0], user_args)


def _config_summary_setup_parser(parser):
    """
    Set up the openmdao subparser for the 'openmdao summary' command.

    Parameters
    ----------
    parser : argparse subparser
        The parser we're adding options to.
    """
    parser.add_argument('file', nargs=1, help='Python file containing the model.')


def _config_summary_cmd(options, user_args):
    """
    Return the post_setup hook function for 'openmdao summary'.

    Parameters
    ----------
    options : argparse Namespace
        Command line options.
    user_args : list of str
        Args to be passed to the user script.
    """
    hooks._register_hook('final_setup', 'Problem', post=config_summary, exit=True)
    _load_and_exec(options.file[0], user_args)


def _tree_setup_parser(parser):
    """
    Set up the openmdao subparser for the 'openmdao tree' command.

    Parameters
    ----------
    parser : argparse subparser
        The parser we're adding options to.
    """
    parser.add_argument('file', nargs=1, help='Python file containing the model.')
    parser.add_argument('-o', default=None, action='store', dest='outfile',
                        help='Output file name. By default, output goes to stdout.')
    parser.add_argument('-c', '--colors', action='store_true', dest='show_colors',
                        help="Display colors if the terminal supports it.  Requires 'colorama' "
                             "python package.  Use 'pip install colorama' to install it.")
    parser.add_argument('-d', '--depth', action='store', type=int, dest='depth',
                        default=0, help="Max depth of tree to display.")
    parser.add_argument('-a', '--attr', action='append', default=[], dest='attrs',
                        help='Add an attribute to search for in tree systems.')
    parser.add_argument('-v', '--var', action='append', default=[], dest='vecvars',
                        help='Add a variable to search for in vectors of tree components. '
                             'Use component relative names.')
    parser.add_argument('-r', '--rank', action='store', type=int, dest='rank',
                        default=0, help="Display the tree on this rank (if MPI is active).")
    parser.add_argument('-p', '--problem', action='store', dest='problem', help='Problem name')
    parser.add_argument('-s', '--sizes', action='store_true', dest='show_sizes',
                        help="Display input and output sizes.")
    parser.add_argument('--approx', action='store_true', dest='show_approx',
                        help="Show which components compute approximations.")


def _clean_setup_parser(parser):
    """
    Set up the openmdao subparser for the 'openmdao clean' command.

    Parameters
    ----------
    parser : argparse subparser
        The parser we're adding options to.
    """
    parser.add_argument('path', nargs='*', default='.',
<<<<<<< HEAD
                        help='Path(s) from which OpenMDAO output directories should be remove.')
    parser.add_argument('-f', '--force', action='store_true', dest='force',
=======
                        help='Path(s) from which OpenMDAO output directories should be removed.')
    parser.add_argument('-f', '--noprompt', action='store_false', dest='prompt',
>>>>>>> e340c3f5
                        help='Remove output directories without confirmation.')
    parser.add_argument('-n', '--norecurse', action='store_true', dest='no_recurse',
                        help='Do not recurse into subdirectories to find directories to remove.')
    parser.add_argument('-d', '--dryrun', action='store_true', dest='dryrun',
                        help='Highlight directories to be removed but do not actually remove them.')


def _clean_cmd(options, user_args):
    """
    Return the post_setup hook function for 'openmdao summary'.

    Parameters
    ----------
    options : argparse Namespace
        Command line options.
    user_args : list of str
        Args to be passed to the user script.
    """
<<<<<<< HEAD
    clean_outputs(options.path, recurse=not options.no_recurse, prompt=not options.force,
=======
    clean_outputs(options.path, recurse=not options.no_recurse, prompt=options.prompt,
>>>>>>> e340c3f5
                  dryrun=options.dryrun)


def _get_tree_filter(attrs, vecvars):
    """
    Pull attributes and input/output vector variables out of a tree System.

    Parameters
    ----------
    attrs : list of str
        Names of attributes (may contain dots).
    vecvars : list of str
        Names of variables contained in the input or output vectors.  Use component relative
        names.

    Returns
    -------
    function
        A function that takes a System and returns a list of name value pairs.
    """
    def _finder(system):
        found = []
        for attr in attrs:
            parts = attr.split('.')  # allow attrs with dots
            try:
                obj = system
                for p in parts:
                    obj = getattr(obj, p)
                found.append((attr, obj))
            except AttributeError:
                pass

        if isinstance(system, Component):
            for var in vecvars:
                if var in system._var_rel2meta:
                    if var in system._outputs:
                        found.append((var, system._outputs[var]))
                    elif var in system._inputs:
                        found.append((var, system._inputs[var]))

        return found

    return _finder


def _tree_cmd(options, user_args):
    """
    Return the post_setup hook function for 'openmdao tree'.

    Parameters
    ----------
    options : argparse Namespace
        Command line options.
    user_args : list of str
        Args to be passed to the user script.
    """
    if options.outfile is None:
        out = sys.stdout
    else:
        out = open(options.outfile, 'w')

    if options.attrs or options.vecvars:
        filt = _get_tree_filter(options.attrs, options.vecvars)
    else:
        filt = None

    def _tree(prob):
        tree(prob, show_colors=options.show_colors, show_sizes=options.show_sizes,
             show_approx=options.show_approx, filter=filt, max_depth=options.depth,
             rank=options.rank, stream=out)

    # register the hook
    if options.vecvars or options.show_sizes or options.show_approx:
        funcname = 'final_setup'
    else:
        funcname = 'setup'
    hooks._register_hook(funcname, class_name='Problem', inst_id=options.problem, post=_tree,
                         exit=True)
    _load_and_exec(options.file[0], user_args)


def _cite_setup_parser(parser):
    """
    Set up the openmdao subparser for the 'openmdao cite' command.

    Parameters
    ----------
    parser : argparse subparser
        The parser we're adding options to.
    """
    parser.add_argument('file', nargs=1, help='Python file containing the model.')
    parser.add_argument('-o', default=None, action='store', dest='outfile',
                        help='Name of output file.  By default, output goes to stdout.')
    parser.add_argument('-c', '--class', action='append', default=[], dest='classes',
                        help='Find citation for this class.')


def _cite_cmd(options, user_args):
    """
    Run the `openmdao cite` command.

    Parameters
    ----------
    options : argparse Namespace
        Command line options.
    user_args : list of str
        Args to be passed to the user script.
    """
    if options.outfile is None:
        out = sys.stdout
    else:
        out = open(options.outfile, 'w')

    if not options.classes:
        options.classes = None

    def _cite(prob):
        if not MPI or MPI.COMM_WORLD.rank == 0:
            print_citations(prob, classes=options.classes, out_stream=out)

    hooks._register_hook('setup', 'Problem', post=_cite, exit=True)
    _load_and_exec(options.file[0], user_args)


def _list_pre_post_setup_parser(parser):
    """
    Set up the openmdao subparser for the 'openmdao list_pre_post' command.

    Parameters
    ----------
    parser : argparse subparser
        The parser we're adding options to.
    """
    parser.add_argument('file', nargs=1, help='Python file containing the model.')
    parser.add_argument('-o', default=None, action='store', dest='outfile',
                        help='Name of output file.  By default, output goes to stdout.')
    parser.add_argument('-p', '--problem', action='store', dest='problem', help='Problem name')


def _list_pre_post_cmd(options, user_args):
    """
    Return the post_setup hook function for 'openmdao list_pre_post'.

    Parameters
    ----------
    options : argparse Namespace
        Command line options.
    user_args : list of str
        Args to be passed to the user script.
    """
    def _list_pre_post(prob):
        prob.list_pre_post(outfile=options.outfile)

    # register the hook
    hooks._register_hook('final_setup', class_name='Problem', inst_id=options.problem,
                         post=_list_pre_post, exit=True)

    _load_and_exec(options.file[0], user_args)


def _get_deps(dep_dict: dict, package_name: str) -> None:
    """
    Recursively determine all installed dependency versions and add newly found ones to dep_dict.

    Parameters
    ----------
    dep_dict : dict
        Dictionary with package names as keys and installed versions as values
    package_name : str
        The name of the package to query
    """
    if package_name not in dep_dict:
        try:
            dep_dict[package_name] = ilmd.version(package_name)
            dependencies = ilmd.requires(package_name)
            if dependencies is not None:
                for dep_fullname in dependencies:
                    # requires() returns the full specs, we just want the package name:
                    dep_basename = re.sub(r'^([\w-]+)\W*.*$', r'\1', dep_fullname)
                    _get_deps(dep_dict, dep_basename)

        except ilmd.PackageNotFoundError:
            # Some packages list optional dependencies which are not installed, ignore them
            pass


def _comm_info_setup_parser(parser):
    """
    Set up the openmdao subparser for the 'openmdao comm_info' command.

    Parameters
    ----------
    parser : argparse subparser
        The parser we're adding options to.
    """
    parser.add_argument('file', nargs=1, help='Python file containing the model.')
    parser.add_argument('-o', default=None, action='store', dest='outfile',
                        help='Name of output file.  By default, output goes to stdout.')
    parser.add_argument('-p', '--problem', action='store', dest='problem', help='Problem name')
    parser.add_argument('-v', '--verbose', action='store_true', dest='verbose',
                        help="If True, display comm size and rank range for all Systems. "
                             "Otherwise, display only Systems having a comm size different from "
                             "their parent system.")
    parser.add_argument('--format', action='store', dest='table_format', default='simple_grid',
                        help='Table format.  All formats compatible with the generate_table '
                             'function are available.')


def _comm_info_cmd(options, user_args):
    """
    Run the `openmdao comm_info` command.

    Parameters
    ----------
    options : argparse Namespace
        Command line options.
    user_args : list of str
        Args to be passed to the user script.
    """
    def _comm_info(model):
        if options.problem:
            if model._problem_meta['name'] != options.problem and \
                    model._problem_meta['pathname'] != options.problem:
                return
        elif '/' in model._problem_meta['pathname']:
            # by default, only display comm info for a top level problem
            return

        comm_info(model, outfile=options.outfile, verbose=options.verbose,
                  table_format=options.table_format)

        exit()

    def _set_dyn_hook(prob):
        # set the _comm_info hook to be called right after _setup_procs on the model
        prob.model.pathname = ''
        hooks._register_hook('_setup_procs', class_name='Group', inst_id='', post=_comm_info)
        hooks._setup_hooks(prob.model)

    # register the hook to be called right after setup on the problem
    hooks._register_hook('setup', 'Problem', pre=_set_dyn_hook, ncalls=1)

    _load_and_exec(options.file[0], user_args)


# this dict should contain names mapped to tuples of the form:
#   (setup_parser_func, executor, description)
_command_map = {
    'call_tree': (_calltree_setup_parser, _calltree_exec,
                  "Display the call tree for the specified class method and all 'self' class "
                  "methods it calls."),
    'check': (_check_config_setup_parser, _check_config_cmd,
              'Perform a number of configuration checks on the problem.'),
    'cite': (_cite_setup_parser, _cite_cmd, 'Print citations referenced by the problem.'),
    'clean': (_clean_setup_parser, _clean_cmd, 'Remove OpenMDAO output directories.'),
    'comm_info': (_comm_info_setup_parser, _comm_info_cmd,
                  'Print MPI communicator info for systems.'),
    'compute_entry_points': (_compute_entry_points_setup_parser, _compute_entry_points_exec,
                             'Compute entry point declarations to add to the setup.py file.'),
    'dist_conns': (_dist_conns_setup_parser, _dist_conns_cmd,
                   'Display connection information for variables across multiple MPI processes.'),
    'find_repos': (_find_repos_setup_parser, _find_repos_exec,
                   'Find repos on github having openmdao topics.'),
    'graph': (_graph_setup_parser, _graph_cmd, 'Generate a graph for a group.'),
    'iprof': (_iprof_setup_parser, _iprof_exec,
              'Profile calls to particular object instances.'),
    'iprof_totals': (_iprof_totals_setup_parser, _iprof_totals_exec,
                     'Generate total timings of calls to particular object instances.'),
    'list_installed': (_list_installed_setup_parser, _list_installed_cmd,
                       'List installed types recognized by OpenMDAO.'),
    'list_reports': (_list_reports_setup_parser, _list_reports_cmd, 'List available reports.'),
    'mem': (_mem_prof_setup_parser, _mem_prof_exec,
            'Profile memory used by OpenMDAO related functions.'),
    'mempost': (_mempost_setup_parser, _mempost_exec, 'Post-process memory profile output.'),
    'n2': (_n2_setup_parser, _n2_cmd, 'Display an interactive N2 diagram of the problem.'),
    'partial_coloring': (_partial_coloring_setup_parser, _partial_coloring_cmd,
                         'Compute coloring(s) for specified partial jacobians.'),
    'scaffold': (_scaffold_setup_parser, _scaffold_exec,
                 'Generate a simple scaffold for a component.'),
    'scaling': (_scaling_setup_parser, _scaling_cmd, 'View driver scaling report.'),
    'list_pre_post': (_list_pre_post_setup_parser, _list_pre_post_cmd,
                      'Show pre and post setup systems.'),
    'summary': (_config_summary_setup_parser, _config_summary_cmd,
                'Print a short top-level summary of the problem.'),
    'timing': (_timing_setup_parser, _timing_cmd, 'Collect timing information for all systems.'),
    'total_coloring': (_total_coloring_setup_parser, _total_coloring_cmd,
                       'Compute a coloring for the total jacobian.'),
    'trace': (_itrace_setup_parser, _itrace_exec, 'Dump trace output.'),
    'tree': (_tree_setup_parser, _tree_cmd, 'Print the system tree.'),
    'view_coloring': (_view_coloring_setup_parser, _view_coloring_exec, 'View a colored jacobian.'),
    'view_connections': (_view_connections_setup_parser, _view_connections_cmd,
                         'View connections showing values and source/target units.'),
    'view_dyn_shapes': (_view_dyn_shapes_setup_parser, _view_dyn_shapes_cmd,
                        'View the dynamic shape dependency graph.'),
    'view_mm': (_meta_model_parser, _meta_model_cmd, "View a metamodel."),
    'view_reports': (_view_reports_setup_parser, _view_reports_cmd, 'View existing reports.'),
}


def openmdao_cmd():
    """
    Run an 'openmdao' sub-command or list help info for 'openmdao' command or sub-commands.
    """
    # pre-parse sys.argv to split between before and after '--'
    if '--' in sys.argv:
        idx = sys.argv.index('--')
        sys_args = sys.argv[:idx]
        user_args = sys.argv[idx + 1:]
        sys.argv[:] = sys_args
    else:
        user_args = []

    parser = argparse.ArgumentParser(description='OpenMDAO Command Line Tools',
                                     epilog='Use -h after any sub-command for sub-command help, '
                                     'for example, "openmdao tree -h" for help on the "tree" '
                                     'command. If using a tool on a script that takes its own '
                                     'command line arguments, place those arguments after a "--". '
                                     'For example: '
                                     '"openmdao n2 -o foo.html myscript.py -- -x --myarg=bar"')

    ver_group = parser.add_mutually_exclusive_group()
    ver_group.add_argument('--version', action='version', version=version)
    ver_group.add_argument('--dependency_versions', action='store_true', default=False,
                           help="show versions of OpenMDAO and all dependencies, then exit")

    # setting 'dest' here will populate the Namespace with the active subparser name
    subs = parser.add_subparsers(title='Tools', metavar='', dest="subparser_name")
    for p, (parser_setup_func, executor, help_str) in sorted(_command_map.items()):
        subp = subs.add_parser(p, help=help_str)
        parser_setup_func(subp)
        subp.set_defaults(executor=executor)

    # now add any plugin openmdao commands
    epdict = {}
    for ep in _iter_entry_points('openmdao_command'):
        cmd, module, target = split_ep(ep)
        # don't let plugins override the builtin commands
        if cmd in _command_map:
            raise RuntimeError("openmdao plugin command '{}' defined in {} conflicts with "
                               "builtin command '{}'.".format(cmd, module, cmd))
        elif cmd in epdict:
            raise RuntimeError("openmdao plugin command '{}' defined in {} conflicts with a "
                               "another plugin command defined in {}."
                               .format(cmd, module, epdict[cmd][1]))
        epdict[cmd] = (ep, module)

    # sort commands by module and then by command name so commands from plugins will
    # be grouped together.
    for cmd, (ep, module) in sorted(epdict.items(), key=lambda x: x[1][1] + x[0]):
        func = ep.load()
        parser_setup_func, executor, help_str = func()
        pkg = module.split('.', 1)[0]
        subp = subs.add_parser(cmd, help='(%s plugin) ' % pkg + help_str)
        parser_setup_func(subp)
        subp.set_defaults(executor=executor)

    args = [a for a in sys.argv[1:] if not a.startswith('-')]
    cmdargs = [a for a in sys.argv[1:] if a not in ('-h', '--version', '--dependency_versions')]

    # handle case where someone just runs `openmdao <script> [dashed-args]`
    if not set(args).intersection(subs.choices) and len(args) == 1 and os.path.isfile(cmdargs[0]):
        _load_and_exec(args[0], user_args)
    else:
        hooks.use_hooks = True
        # we do a parse_known_args here instead of parse_args so that we can associate errors with
        # the correct subparser.  Otherwise we would just get a top level error message without any
        # sub-command usage info.
        options, unknown = parser.parse_known_args()
        if unknown:
            msg = 'unrecognized arguments: ' + ', '.join(unknown)
            try:
                sub = subs.choices[options.subparser_name]
            except KeyError:
                parser.error(msg)
            else:
                print(sub.format_usage(), file=sys.stderr)
                print(msg, file=sys.stderr)
            parser.exit(2)

        if hasattr(options, 'executor'):
            options.executor(options, user_args)
        elif options.dependency_versions is True:
            dep_versions = {}
            _get_deps(dep_versions, 'openmdao')

            for dep_basename in sorted(dep_versions.keys()):
                print(f'{dep_basename}: {dep_versions[dep_basename]}')
        else:
            print("\nNothing to do.")


if __name__ == '__main__':
    openmdao_cmd()<|MERGE_RESOLUTION|>--- conflicted
+++ resolved
@@ -291,13 +291,8 @@
         The parser we're adding options to.
     """
     parser.add_argument('path', nargs='*', default='.',
-<<<<<<< HEAD
-                        help='Path(s) from which OpenMDAO output directories should be remove.')
-    parser.add_argument('-f', '--force', action='store_true', dest='force',
-=======
                         help='Path(s) from which OpenMDAO output directories should be removed.')
     parser.add_argument('-f', '--noprompt', action='store_false', dest='prompt',
->>>>>>> e340c3f5
                         help='Remove output directories without confirmation.')
     parser.add_argument('-n', '--norecurse', action='store_true', dest='no_recurse',
                         help='Do not recurse into subdirectories to find directories to remove.')
@@ -316,11 +311,7 @@
     user_args : list of str
         Args to be passed to the user script.
     """
-<<<<<<< HEAD
-    clean_outputs(options.path, recurse=not options.no_recurse, prompt=not options.force,
-=======
     clean_outputs(options.path, recurse=not options.no_recurse, prompt=options.prompt,
->>>>>>> e340c3f5
                   dryrun=options.dryrun)
 
 
