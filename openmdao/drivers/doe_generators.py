--- conflicted
+++ resolved
@@ -346,14 +346,10 @@
         list
             list of name, value tuples for the design variables.
         """
-<<<<<<< HEAD
-        self._sizes = OrderedDict([(name, meta['global_size']) for name, meta in design_vars.items()])
+        self._sizes = OrderedDict([(name, meta['global_size'] if meta['distributed'] else meta['size'])
+                                   for name, meta in design_vars.items()])
         size = sum(self._sizes.values())
         doe = self._generate_design(size).astype('int')
-=======
-        size = sum([meta['global_size'] if meta['distributed'] else meta['size']
-                    for name, meta in design_vars.items()])
->>>>>>> 08dd9565
 
         # Maximum number of levels, or the default if the maximum is smaller than the default.
         # This is to ensure that the array will be big enough even if some keys are missing from levels (defaulted).
@@ -361,19 +357,16 @@
 
         # Generate values for each level for each design variable
         # over the range of that variable's lower to upper bound
+
         # rows = vars (# rows/var = var size), cols = levels
         values = np.empty((size, levels_max))  # Initialize array for the largest number of levels
         values[:] = np.nan  # and fill with NaNs.
 
         row = 0
         for name, meta in design_vars.items():
-<<<<<<< HEAD
-            for k in range(meta['global_size']):  # Size of this design variable
-=======
             size = meta['global_size'] if meta['distributed'] else meta['size']
 
             for k in range(size):
->>>>>>> 08dd9565
                 lower = meta['lower']
                 if isinstance(lower, np.ndarray):
                     lower = lower[k]
@@ -392,18 +385,11 @@
             retval = []
             row = 0
             for name, meta in design_vars.items():
-<<<<<<< HEAD
-                size_i = meta['global_size']
+                size_i = meta['global_size'] if meta['distributed'] else meta['size']
                 val = np.empty(size_i)
                 for k in range(size_i):
-                    val[k] = values[row + k, idxs[row + k]]
-=======
-                size = meta['global_size'] if meta['distributed'] else meta['size']
-                val = np.empty(size)
-                for k in range(size):
                     idx = idxs[row + k]
                     val[k] = values[row + k][idx]
->>>>>>> 08dd9565
                 retval.append((name, val))
                 row += size_i
             yield retval
