/**
 * Manage info for each node metadata property
 * @typedef InfoPropDefault
 * @property {String} key The identifier of the property.
 * @property {String} desc The description (label) to display.
 * @property {Boolean} capitalize Whether to capitialize every word in the desc.
 */
class InfoPropDefault {
    constructor(key, desc, capitalize = false) {
        this.key = key;
        this.desc = desc;
        this.capitalize = capitalize;
    }

    /** Return the same message since this is the base class */
    output(msg) { return msg; }

    canShow(obj) { return (obj.propExists(this.key) && obj[this.key] != '') }
}

/**
 * Outputs a Yes or No to display. 
 * @typedef InfoPropYesNo
 */
class InfoPropYesNo extends InfoPropDefault {
    constructor(key, desc, capitalize = false, showIfFalse = false) {
        super(key, desc, capitalize);
        this.showIfFalse = showIfFalse;
    }

    /** Return Yes or No when given True or False */
    output(boolVal) { return boolVal ? 'Yes' : 'No'; }

    canShow(obj) { return (obj.propExists(this.key) && obj[this.key] != '' && this.showIfFalse == false )}
}

/**
<<<<<<< HEAD
 * Rename params to inputs and unknowns to outputs. 
 * @typedef InfoUpdateType
=======
 * Rename inputs to inputs and outputs to outputs. 
 * @typedef InfoPropYesNo
>>>>>>> 58b0cec0
 */
class InfoUpdateType extends InfoPropDefault {
    constructor(key, desc, capitalize = false) {
        super(key, desc, capitalize);
    }

    /** Replace the old terms with new ones */
    output(msg) {
        return msg
            .replace(/input/, 'input')
            .replace(/output/, 'output')
            .replace('_', ' ');
    }
}

/** Convert an array to a string that is human readable.
 * @param {array} arr The array to convert.
 * @param {level} int The level of nesting in the display.
 * @returns {str} the string of the converted array.
 */
function array_to_string(array, level=0){
    let indent = ' '.repeat(level);
    let s = indent + '[';
    // Used to format that floats displayed
    let val_formatter = d3.format("g");

    for (const element of array) {
        if (Array.isArray(element)) {
            s += array_to_string(element,level+1);
        } else {
            // s += element.toString() ;
            s += val_formatter(element) ;
        }
        s += ' ';
    }
    if (array.length > 0) {
        s = s.slice(0, -1); // chop off the last space
    }
    s += ']\n';
    return s;
}

/** Convert an array to a string that can be used in code.
 * @param {array} arr The array to convert.
 * @returns {str} the string of the converted array.
 */
function array_to_copy_string(array){
    let s = '[';
    for (const element of array) {
        if (Array.isArray(element)) {
            s += array_to_copy_string(element);
        } else {
            s += element.toString() ;
        }
        s += ', ';
    }
    if (array.length > 0) {
        s = s.slice(0, -2); // chop off the last comma and space
    }
    s += ']';
    return s;
}

/**
 * Handles properties that are arrays.
 * @typedef InfoPropArray
 */
class InfoPropArray extends InfoPropDefault {
    constructor(key, desc, capitalize = false) {
        super(key, desc, capitalize);
    }

    /** Simply return the array value */
    output(array) {
        return array;
    }

    canShow(obj) { return (obj.propExists(this.key) && obj[this.key] != '' )}
}

// Used to format that floats displayed in the table of the ValueInfo window
let value_formatter = d3.format("g");


/**
 * Manage a window for displaying the value of a variable.
 * @typedef ValueInfo
 */
class ValueInfoManager {
    /**
     * Manage the value info windows.
     */
    constructor(ui) {
        this.ui = ui;
        this.valueInfoWindows = {};
    }

    add(abs2prom, name, val){
        // Check to see if already exists before opening a new one
        if (!this.valueInfoWindows[name]){
            let valueInfoBox = new ValueInfo(abs2prom, name, val, this.ui);
            this.valueInfoWindows[name] = valueInfoBox;
        }
    }

    remove(name){
        this.valueInfoWindows[name].clear() // remove the DOM elements
        delete this.valueInfoWindows[name]; // remove the reference and let GC cleanup
    }
};


/**
 * Manage a window for displaying the value of a variable.
 * @typedef ValueInfo
 */
class ValueInfo {
    /**
     * Build a list of the properties we care about and set up
     * references to the HTML elements.
     * @param {Object} abs2prom Object containing promoted variable names.
     * @param {str} name Variable name.
     * @param {Number} val Variable value.
     */
    constructor(abs2prom, name, val, ui) {
        this.abs2prom = abs2prom;
        this.name = name;
        this.val = val;
        this.ui = ui;

        /* Construct the DOM elements that make up the window */
        this.top_container = d3.select('#node-value-containers');
        this.container = this.top_container.append('div').attr('class', 'node-value-container');
        this.header = this.container.append('div').attr('class', 'node-value-header');
        this.close_button = this.header.append('span').attr('class', 'close-value-window-button' ).text('x');
        this.title = this.header.append('span').attr('class', 'node-value-title' );

        this.table_div = this.container.append('div').attr('class', 'node-value-table-div');
        this.table = this.table_div.append('table').attr('class', 'node-value-table')

        this.footer = this.container.append('div').attr('class', 'node-value-footer');
        let resizer_box = this.container.append('div').attr('class', 'node-value-resizer-box inactive-resizer-box')
        this.risizer_handle = resizer_box.append('p').attr('class','node-value-resizer-handle inactive-resizer-handle')

        this.tbody = null;

        this.hidden = true;
        this.pinned = false;

        this.initial_width =  0 ;
        this.initial_height =  0 ;

        const self = this;

        this.close_button.on(
            'click',
            function () {
                // self.clear();
                self.ui.valueInfoManager.remove(self.name); //newway


            }
        );

        this.update();
        this.show();
        this._setupDrag();
        this._setupResizerDrag();
    }

    show() {
        this.container.style('visibility', 'visible');
    }

    hide() {
        this.container.style('visibility', 'hidden');
    }

    clear() {
        var elem = this.container;

        // d3.select(this.parentNode) returns SVG element
        //
        // g = circle.select(function() { return this.parentNode; }) returns d3 object

        var node = elem.node();


        node.parentNode.removeChild(node);
    }

    update() {
        this.title.text("Initial value for " + this.name);

        // Capture the width of the header before the table is created
        // We use this to limit how small the window can be as the user resizes
        this.header_width = parseInt(this.header.style('width'));

        // Check to see if the data is a 2d array since the rest of the code assumes that it is an Array
        // If only 1d, make it a 2d with one row
        let val = this.val ;
        if (!Array.isArray(val[0])){
            val = [val];
        }

        // Construct the table displaying the variable value
        this.tbody = this.table.append("tbody");
        var rows = this.tbody.selectAll('tr').data(val).enter().append('tr')
        var cells = rows.selectAll('td')
            .data(function(row) {
                return row;
        })
        .enter()
        .append('td')
        .text(function (d) {
            return value_formatter(d);
        })

        // Save the width and height of the table when it is fully
        // constructed. This will be used later to limit the resizing
        // of the window. No need to let the user resize to a size
        // larger than full size
        this.initial_width = parseInt(this.table.style('width'));
        this.initial_height = parseInt(this.table.style('height'));
    }

    /** Listen for the event to begin dragging the legend */
    _setupDrag() {
        const self = this;

        this.title.on('mousedown', function() {
            self.title.style('cursor', 'grabbing');
            let dragDiv = self.container;
            dragDiv.style('cursor', 'grabbing')
                // top style needs to be set explicitly before releasing bottom:
                .style('top', dragDiv.style('top'))
                .style('bottom', 'initial');

            self._startPos = [d3.event.clientX, d3.event.clientY]
            self._offset = [d3.event.clientX - parseInt(dragDiv.style('left')),
                d3.event.clientY - parseInt(dragDiv.style('top'))];

            let w = d3.select(window)
                .on("mousemove", e => {
                    dragDiv
                        .style('top', (d3.event.clientY - self._offset[1]) + 'px')
                        .style('left', (d3.event.clientX - self._offset[0]) + 'px');
                })
                .on("mouseup", e => {
                    dragDiv.style('cursor', 'grab');
                    w.on("mousemove", null).on("mouseup", null);

                });

            d3.event.preventDefault();
        })
    }

    /** Set up event handlers for grabbing the bottom corner and dragging */
    _setupResizerDrag() {
        const handle = this.risizer_handle;
        const body = d3.select('body');
        const tableDiv = this.table_div;

        handle.on('mousedown', e => {
            const startPos = {
                'x': d3.event.clientX,
                'y': d3.event.clientY
            };
            const startDims = {
                'width': parseInt(tableDiv.style('width')),
                'height': parseInt(tableDiv.style('height'))
            };
            body.style('cursor', 'nwse-resize')
                .on('mouseup', e => {
                    // Get rid of the drag event handlers
                    body.style('cursor', 'default')
                        .on('mousemove', null)
                        .on('mouseup', null);
                })
                .on('mousemove', e => {
                    let newWidth = d3.event.clientX - startPos.x + startDims.width;
                    let newHeight = d3.event.clientY - startPos.y + startDims.height;

                    // Do not let get it too big so that you get empty space
                    newWidth = Math.min(newWidth, this.initial_width);
                    newHeight = Math.min(newHeight, this.initial_height);

                    // Don't let it get too small or things get weird
                    newWidth = Math.max(newWidth, this.header_width);

                    tableDiv.style('width', newWidth + 'px');
                    tableDiv.style('height', newHeight + 'px');
                });

            d3.event.preventDefault();
        });

    }
}

// "Class" variable and function
ValueInfo.TRUNCATE_LIMIT = 80;

/**
 * Based on the number of dimensions of the value,
 * indicate whether a value window display is needed or even practical
 * @param {Number} val The variable value.
 */
ValueInfo.showMoreButtonDisplayed = function(val) {
    if (!val) return false; // if no value, cannot display

    if (!Array.isArray(val)) return false; // scalars don't need separate display

    // 1-D arrays can be displayed
    if (!Array.isArray(val[0])) return true;

    // Handle 2-D array
    if (!Array.isArray(val[0][0])) return true;

    // More than 3-D array - punt for now
    return false;
}

/**
 * Manage a table containing all available metadata properties for
 * the currently active node, as well as whether the table is
 * visible or not.
 * @typedef NodeInfo
 */
class NodeInfo {
    /**
     * Build a list of the properties we care about and set up
     * references to the HTML elements.
     * @param {Object} abs2prom Object containing promoted variable names.
     */
    constructor(ui, abs2prom) {
        this.propList = [
            new InfoPropDefault('absPathName', 'Absolute Name'),
            new InfoPropDefault('class', 'Class'),
            new InfoUpdateType('type', 'Type', true),
            new InfoPropDefault('dtype', 'DType'),

            new InfoPropDefault('units', 'Units'),
            new InfoPropDefault('shape', 'Shape'),
            new InfoPropYesNo('is_discrete', 'Discrete'),
            new InfoPropYesNo('distributed', 'Distributed'),
            new InfoPropArray('value', 'Value'),

            new InfoPropDefault('subsystem_type', 'Subsystem Type', true),
            new InfoPropDefault('component_type', 'Component Type', true),
            new InfoPropYesNo('implicit', 'Implicit'),
            new InfoPropYesNo('is_parallel', 'Parallel'),
            new InfoPropDefault('linear_solver', 'Linear Solver'),
            new InfoPropDefault('nonlinear_solver', 'Non-Linear Solver'),
            new InfoPropDefault('options', 'Options'),
            new InfoPropDefault('linear_solver_options', 'Linear Solver Options'),
            new InfoPropDefault('nonlinear_solver_options', 'Non-Linear Solver Options'),
        ];

        this.propListSolvers = [
            new InfoPropDefault('absPathName', 'Absolute Name'),
            // new InfoPropDefault('class', 'Class'),
            // new InfoUpdateType('type', 'Type', true),
            // new InfoPropDefault('dtype', 'DType'),
            //
            // new InfoPropDefault('units', 'Units'),
            // new InfoPropDefault('shape', 'Shape'),
            // new InfoPropYesNo('is_discrete', 'Discrete'),
            // new InfoPropYesNo('distributed', 'Distributed'),
            // new InfoPropArray('value', 'Value'),
            //
            // new InfoPropDefault('subsystem_type', 'Subsystem Type', true),
            // new InfoPropDefault('component_type', 'Component Type', true),
            // new InfoPropYesNo('implicit', 'Implicit'),
            // new InfoPropYesNo('is_parallel', 'Parallel'),
            // new InfoPropDefault('linear_solver', 'Linear Solver'),
            // new InfoPropDefault('nonlinear_solver', 'Non-Linear Solver'),
            // new InfoPropDefault('options', 'Options'),
            new InfoPropDefault('linear_solver_options', 'Linear Solver Options'),
            new InfoPropDefault('nonlinear_solver_options', 'Non-Linear Solver Options'),
        ];

        this.ui = ui;
        this.abs2prom = abs2prom;
        this.table = d3.select('#node-info-table');
        this.container = d3.select('#node-info-container');
        this.thead = this.table.select('thead');
        this.tbody = this.table.select('tbody');
        this.toolbarButton = d3.select('#info-button');
        this.hidden = true;
        this.pinned = false;

        const self = this;
        this.pinButton = d3.select('#node-info-pin')
            .on('click', e => { self.unpin(); })
        this.name = null;

    }

    /** Make the info box visible if it's hidden */
    show() {
        this.toolbarButton.attr('class', 'fas icon-info-circle active-tab-icon');
        this.hidden = false;
        d3.select('#all_pt_n2_content_div').classed('node-data-cursor', true);
    }

    /** Make the info box hidden if it's visible */
    hide() {
        this.toolbarButton.attr('class', 'fas icon-info-circle');
        this.hidden = true;
        d3.select('#all_pt_n2_content_div').classed('node-data-cursor', false);
    }

    /** Toggle the visibility setting */
    toggle() {
        if (this.hidden) this.show();
        else this.hide();
    }

    pin() { 
        this.pinned = true;
        this.pinButton.attr('class', 'info-visible');
    }
    
    unpin() {
        this.pinned = false;
        this.pinButton.attr('class', 'info-hidden');
        this.clear();

        const d = d3.select("#node-value-div");
        d.style('visibility', 'hidden');
    }

    togglePin() {
        if (this.pinned) this.unpin();
        else this.pin();
    }

    _addPropertyRow(label, val, obj, capitalize = false) {





        if ( ! ['Options', 'Linear Solver Options', 'Non-Linear Solver Options'].includes(label)){
        // if ( label != 'Options'){
            const newRow = this.tbody.append('tr');

            const th = newRow.append('th')
                .attr('scope', 'row')
                .text(label)

            var nodeInfoVal = val ;
            let td;
            if ( label === 'Value') {
                if ( val == null ) {
                    td = newRow.append('td')
                            .html("Value too large to include in N2" );
                } else {
                    var val_string = array_to_string(val)
                    var max_length = ValueInfo.TRUNCATE_LIMIT;



                    var isTruncated = val_string.length > max_length ;
                    var nodeInfoVal = isTruncated ?
                        val_string.substring(0, max_length - 3) + "..." :
                        val_string;

                    let html = nodeInfoVal;
                    // if ( this.valueInfo.showMoreButtonDisplayed(val) ){





                    // if ( isTruncated && this.valueInfo.showMoreButtonDisplayed(val)){
                    if ( isTruncated && ValueInfo.showMoreButtonDisplayed(val)){
                        html += " <button type='button' class='show_value_button'>Show more</button>" ;
                    }
                    html += " <button type='button' class='copy_value_button'>Copy</button>" ;
                    td = newRow.append('td').html(html);

                    // if ( this.valueInfo.showMoreButtonDisplayed(val) ) {
                    // if ( isTruncated && this.valueInfo.showMoreButtonDisplayed(val)) {
                    if ( isTruncated && ValueInfo.showMoreButtonDisplayed(val)) {
                        var showValueButton = td.select('.show_value_button');
                        const self = this;
                        showValueButton.on('click', function () {
                            // self.valueInfo.update(self.name, val);
                            // self.valueInfo.show();

                            self.ui.valueInfoManager.add(this.abs2prom, self.name, val); //newway


                            // let valueInfo = new ValueInfo(this.abs2prom, self.name, val); //oldway
                            // self.valueInfo.update(self.name, val);
                            // self.valueInfo.show();
                        });
                    }
                    // Copy value button
                    var copyValueButton = td.select('.copy_value_button');
                    copyValueButton.on('click',
                           function () {
                                // This is the strange way you can get something on the clipboard
                                var copyText = document.querySelector("#input-for-pastebuffer");
                                copyText.value = 'array(' + array_to_copy_string(val)  + ')';
                                copyText.select();
                                document.execCommand("copy");
                           }
                    );
                }
            }
            else {
                td = newRow.append('td')
                        .text(nodeInfoVal);

            }
            if (capitalize) td.attr('class', 'caps');
        } else {
            // Add Options to the Node Info table
            if ( Object.keys(val).length !== 0 ){
                if (label === 'Non-Linear Solver Options'){
                    label += ': ' + obj.nonlinear_solver.substring(3);
                }
                if (label === 'Linear Solver Options'){
                    label += ': ' + obj.linear_solver.substring(3);
                }
                const tr = this.tbody.append('th').text(label).attr('colspan', '2').attr('class', 'options-header');

                for (const key of Object.keys(val).sort()) {
                    const tr = this.tbody.append('tr');
                    const th = tr.append('th').text(key);
                    let v;
                    if (val[key] === null) {
                        v = "None";
                    } else {
                        v = val[key];
                    }
                    const td = tr.append('td').text(v);
                }
            }
        }
    }

    /**
     * Iterate over the list of known properties and display them
     * if the specified object contains them.
     * @param {Object} event The related event so we can get position.
     * @param {N2TreeNode} obj The node to examine.
     * @param {N2TreeNode} color The color to make the title bar.
     */
    update(event, obj, color = '#42926b') {
        if (this.hidden || this.pinned) return;

        this.clear();
        // Put the name in the title
        this.table.select('thead th')
            .style('background-color', color)
            .text(obj.name);

        this.name = obj.absPathName;

        this.table.select('tfoot th')
            .style('background-color', color);

        if (this.abs2prom) {
<<<<<<< HEAD
            if (obj.isParam()) {
                this._addPropertyRow('Promoted Name', this.abs2prom.input[obj.absPathName], obj);
            }
            else if (obj.isUnknown()) {
                this._addPropertyRow('Promoted Name', this.abs2prom.output[obj.absPathName], obj);
=======
            if (obj.isInput()) {
                this._addPropertyRow('Promoted Name', this.abs2prom.input[obj.absPathName]);
            }
            else if (obj.isOutput()) {
                this._addPropertyRow('Promoted Name', this.abs2prom.output[obj.absPathName]);
>>>>>>> 58b0cec0
            }
        }

        if (DebugFlags.info && obj.hasChildren()) {
            this._addPropertyRow('Children', obj.children.length, obj);
            this._addPropertyRow('Descendants', obj.numDescendants, obj);
            this._addPropertyRow('Leaves', obj.numLeaves, obj);
            this._addPropertyRow('Manually Expanded', obj.manuallyExpanded.toString(), obj)
        }

        for (const prop of this.propList) {
            // if (obj.propExists(prop.key) && obj[prop.key] != '') {
            if (prop.key === 'value') {
                if (obj.hasOwnProperty('value')) {
                    this._addPropertyRow(prop.desc, prop.output(obj[prop.key]), obj, prop.capitalize)
                }
            } else {
                if (prop.canShow(obj)) {
                    this._addPropertyRow(prop.desc, prop.output(obj[prop.key]), obj, prop.capitalize)
                }
            }
        }

        // Solidify the size of the table after populating so that
        // it can be positioned reliably by move().
        this.table
            .style('width', this.table.node().scrollWidth + 'px')
            .style('height', this.table.node().scrollHeight + 'px')

        this.move(event);
        this.container.attr('class', 'info-visible');
    }

        /**
     * Iterate over the list of known properties and display them
     * if the specified object contains them.
     * @param {Object} event The related event so we can get position.
     * @param {N2TreeNode} obj The node to examine.
     * @param {N2TreeNode} color The color to make the title bar.
     */
    update_solver(event, obj, color = '#42926b') {
        if (this.hidden || this.pinned) return;

        this.clear();
        // Put the name in the title
        this.table.select('thead th')
            .style('background-color', color)
            .text(obj.name);

        this.name = obj.absPathName;

        this.table.select('tfoot th')
            .style('background-color', color);

        if (this.abs2prom) {
            if (obj.isParam()) {
                this._addPropertyRow('Promoted Name', this.abs2prom.input[obj.absPathName], obj);
            }
            else if (obj.isUnknown()) {
                this._addPropertyRow('Promoted Name', this.abs2prom.output[obj.absPathName], obj);
            }
        }

        if (DebugFlags.info && obj.hasChildren()) {
            this._addPropertyRow('Children', obj.children.length, obj);
            this._addPropertyRow('Descendants', obj.numDescendants, obj);
            this._addPropertyRow('Leaves', obj.numLeaves, obj);
            this._addPropertyRow('Manually Expanded', obj.manuallyExpanded.toString(), obj)
        }

        // for (const prop of this.propList) {
        for (const prop of this.propListSolvers) {
            // if (obj.propExists(prop.key) && obj[prop.key] != '') {
            if (prop.key === 'value') {
                if (obj.hasOwnProperty('value')) {
                    this._addPropertyRow(prop.desc, prop.output(obj[prop.key]), obj, prop.capitalize)
                }
            } else {
                if (prop.canShow(obj)) {
                    this._addPropertyRow(prop.desc, prop.output(obj[prop.key]), obj, prop.capitalize)
                }
            }
        }

        // Solidify the size of the table after populating so that
        // it can be positioned reliably by move().
        this.table
            .style('width', this.table.node().scrollWidth + 'px')
            .style('height', this.table.node().scrollHeight + 'px')

        this.move(event);
        this.container.attr('class', 'info-visible');
    }

    /** Wipe the contents of the table body */
    clear() {
        if (this.hidden || this.pinned) return;
        this.container
            .attr('class', 'info-hidden')
            .style('width', 'auto')
            .style('height', 'auto');

        this.table
            .style('width', 'auto')
            .style('height', 'auto');

        this.tbody.html('');
    }

    /**
     * Relocate the table to a position near the mouse
     * @param {Object} event The triggering event containing the position.
     */
    move(event) {
        if (this.hidden || this.pinned) return;
        const offset = 30;

        // Mouse is in left half of window, put box to right of mouse
        if (event.clientX < window.innerWidth / 2) {
            this.container.style('right', 'auto');
            this.container.style('left', (event.clientX + offset) + 'px')
        }
        // Mouse is in right half of window, put box to left of mouse
        else {
            this.container.style('left', 'auto');
            this.container.style('right', (window.innerWidth - event.clientX + offset) + 'px')
        }

        // Mouse is in top half of window, put box below mouse
        if (event.clientY < window.innerHeight / 2) {
            this.container.style('bottom', 'auto');
            this.container.style('top', (event.clientY - offset) + 'px')
        }
        // Mouse is in bottom half of window, put box above mouse
        else {
            this.container.style('top', 'auto');
            this.container.style('bottom', (window.innerHeight - event.clientY - offset) + 'px')
        }
    }
}

/**
 * Handle input events for the matrix and toolbar.
 * @typedef N2UserInterface
 * @property {N2Diagram} n2Diag Reference to the main diagram.
 * @property {N2TreeNode} leftClickedNode The last node that was left-clicked.
 * @property {N2TreeNode} rightClickedNode The last node that was right-clicked, if any.
 * @property {Boolean} lastClickWasLeft True is last mouse click was left, false if right.
 * @property {Boolean} leftClickIsForward True if the last node clicked has a greater depth
 *  than the current zoomed element.
 * @property {Array} backButtonHistory The stack of forward-navigation zoomed elements.
 * @property {Array} forwardButtonHistory The stack of backward-navigation zoomed elements.
 */

class N2UserInterface {
    /**
     * Initialize properties, set up the collapse-depth menu, and set up other
     * elements of the toolbar.
     * @param {N2Diagram} n2Diag A reference to the main diagram.
     */
    constructor(n2Diag) {
        this.n2Diag = n2Diag;

        this.leftClickedNode = document.getElementById('ptN2ContentDivId');
        this.rightClickedNode = null;
        this.lastClickWasLeft = true;
        this.leftClickIsForward = true;
        this.findRootOfChangeFunction = null;
        this.callSearchFromEnterKeyPressed = false;

        this.backButtonHistory = [];
        this.forwardButtonHistory = [];

        this._setupCollapseDepthElement();
        this.updateClickedIndices();
        this._setupSearch();
        this._setupResizerDrag();
        this._setupWindowResizer();

        this.legend = new N2Legend(this.n2Diag.modelData);
        // this.nodeInfoBox = new NodeInfo(this, this.n2Diag.model.abs2prom, this.valueInfoBox);
        this.nodeInfoBox = new NodeInfo(this, this.n2Diag.model.abs2prom);

        this.valueInfoManager = new ValueInfoManager(this); // newway


        this.toolbar = new N2Toolbar(this);
    }

    /** Set up the menu for selecting an arbitrary depth to collapse to. */
    _setupCollapseDepthElement() {
        let self = this;

        let collapseDepthElement = this.n2Diag.dom.parentDiv.querySelector(
            '#depth-slider'
        );

        collapseDepthElement.max = this.n2Diag.model.maxDepth - 1;
        collapseDepthElement.value = collapseDepthElement.max;

        collapseDepthElement.onmouseup = function (e) {
            const modelDepth = parseInt(e.target.value);
            self.collapseToDepthSelectChange(modelDepth);
        };
    }

    /** Set up event handlers for grabbing the bottom corner and dragging */
    _setupResizerDrag() {
        const handle = d3.select('#n2-resizer-handle');
        const box = d3.select('#n2-resizer-box');
        const body = d3.select('body');

        handle.on('mousedown', e => {
            box
                .style('top', n2Diag.layout.gapSpace)
                .style('bottom', n2Diag.layout.gapSpace);

            handle.attr('class', 'active-resizer-handle');
            box.attr('class', 'active-resizer-box');

            const startPos = {
                'x': d3.event.clientX,
                'y': d3.event.clientY
            };
            const startDims = {
                'width': parseInt(box.style('width')),
                'height': parseInt(box.style('height'))
            };
            const offset = {
                'x': startPos.x - startDims.width,
                'y': startPos.y - startDims.height
            };
            let newDims = {
                'x': startDims.width,
                'y': startDims.height
            };

            handle.html(Math.round(newDims.x) + ' x ' + newDims.y);

            body.style('cursor', 'nwse-resize')
                .on('mouseup', e => {
                    n2Diag.manuallyResized = true;

                    // Update the slider value and display
                    const defaultHeight = window.innerHeight * .95;
                    const newPercent = Math.round((newDims.y / defaultHeight) * 100);
                    d3.select('#model-slider').node().value = newPercent;
                    d3.select('#model-slider-label').html(newPercent + "%");

                    // Perform the actual resize
                    n2Diag.verticalResize(newDims.y);

                    box.style('width', null).style('height', null);

                    // Turn off the resizing box border and handle
                    handle.attr('class', 'inactive-resizer-handle');
                    box.attr('class', 'inactive-resizer-box');

                    // Get rid of the drag event handlers
                    body.style('cursor', 'default')
                        .on('mousemove', null)
                        .on('mouseup', null);
                })
                .on('mousemove', e => {
                    const newHeight = d3.event.clientY - offset.y;
                    if (newHeight + n2Diag.layout.gapDist * 2 >= window.innerHeight * .5) {
                        newDims = {
                            'x': d3.event.clientX - offset.x,
                            'y': newHeight
                        };

                        // Maintain the ratio by only resizing in the least moved direction
                        // and resizing the other direction by a fraction of that
                        if (newDims.x < newDims.y) {
                            newDims.y = n2Diag.layout.calcHeightBasedOnNewWidth(newDims.x);
                        }
                        else {
                            newDims.x = n2Diag.layout.calcWidthBasedOnNewHeight(newDims.y);
                        }

                        box
                            .style('width', newDims.x + 'px')
                            .style('height', newDims.y + 'px');

                        handle.html(Math.round(newDims.x) + ' x ' + newDims.y);
                    }
                });

            d3.event.preventDefault();
        });

    }

    /** Respond to window resize events if the diagram hasn't been manually sized */
    _setupWindowResizer() {
        const self = this;
        const n2Diag = self.n2Diag;
        this.pixelRatio = window.devicePixelRatio;

        self.resizeTimeout = null;
        d3.select(window).on('resize', function () {
            const newPixelRatio = window.devicePixelRatio;

            // If the browser window itself is zoomed, don't do anything
            if (newPixelRatio != self.pixelRatio) {
                self.pixelRatio = newPixelRatio;
                return;
            }

            if (!n2Diag.manuallyResized) {
                clearTimeout(self.resizeTimeout);
                self.resizeTimeout =
                    setTimeout(function () {
                        n2Diag.verticalResize(window.innerHeight * .95);
                    }, 200);
            }
        })
    }

    /**
     * Make sure the clicked node is deeper than the zoomed node, that
     * it's not the root node, and that it actually has children.
     * @param {N2TreeNode} node The right-clicked node to check.
     */
    isCollapsible(node) {
        return (node.depth > this.n2Diag.zoomedElement.depth &&
            node.type !== 'root' && node.hasChildren());
    }

    /**
     * When a node is right-clicked or otherwise targeted for collapse, make sure it
     * it's allowed, then set the node as minimized and update the diagram drawing.
     */
    collapse() {
        testThis(this, 'N2UserInterface', 'collapse');

        let node = this.rightClickedNode;

        if (this.isCollapsible(node)) {

            if (this.collapsedRightClickNode !== undefined) {
                this.rightClickedNode = this.collapsedRightClickNode;
                this.collapsedRightClickNode = undefined;
            }

            this.findRootOfChangeFunction =
                this.findRootOfChangeForRightClick.bind(this);

            N2TransitionDefaults.duration = N2TransitionDefaults.durationFast;
            this.lastClickWasLeft = false;
            node.minimize();
            this.n2Diag.update();
        }
    }

    /**
     * When a node is right-clicked, collapse it if it's allowed.
     * @param {N2TreeNode} node The node that was right-clicked.
     */
    rightClick(node) {
        testThis(this, 'N2UserInterface', 'rightClick');

        d3.event.preventDefault();
        d3.event.stopPropagation();

        if (node.isMinimized) {
            this.rightClickedNode = node;
            this.addBackButtonHistory();
            node.manuallyExpanded = true;
            this._uncollapse(node);
            this.n2Diag.update();
        }
        else if (this.isCollapsible(node)) {
            this.rightClickedNode = node;
            node.collapsable = true;

            this.addBackButtonHistory();
            node.manuallyExpanded = false;
            this.collapse();
        }
    }

    /**
     * Update states as if a left-click was performed, which may or may not have
     * actually happened.
     * @param {N2TreeNode} node The node that was targetted.
     */
    _setupLeftClick(node) {
        this.leftClickedNode = node;
        this.lastClickWasLeft = true;
        if (this.leftClickedNode.depth > this.n2Diag.zoomedElement.depth) {
            this.leftClickIsForward = true; // forward
        }
        else if (this.leftClickedNode.depth < this.n2Diag.zoomedElement.depth) {
            this.leftClickIsForward = false; // backwards
        }
        this.n2Diag.updateZoomedElement(node);
        N2TransitionDefaults.duration = N2TransitionDefaults.durationFast;
    }

    /**
     * React to a left-clicked node by zooming in on it.
     * @param {N2TreeNode} node The targetted node.
     */
    leftClick(node) {
        // Don't do it if the node is already zoomed
        if (node === this.n2Diag.zoomedElement) return;

        testThis(this, 'N2UserInterface', 'leftClick');
        d3.event.preventDefault();
        d3.event.stopPropagation();

        if (!node.hasChildren() || node.isInput()) return;
        if (d3.event.button != 0) return;
        this.addBackButtonHistory();
        node.expand();
        node.manuallyExpanded = true;
        this._setupLeftClick(node);

        this.n2Diag.update();
    }

    /**
     * Set up for an animated transition by setting and remembering where things were.
     */
    updateClickedIndices() {
        enterIndex = exitIndex = 0;

        if (this.lastClickWasLeft) {
            let lcRootIndex = (! this.leftClickedNode || ! this.leftClickedNode.rootIndex)? 0 :
                this.leftClickedNode.rootIndex;

            if (this.leftClickIsForward) {
                exitIndex = lcRootIndex - this.n2Diag.zoomedElementPrev.rootIndex;
            }
            else {
                enterIndex = this.n2Diag.zoomedElementPrev.rootIndex - lcRootIndex;
            }
        }
    }

    /**
     * Preserve the current zoomed element and state of all hidden elements.
     * @param {Boolean} clearForward If true, erase the forward history.
     */
    addBackButtonHistory(clearForward = true) {
        let formerHidden = [];
        this.n2Diag.findAllHidden(formerHidden, false);

        this.backButtonHistory.push({
            'node': this.n2Diag.zoomedElement,
            'hidden': formerHidden
        });

        if (clearForward) this.forwardButtonHistory = [];
    }

    /**
     * Preserve the specified node as the zoomed element,
     * and remember the state of all hidden elements.
     * @param {N2TreeNode} node The node to preserve as the zoomed element.
     */
    addForwardButtonHistory(node) {
        let formerHidden = [];
        this.n2Diag.findAllHidden(formerHidden, true);

        this.forwardButtonHistory.push({
            'node': node,
            'hidden': formerHidden
        });
    }

    /**
     * When the back history button is clicked, pop the top node from that
     * history stack, and disable the button if the stack is empty. Find the
     * neared un-minimized node (if not the node itself) and zoom to that.
     * Add the previous zoomed node to the forward history stack.
     */
    backButtonPressed() {
        testThis(this, 'N2UserInterface', 'backButtonPressed');

        if (this.backButtonHistory.length == 0) {
            debugInfo("backButtonPressed(): no items in history");
            return;
        }

        debugInfo("backButtonPressed(): " +
            this.backButtonHistory.length + " items in history");

        const history = this.backButtonHistory.pop();
        const node = history.node;

        // Check to see if the node is a collapsed node or not
        if (node.collapsable) {
            this.leftClickedNode = node;
            this.addForwardButtonHistory(node);
            this.collapse();
        }
        else {
            for (let obj = node; obj != null; obj = obj.parent) {
                //make sure history item is not minimized
                if (obj.isMinimized) return;
            }

            this.addForwardButtonHistory(this.n2Diag.zoomedElement);
            this._setupLeftClick(node);
        }

        this.n2Diag.resetAllHidden(history.hidden);
        this.n2Diag.update();
    }

    /**
     * When the forward history button is clicked, pop the top node from that
     * history stack, and disable the button if the stack is empty. Find the
     * neared un-minimized node (if not the node itself) and zoom to that.
     * Add the previous zoomed node to the back history stack.
     */
    forwardButtonPressed() {
        testThis(this, 'N2UserInterface', 'forwardButtonPressed');

        if (this.forwardButtonHistory.length == 0) {
            debugInfo("forwardButtonPressed(): no items in history");
            return;
        }

        debugInfo("forwardButtonPressed(): " +
            this.forwardButtonHistory.length + " items in history");

        const history = this.forwardButtonHistory.pop();
        const node = history.node;

        d3.select('#redo-graph').classed('disabled-button',
            (this.forwardButtonHistory.length == 0));

        for (let obj = node; obj != null; obj = obj.parent) {
            // make sure history item is not minimized
            if (obj.isMinimized) return;
        }

        this.addBackButtonHistory(false);
        this._setupLeftClick(node);

        this.n2Diag.resetAllHidden(history.hidden);
        this.n2Diag.update();
    }

    /**
     * When the last event to change the zoom level was a right-click,
     * return the targetted node. Called during drawing/transition.
     * @returns The last right-clicked node.
     */
    findRootOfChangeForRightClick() {
        return this.rightClickedNode;
    }

    /**
     * When the last event to change the zoom level was the selection
     * from the collapse depth menu, return the node with the
     * appropriate depth.
     * @returns The node that has the selected depth if it exists.
     */
    findRootOfChangeForCollapseDepth(node) {
        for (let obj = node; obj != null; obj = obj.parent) {
            //make sure history item is not minimized
            if (obj.depth == this.n2Diag.chosenCollapseDepth) return obj;
        }
        return node;
    }

    /**
     * When either of the collapse or uncollapse toolbar buttons are
     * pressed, return the parent component of the targetted node if
     * it has one, or the node itself if not.
     * @returns Parent component of output node or node itself.
     */
    findRootOfChangeForCollapseUncollapseOutputs(node) {
        return node.hasOwnProperty('parentComponent') ?
            node.parentComponent :
            node;
    }

    /**
     * When the home button (aka return-to-root) button is clicked, zoom
     * to the root node.
     */
    homeButtonClick() {
        testThis(this, 'N2UserInterface', 'homeButtonClick');

        this.leftClickedNode = this.n2Diag.model.root;
        this.lastClickWasLeft = true;
        this.leftClickIsForward = false;
        this.findRootOfChangeFunction = this.findRootOfChangeForCollapseUncollapseOutputs;
        this.addBackButtonHistory();

        this.n2Diag.reset();
    }

    /**
     * Minimize the specified node and recursively minimize its children.
     * @param {N2TreeNode} node The current node to operate on.
     */
    _collapseOutputs(node) {
        if (node.subsystem_type && node.subsystem_type == 'component') {
            node.isMinimized = true;
        }
        if (node.hasChildren()) {
            for (let child of node.children) {
                this._collapseOutputs(child);
            }
        }
    }

    /**
     * React to a button click and collapse all outputs of the specified node.
     * @param {N2TreeNode} node The initial node, usually the currently zoomed element.
     */
    collapseOutputsButtonClick(startNode) {
        testThis(this, 'N2UserInterface', 'collapseOutputsButtonClick');

        this.addBackButtonHistory();
        this.findRootOfChangeFunction = this.findRootOfChangeForCollapseUncollapseOutputs;
        N2TransitionDefaults.duration = N2TransitionDefaults.durationSlow;
        this.lastClickWasLeft = false;
        this._collapseOutputs(startNode);
        this.n2Diag.update();
    }

    /**
     * Mark this node and all of its children as unminimized/unhidden
     * @param {N2TreeNode} node The node to operate on.
     */
    _uncollapse(node) {
        node.expand();
        node.varIsHidden = false;

        if (node.hasChildren()) {
            for (let child of node.children) {
                this._uncollapse(child);
            }
        }
    }

    /**
     * React to a button click and uncollapse the specified node.
     * @param {N2TreeNode} startNode The initial node.
     */
    uncollapseButtonClick(startNode) {
        testThis(this, 'N2UserInterface', 'uncollapseButtonClick');

        this.addBackButtonHistory();
        this.findRootOfChangeFunction = this.findRootOfChangeForCollapseUncollapseOutputs;
        N2TransitionDefaults.duration = N2TransitionDefaults.durationSlow;
        this.lastClickWasLeft = false;
        this._uncollapse(startNode);
        startNode.manuallyExpanded = true;
        this.n2Diag.update();
    }

    /** Any collapsed nodes are expanded, starting with the specified node. */
    expandAll(startNode) {
        testThis(this, 'N2UserInterface', 'expandAll');

        this.n2Diag.showWaiter();

        this.addBackButtonHistory();
        this.n2Diag.manuallyExpandAll(startNode);

        this.findRootOfChangeFunction = this.findRootOfChangeForCollapseUncollapseOutputs;
        N2TransitionDefaults.duration = N2TransitionDefaults.durationSlow;
        this.lastClickWasLeft = false;
        this.n2Diag.update();
    }

    /** All nodes are collapsed, starting with the specified node. */
    collapseAll(startNode) {
        testThis(this, 'N2UserInterface', 'collapseAll');

        this.addBackButtonHistory();
        this.n2Diag.minimizeAll(startNode);

        this.findRootOfChangeFunction = this.findRootOfChangeForCollapseUncollapseOutputs;
        N2TransitionDefaults.duration = N2TransitionDefaults.durationSlow;
        this.lastClickWasLeft = false;
        this.n2Diag.update();
    }

    /**
     * React to a new selection in the collapse-to-depth drop-down.
     * @param {Number} newChosenCollapseDepth Selected depth to collapse to.
     */
    collapseToDepthSelectChange(newChosenCollapseDepth) {
        testThis(this, 'N2UserInterface', 'collapseToDepthSelectChange');

        this.addBackButtonHistory();
        this.n2Diag.minimizeToDepth(newChosenCollapseDepth);
        this.findRootOfChangeFunction = this.findRootOfChangeForCollapseDepth.bind(
            this
        );
        N2TransitionDefaults.duration = N2TransitionDefaults.durationSlow;
        this.lastClickWasLeft = false;
        this.n2Diag.update();
    }

    /**
     * React to the toggle-solver-name button press and show non-linear if linear
     * is currently shown, and vice-versa.
     */
    toggleSolverNamesCheckboxChange() {
        testThis(this, 'N2UserInterface', 'toggleSolverNamesCheckboxChange');

        this.n2Diag.toggleSolverNameType();
        this.n2Diag.dom.parentDiv.querySelector(
            '#linear-solver-button'
        ).className = !this.n2Diag.showLinearSolverNames ?
                'fas icon-nonlinear-solver solver-button' :
                'fas icon-linear-solver solver-button';

        this.legend.toggleSolvers(this.n2Diag.showLinearSolverNames);

        if (this.legend.shown)
            this.legend.show(
                this.n2Diag.showLinearSolverNames,
                this.n2Diag.style.solvers
            );
        this.n2Diag.update();
    }

    /** React to the toggle legend button, and show or hide the legend below the N2. */
    toggleLegend() {
        testThis(this, 'N2UserInterface', 'toggleLegend');
        this.legend.toggle();

        d3.select('#legend-button').attr('class',
            this.legend.hidden ? 'fas icon-key' : 'fas icon-key active-tab-icon');
    }

    /** Show or hide the node info panel button */
    toggleNodeData() {
        testThis(this, 'N2UserInterface', 'toggleNodeData');

        const infoButton = d3.select('#info-button');
        const nodeData = d3.select('#node-info-table');

        if (nodeData.classed('info-hidden')) {
            nodeData.attr('class', 'info-visible');
            infoButton.attr('class', 'fas icon-info-circle active-tab-icon');
        }
        else {
            nodeData.attr('class', 'info-hidden');
            infoButton.attr('class', 'fas icon-info-circle');
        }
    }

    _setupSearch() {
        let self = this; // For callbacks that change "this". Alternative to using .bind().

        // Keyup so it will be after the input and awesomplete-selectcomplete event listeners
        window.addEventListener(
            'keyup',
            self.searchEnterKeyUpEventListener.bind(self),
            true
        );

        // Keydown so it will be before the input and awesomplete-selectcomplete event listeners
        window.addEventListener(
            'keydown',
            self.searchEnterKeyDownEventListener.bind(self),
            true
        );
    }

    /** Make sure UI controls reflect history and current reality. */
    update() {
        testThis(this, 'N2UserInterface', 'update');

        d3.select('#undo-graph').classed('disabled-button',
            (this.backButtonHistory.length == 0));
        d3.select('#redo-graph').classed('disabled-button',
            (this.forwardButtonHistory.length == 0));
    }

    /** Called when the search button is actually or effectively clicked to start a search. */
    searchButtonClicked() {
        testThis(this, 'N2UserInterface', 'searchButtonClicked');
        this.addBackButtonHistory();
        this.n2Diag.search.performSearch();

        this.findRootOfChangeFunction = this.n2Diag.search.findRootOfChangeForSearch;
        N2TransitionDefaults.duration = N2TransitionDefaults.durationSlow;
        this.lastClickWasLeft = false;
        this.n2Diag.search.updateRecomputesAutoComplete = false;
        this.n2Diag.update();
    }

    /**
     * Called when the enter key is pressed in the search input box.
     * @param {Event} e Object with information about the event.
     */
    searchEnterKeyDownEventListener(e) {
        testThis(this, 'N2UserInterface', 'searchEnterKeyDownEventListener');

        let target = e.target;
        if (target.id == 'awesompleteId') {
            let key = e.which || e.keyCode;
            if (key === 13) {
                // 13 is enter
                this.callSearchFromEnterKeyPressed = true;
            }
        }
    }

    searchEnterKeyUpEventListener(e) {
        testThis(this, 'N2UserInterface', 'searchEnterKeyUpEventListener');

        let target = e.target;
        if (target.id == 'awesompleteId') {
            let key = e.which || e.keyCode;
            if (key == 13) {
                // 13 is enter
                if (this.callSearchFromEnterKeyPressed) {
                    this.searchButtonClicked();
                }
            }
        }
    }
}<|MERGE_RESOLUTION|>--- conflicted
+++ resolved
@@ -35,13 +35,8 @@
 }
 
 /**
-<<<<<<< HEAD
- * Rename params to inputs and unknowns to outputs. 
+ * Rename inputs to inputs and outputs to outputs.
  * @typedef InfoUpdateType
-=======
- * Rename inputs to inputs and outputs to outputs. 
- * @typedef InfoPropYesNo
->>>>>>> 58b0cec0
  */
 class InfoUpdateType extends InfoPropDefault {
     constructor(key, desc, capitalize = false) {
@@ -610,19 +605,11 @@
             .style('background-color', color);
 
         if (this.abs2prom) {
-<<<<<<< HEAD
-            if (obj.isParam()) {
+            if (obj.isInput()) {
                 this._addPropertyRow('Promoted Name', this.abs2prom.input[obj.absPathName], obj);
             }
-            else if (obj.isUnknown()) {
+            else if (obj.isOutput()) {
                 this._addPropertyRow('Promoted Name', this.abs2prom.output[obj.absPathName], obj);
-=======
-            if (obj.isInput()) {
-                this._addPropertyRow('Promoted Name', this.abs2prom.input[obj.absPathName]);
-            }
-            else if (obj.isOutput()) {
-                this._addPropertyRow('Promoted Name', this.abs2prom.output[obj.absPathName]);
->>>>>>> 58b0cec0
             }
         }
 
