""" Unit tests for the problem interface."""

import unittest
import os
import json
import re
import base64
import zlib

import errno
from shutil import rmtree
from tempfile import mkdtemp

import numpy

from openmdao.api import Problem, IndepVarComp, ScipyOptimizeDriver
from openmdao.test_suite.components.sellar import SellarStateConnection
from openmdao.visualization.n2_viewer.n2_viewer import _get_viewer_data, n2
from openmdao.recorders.sqlite_recorder import SqliteRecorder
from openmdao.test_suite.test_examples.test_betz_limit import ActuatorDisc
from openmdao.utils.shell_proc import check_call
from openmdao.utils.assert_utils import assert_warning


# Whether to pop up a browser window for each N2
DEBUG_BROWSER = False

# set DEBUG_FILES to True if you want to view the generated HTML file(s)
DEBUG_FILES = False


class TestViewModelData(unittest.TestCase):

    def setUp(self):
        if not DEBUG_FILES:
            self.dir = mkdtemp()
        else:
            self.dir = os.getcwd()

        self.sqlite_db_filename = os.path.join(self.dir, "sellarstate_model.sqlite")
        self.sqlite_db_filename2 = os.path.join(self.dir, "sellarstate_model_view.sqlite")
        self.compare_html_filename = os.path.join(self.dir, "compare_n2.html")
        self.sqlite_html_filename = os.path.join(self.dir, "sqlite_n2.html")
        self.problem_html_filename = os.path.join(self.dir, "problem_n2.html")
        self.title_html_filename = os.path.join(self.dir, "title_n2.html")
        self.conn_html_filename = os.path.join(self.dir, "conn_n2.html")

        self.parent_dir = os.path.dirname(os.path.realpath(__file__))

        self.expected_pathnames = json.loads('["sub.d1", "sub.d2", "sub.state_eq_group.state_eq"]')
        self.expected_conns = json.loads("""
            [
                {"src": "sub.d1.y1", "tgt": "con_cmp1.y1"},
                {"src": "sub.d2.y2", "tgt": "con_cmp2.y2"},
                {"src": "_auto_ivc.v1", "tgt": "obj_cmp.x"},
                {"src": "sub.d1.y1", "tgt": "obj_cmp.y1"},
                {"src": "sub.d2.y2", "tgt": "obj_cmp.y2"},
                {"src": "_auto_ivc.v0", "tgt": "obj_cmp.z"},
                {"src": "_auto_ivc.v1", "tgt": "sub.d1.x"},
                {"src": "sub.state_eq_group.state_eq.y2_command", "tgt": "sub.d1.y2"},
                {"src": "_auto_ivc.v0", "tgt": "sub.d1.z"},
                {"src": "sub.d1.y1", "tgt": "sub.d2.y1"},
                {"src": "_auto_ivc.v0", "tgt": "sub.d2.z"},
                {"src": "sub.d2.y2", "tgt": "sub.state_eq_group.state_eq.y2_actual", "cycle_arrows": ["sub.d1 sub.d2", "sub.state_eq_group.state_eq sub.d1"]}
            ]
        """)
        self.expected_abs2prom = json.loads("""
            {
                "input": {
                    "sub.state_eq_group.state_eq.y2_actual": "state_eq.y2_actual",
                    "sub.d1.z": "z",
                    "sub.d1.x": "x",
                    "sub.d1.y2": "d1.y2",
                    "sub.d2.z": "z",
                    "sub.d2.y1": "y1",
                    "obj_cmp.x": "x",
                    "obj_cmp.y1": "y1",
                    "obj_cmp.y2": "obj_cmp.y2",
                    "obj_cmp.z": "z",
                    "con_cmp1.y1": "y1",
                    "con_cmp2.y2": "con_cmp2.y2"
                },
                "output": {
                    "x": "x",
                    "z": "z",
                    "sub.state_eq_group.state_eq.y2_command": "state_eq.y2_command",
                    "sub.d1.y1": "y1",
                    "sub.d2.y2": "d2.y2",
                    "obj_cmp.obj": "obj",
                    "con_cmp1.con1": "con1",
                    "con_cmp2.con2": "con2"
                }
            }
        """)

        self.expected_declare_partials = json.loads("""
        ["sub.state_eq_group.state_eq.y2_command > sub.state_eq_group.state_eq.y2_actual", "sub.d1.y1 > sub.d1.z", "sub.d1.y1 > sub.d1.x", "sub.d1.y1 > sub.d1.y2", "sub.d2.y2 > sub.d2.z", "sub.d2.y2 > sub.d2.y1", "obj_cmp.obj > obj_cmp.x", "obj_cmp.obj > obj_cmp.y1", "obj_cmp.obj > obj_cmp.y2", "obj_cmp.obj > obj_cmp.z", "con_cmp1.con1 > con_cmp1.y1", "con_cmp2.con2 > con_cmp2.y2"]
        """)

        self.expected_driver_name = 'Driver'
        self.expected_design_vars_names = []
        self.expected_responses_names = []

    def tearDown(self):
        if not DEBUG_FILES:
            try:
                rmtree(self.dir)
            except OSError as e:
                # If directory already deleted, keep going
                if e.errno not in (errno.ENOENT, errno.EACCES, errno.EPERM):
                    raise e

    def check_model_viewer_data(self, model_viewer_data,
                                expected_tree,
                                expected_pathnames,
                                expected_conns,
                                expected_abs2prom,
                                expected_declare_partials,
                                expected_driver_name,
                                expected_design_vars_names,
                                expected_responses_names
                                ):

        numpy.testing.assert_equal(model_viewer_data['tree'], expected_tree, err_msg='', verbose=True)

        # check expected system pathnames
        pathnames = model_viewer_data['sys_pathnames_list']
        self.assertListEqual(sorted(pathnames), expected_pathnames)

        # check expected connections, after mapping cycle_arrows indices back to pathnames
        connections = sorted(model_viewer_data['connections_list'],
                             key=lambda x: (x['tgt'], x['src']))
        expected_conns = sorted(expected_conns,
                                key=lambda x: (x['tgt'], x['src']))
        self.assertEqual(len(connections), len(expected_conns))
        for conn in connections:
            if 'cycle_arrows' in conn and conn['cycle_arrows']:
                cycle_arrows = []
                for src, tgt in conn['cycle_arrows']:
                    cycle_arrows.append(' '.join([pathnames[src], pathnames[tgt]]))
                conn['cycle_arrows'] = sorted(cycle_arrows)
        for c, ex in zip(connections, expected_conns):
            self.assertEqual(c['src'], ex['src'])
            self.assertEqual(c['tgt'], ex['tgt'])
            self.assertEqual(c.get('cycle_arrows', []), ex.get('cycle_arrows', []))

        # check expected abs2prom map
        self.assertListEqual(sorted(model_viewer_data['abs2prom']), sorted(expected_abs2prom))

        # check expected declare_partials_list
        self.assertListEqual(sorted(model_viewer_data['declare_partials_list']),
                             sorted(expected_declare_partials))

        self.assertEqual(model_viewer_data['driver']['name'], expected_driver_name)

        self.assertListEqual(sorted(dv for dv in model_viewer_data['design_vars']),
                             sorted(expected_design_vars_names))
        self.assertListEqual(sorted(resp for resp in model_viewer_data['responses']),
                             sorted(expected_responses_names))

    def test_model_viewer_has_correct_data_from_problem(self):
        """
        Verify that the correct model structure data exists when stored as compared
        to the expected structure, using the SellarStateConnection model.
        """
        p = Problem(model=SellarStateConnection())
        p.setup()
        p.final_setup()

        model_viewer_data = _get_viewer_data(p)

        with open(os.path.join(self.parent_dir, 'sellar_tree.json')) as json_file:
            expected_tree = json.load(json_file)

        # check expected model tree
        self.check_model_viewer_data(
            model_viewer_data,
            expected_tree,
            self.expected_pathnames,
            self.expected_conns,
            self.expected_abs2prom,
            self.expected_declare_partials,
            self.expected_driver_name,
            self.expected_design_vars_names,
            self.expected_responses_names
        )

    def test_model_viewer_has_correct_data_from_sqlite(self):
        """
        Verify that the correct data exists when a model structure is recorded
        and then pulled out of a sqlite db file and compared to the expected
        structure.  Uses the SellarStateConnection model.
        """
        p = Problem(model=SellarStateConnection())

        r = SqliteRecorder(self.sqlite_db_filename)
        p.driver.add_recorder(r)

        p.setup()
        p.final_setup()
        r.shutdown()

        model_viewer_data = _get_viewer_data(self.sqlite_db_filename)

        with open(os.path.join(self.parent_dir, 'sellar_tree.json')) as json_file:
            expected_tree = json.load(json_file)

        # check expected model tree
        self.check_model_viewer_data(
            model_viewer_data,
            expected_tree,
            self.expected_pathnames,
            self.expected_conns,
            self.expected_abs2prom,
            self.expected_declare_partials,
            self.expected_driver_name,
            self.expected_design_vars_names,
            self.expected_responses_names
        )

    def test_model_viewer_has_correct_data_from_optimization_problem(self):
        """
        Verify that the correct model structure data exists when stored as compared
        to the expected structure, using the ActuatorDisc model.
        """

        # build the model
        prob = Problem()
        indeps = prob.model.add_subsystem('indeps', IndepVarComp(), promotes=['*'])
        indeps.add_output('a', .5)
        indeps.add_output('Area', 10.0, units='m**2')
        indeps.add_output('rho', 1.225, units='kg/m**3')
        indeps.add_output('Vu', 10.0, units='m/s')

        prob.model.add_subsystem('a_disk', ActuatorDisc(),
                                 promotes_inputs=['a', 'Area', 'rho', 'Vu'])

        # setup the optimization
        prob.driver = ScipyOptimizeDriver()
        prob.driver.options['optimizer'] = 'SLSQP'

        prob.model.add_design_var('a', lower=0., upper=1.)
        prob.model.add_design_var('Area', lower=0., upper=1.)

        # negative one so we maximize the objective
        prob.model.add_objective('a_disk.Cp', scaler=-1)

        prob.setup()
        prob.final_setup()

        model_viewer_data = _get_viewer_data(prob)

<<<<<<< HEAD
        expected_tree_betz = json.loads("""
            {
               "name":"root",
               "type":"root",
               "class":"Group",
               "expressions":null,
               "component_type":null,
               "subsystem_type":"group",
               "is_parallel":false,
               "linear_solver":"LN: RUNONCE",
               "nonlinear_solver":"NL: RUNONCE",
               "children":[
                  {
                     "name":"indeps",
                     "type":"subsystem",
                     "class":"IndepVarComp",
                     "expressions":null,
                     "subsystem_type":"component",
                     "is_parallel":false,
                     "component_type":"indep",
                     "linear_solver":"",
                     "nonlinear_solver":"",
                     "children":[
                        {
                           "name":"a",
                           "type":"output",
                           "implicit":false,
                           "dtype":"ndarray"
                        },
                        {
                           "name":"Area",
                           "type":"output",
                           "implicit":false,
                           "dtype":"ndarray"
                        },
                        {
                           "name":"rho",
                           "type":"output",
                           "implicit":false,
                           "dtype":"ndarray"
                        },
                        {
                           "name":"Vu",
                           "type":"output",
                           "implicit":false,
                           "dtype":"ndarray"
                        }
                     ]
                  },
                  {
                     "name":"a_disk",
                     "type":"subsystem",
                     "class":"ActuatorDisc",
                     "expressions":null,
                     "subsystem_type":"component",
                     "is_parallel":false,
                     "component_type":"explicit",
                     "linear_solver":"",
                     "nonlinear_solver":"",
                     "children":[
                        {
                           "name":"a",
                           "type":"input",
                           "dtype":"ndarray"
                        },
                        {
                           "name":"Area",
                           "type":"input",
                           "dtype":"ndarray"
                        },
                        {
                           "name":"rho",
                           "type":"input",
                           "dtype":"ndarray"
                        },
                        {
                           "name":"Vu",
                           "type":"input",
                           "dtype":"ndarray"
                        },
                        {
                           "name":"Vr",
                           "type":"output",
                           "implicit":false,
                           "dtype":"ndarray"
                        },
                        {
                           "name":"Vd",
                           "type":"output",
                           "implicit":false,
                           "dtype":"ndarray"
                        },
                        {
                           "name":"Ct",
                           "type":"output",
                           "implicit":false,
                           "dtype":"ndarray"
                        },
                        {
                           "name":"thrust",
                           "type":"output",
                           "implicit":false,
                           "dtype":"ndarray"
                        },
                        {
                           "name":"Cp",
                           "type":"output",
                           "implicit":false,
                           "dtype":"ndarray"
                        },
                        {
                           "name":"power",
                           "type":"output",
                           "implicit":false,
                           "dtype":"ndarray"
                        }
                     ]
                  }
               ]
            }
        """)
=======
        # To generate the reference JSON file, use this code
        # from openmdao.utils.testing_utils import _ModelViewerDataTreeEncoder
        # with open('betz_tree_new.json', 'w') as outfile:
        #     json.dump(model_viewer_data['tree'], outfile,cls=_ModelViewerDataTreeEncoder, indent=4)

        with open(os.path.join(self.parent_dir, 'betz_tree.json')) as json_file:
            expected_tree_betz = json.load(json_file)

>>>>>>> ee172692
        expected_pathnames_betz = json.loads('[]')
        expected_conns_betz = json.loads("""
                [{"src": "indeps.a", "tgt": "a_disk.a"}, {"src": "indeps.Area", "tgt": "a_disk.Area"},
                 {"src": "indeps.rho", "tgt": "a_disk.rho"}, {"src": "indeps.Vu", "tgt": "a_disk.Vu"}]
                """)
        expected_abs2prom_betz = json.loads("""
                    {"input": {"a_disk.a": "a", "a_disk.Area": "Area", "a_disk.rho": "rho", "a_disk.Vu": "Vu"},
                    "output": {"indeps.a": "a", "indeps.Area": "Area", "indeps.rho": "rho", "indeps.Vu": "Vu",
                    "a_disk.Vr": "a_disk.Vr", "a_disk.Vd": "a_disk.Vd", "a_disk.Ct": "a_disk.Ct",
                    "a_disk.thrust": "a_disk.thrust", "a_disk.Cp": "a_disk.Cp",
                    "a_disk.power": "a_disk.power"}}
                    """)
        expected_declare_partials_betz = json.loads("""
                ["a_disk.Vr > a_disk.a", "a_disk.Vr > a_disk.Vu", "a_disk.Vd > a_disk.a", "a_disk.Ct > a_disk.a", "a_disk.thrust > a_disk.a", "a_disk.thrust > a_disk.Area", "a_disk.thrust > a_disk.rho", "a_disk.thrust > a_disk.Vu", "a_disk.Cp > a_disk.a", "a_disk.power > a_disk.a", "a_disk.power > a_disk.Area", "a_disk.power > a_disk.rho", "a_disk.power > a_disk.Vu"]
        """)

        expected_driver_name = 'ScipyOptimizeDriver'
        expected_design_vars_names = ['indeps.a',  'indeps.Area']
        expected_responses_names = ['a_disk.Cp',]

        # check expected model tree
        self.check_model_viewer_data(
            model_viewer_data,
            expected_tree_betz,
            expected_pathnames_betz,
            expected_conns_betz,
            expected_abs2prom_betz,
            expected_declare_partials_betz,
            expected_driver_name,
            expected_design_vars_names,
            expected_responses_names,
        )

    def test_viewer_data_from_subgroup(self):
        """
        Test error message when asking for viewer data for a subgroup.
        """
        p = Problem(model=SellarStateConnection())
        p.setup()

        msg = "Viewer data is not available for sub-Group 'sub'."
        with assert_warning(UserWarning, msg):
            _get_viewer_data(p.model.sub)

    def test_viewer_data_from_None(self):
        """
        Test error message when asking for viewer data for an invalid source.
        """
        p = Problem(model=SellarStateConnection())
        p.setup()

        msg = "Viewer data is not available for 'None'." + \
              "The source must be a Problem, model or the filename of a recording."

        with self.assertRaises(TypeError) as cm:
            _get_viewer_data(None)

        self.assertEquals(str(cm.exception), msg)

    def test_n2_from_problem(self):
        """
        Test that an n2 html file is generated from a Problem.
        """
        p = Problem()
        p.model = SellarStateConnection()
        p.setup()
        n2(p, outfile=self.problem_html_filename, show_browser=DEBUG_BROWSER)

        # Check that the html file has been created and has something in it.
        self.assertTrue(os.path.isfile(self.problem_html_filename),
                        (self.problem_html_filename + " is not a valid file."))
        self.assertGreater(os.path.getsize(self.problem_html_filename), 100)

    def test_n2_from_model(self):
        """
        Test that an n2 html file is generated from a model.
        """
        p = Problem()
        p.model = SellarStateConnection()
        p.setup()
        n2(p.model, outfile=self.problem_html_filename, show_browser=DEBUG_BROWSER)

        # Check that the html file has been created and has something in it.
        self.assertTrue(os.path.isfile(self.problem_html_filename),
                        (self.problem_html_filename + " is not a valid file."))
        self.assertGreater(os.path.getsize(self.problem_html_filename), 100)

    def _extract_compressed_model(self, filename):
        """
        Load an N2 html, find the compressed data string, uncompress and decode it.
        """
        file = open(filename, 'r')
        for line in file:
            if re.search('var compressedModel', line):
                b64_data = line.replace('var compressedModel = "', '').replace('";', '')
                break

        file.close()
        compressed_data = base64.b64decode(b64_data)
        model_data = json.loads(zlib.decompress(compressed_data).decode("utf-8"))

        return model_data

    def test_n2_from_sqlite(self):
        """
        Test that an n2 html file is generated from a sqlite file.
        """
        p = Problem()
        p.model = SellarStateConnection()
        r = SqliteRecorder(self.sqlite_db_filename2)
        p.driver.add_recorder(r)
        p.setup()
        p.final_setup()
        r.shutdown()
        n2(p, outfile=self.compare_html_filename, show_browser=DEBUG_BROWSER)
        n2(self.sqlite_db_filename2, outfile=self.sqlite_html_filename, show_browser=DEBUG_BROWSER)

        # Check that the html file has been created and has something in it.
        self.assertTrue(os.path.isfile(self.sqlite_html_filename),
                        (self.sqlite_html_filename + " is not a valid file."))
        self.assertGreater(os.path.getsize(self.sqlite_html_filename), 100)

        # Check that there are no errors when running from the command line with a recording.
        check_call('openmdao n2 --no_browser %s' % self.sqlite_db_filename2)

        # Compare models from the files generated from the Problem and the recording
        sqlite_model_data = self._extract_compressed_model(self.sqlite_html_filename)
        compare_model_data = self._extract_compressed_model(self.compare_html_filename)

        self.assertTrue(sqlite_model_data == compare_model_data,
                        'Model data from sqlite does not match data from Problem.')

    def test_n2_command(self):
        """
        Check that there are no errors when running from the command line with a script.
        """
        from openmdao.test_suite.scripts import sellar
        filename = os.path.abspath(sellar.__file__).replace('.pyc', '.py')  # PY2
        check_call('openmdao n2 --no_browser %s' % filename)

    def test_n2_set_title(self):
        """
        Test that an n2 html file is generated from a Problem.
        """
        p = Problem()
        p.model = SellarStateConnection()
        p.setup()
        n2(p, outfile=self.title_html_filename, show_browser=DEBUG_BROWSER,
           title="Sellar State Connection")

        # Check that the html file has been created and has something in it.
        self.assertTrue(os.path.isfile(self.title_html_filename),
                        (self.title_html_filename + " is not a valid file."))
        self.assertTrue('OpenMDAO Model Hierarchy and N2 diagram: Sellar State Connection'
                        in open(self.title_html_filename).read())

    def test_n2_connection_error(self):
        """
        Test that an n2 html file is generated from a Problem even if it has connection errors.
        """
        from openmdao.test_suite.scripts.bad_connection import BadConnectionModel

        p = Problem(BadConnectionModel())

        # this would be set by the command line hook
        p.model._raise_connection_errors = False

        expected = "Group (sub): Attempted to connect from 'tgt.x' to 'cmp.x', but " + \
                   "'tgt.x' is an input. All connections must be from an output to an input."

        with assert_warning(UserWarning, expected):
            p.setup()

        n2(p, outfile=self.conn_html_filename, show_browser=DEBUG_BROWSER,
           title="Bad Connection")

        # Check that the html file has been created and has something in it.
        self.assertTrue(os.path.isfile(self.conn_html_filename),
                        (self.conn_html_filename + " is not a valid file."))
        self.assertTrue('OpenMDAO Model Hierarchy and N2 diagram: Bad Connection'
                        in open(self.conn_html_filename).read())


if __name__ == "__main__":
    unittest.main()<|MERGE_RESOLUTION|>--- conflicted
+++ resolved
@@ -250,129 +250,6 @@
 
         model_viewer_data = _get_viewer_data(prob)
 
-<<<<<<< HEAD
-        expected_tree_betz = json.loads("""
-            {
-               "name":"root",
-               "type":"root",
-               "class":"Group",
-               "expressions":null,
-               "component_type":null,
-               "subsystem_type":"group",
-               "is_parallel":false,
-               "linear_solver":"LN: RUNONCE",
-               "nonlinear_solver":"NL: RUNONCE",
-               "children":[
-                  {
-                     "name":"indeps",
-                     "type":"subsystem",
-                     "class":"IndepVarComp",
-                     "expressions":null,
-                     "subsystem_type":"component",
-                     "is_parallel":false,
-                     "component_type":"indep",
-                     "linear_solver":"",
-                     "nonlinear_solver":"",
-                     "children":[
-                        {
-                           "name":"a",
-                           "type":"output",
-                           "implicit":false,
-                           "dtype":"ndarray"
-                        },
-                        {
-                           "name":"Area",
-                           "type":"output",
-                           "implicit":false,
-                           "dtype":"ndarray"
-                        },
-                        {
-                           "name":"rho",
-                           "type":"output",
-                           "implicit":false,
-                           "dtype":"ndarray"
-                        },
-                        {
-                           "name":"Vu",
-                           "type":"output",
-                           "implicit":false,
-                           "dtype":"ndarray"
-                        }
-                     ]
-                  },
-                  {
-                     "name":"a_disk",
-                     "type":"subsystem",
-                     "class":"ActuatorDisc",
-                     "expressions":null,
-                     "subsystem_type":"component",
-                     "is_parallel":false,
-                     "component_type":"explicit",
-                     "linear_solver":"",
-                     "nonlinear_solver":"",
-                     "children":[
-                        {
-                           "name":"a",
-                           "type":"input",
-                           "dtype":"ndarray"
-                        },
-                        {
-                           "name":"Area",
-                           "type":"input",
-                           "dtype":"ndarray"
-                        },
-                        {
-                           "name":"rho",
-                           "type":"input",
-                           "dtype":"ndarray"
-                        },
-                        {
-                           "name":"Vu",
-                           "type":"input",
-                           "dtype":"ndarray"
-                        },
-                        {
-                           "name":"Vr",
-                           "type":"output",
-                           "implicit":false,
-                           "dtype":"ndarray"
-                        },
-                        {
-                           "name":"Vd",
-                           "type":"output",
-                           "implicit":false,
-                           "dtype":"ndarray"
-                        },
-                        {
-                           "name":"Ct",
-                           "type":"output",
-                           "implicit":false,
-                           "dtype":"ndarray"
-                        },
-                        {
-                           "name":"thrust",
-                           "type":"output",
-                           "implicit":false,
-                           "dtype":"ndarray"
-                        },
-                        {
-                           "name":"Cp",
-                           "type":"output",
-                           "implicit":false,
-                           "dtype":"ndarray"
-                        },
-                        {
-                           "name":"power",
-                           "type":"output",
-                           "implicit":false,
-                           "dtype":"ndarray"
-                        }
-                     ]
-                  }
-               ]
-            }
-        """)
-=======
         # To generate the reference JSON file, use this code
         # from openmdao.utils.testing_utils import _ModelViewerDataTreeEncoder
         # with open('betz_tree_new.json', 'w') as outfile:
@@ -381,7 +258,6 @@
         with open(os.path.join(self.parent_dir, 'betz_tree.json')) as json_file:
             expected_tree_betz = json.load(json_file)
 
->>>>>>> ee172692
         expected_pathnames_betz = json.loads('[]')
         expected_conns_betz = json.loads("""
                 [{"src": "indeps.a", "tgt": "a_disk.a"}, {"src": "indeps.Area", "tgt": "a_disk.Area"},
