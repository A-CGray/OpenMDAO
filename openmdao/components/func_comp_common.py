"""
Define functions and objects common to the ExplicitFuncComp and ImplicitFuncComp classes.
"""

<<<<<<< HEAD
try:
    import jax
    from jax import jvp, vjp, vmap, random, jit, jacfwd
    import jax.numpy as jnp
except ImportError:
    jax = None

=======
>>>>>>> d3695397
import re
import numpy as np
from openmdao.utils.units import valid_units
from openmdao.func_api import _shape2tuple
from openmdao.utils.om_warnings import issue_warning


# regex to check for variable names.
namecheck_rgx = re.compile('[_a-zA-Z][_a-zA-Z0-9]*')

# Names that are not allowed for input or output variables (keywords for options)
_disallowed_varnames = {
    'units', 'shape', 'shape_by_conn', 'run_root_only', 'distributed', 'assembled_jac_type'
}


def _copy_with_ignore(dct, keepers, ignore=()):
    """
    Copy the entries in the given dict whose keys are in keepers.

    Parameters
    ----------
    dct : dict
        The dictionary to be copied.
    keepers : set-like
        Set of keys for entries we want to keep.
    ignore : set or tuple
        Don't issue a warning for these non-keeper keys.

    Returns
    -------
    dict
        A new dict containing 'keepers' entries.
    """
    kept = {}
    warn = set()
    for k, v in dct.items():
        if k in keepers and k not in ignore:
            kept[k] = v
        elif k not in ignore:
            warn.add(k)

    if warn:
        issue_warning(f"The following metadata entries were ignored: {sorted(warn)}.")

    return kept


def _check_var_name(comp, name):
    match = namecheck_rgx.match(name)
    if match is None or match.group() != name:
        raise NameError(f"{comp.msginfo}: '{name}' is not a valid variable name.")

    if name in _disallowed_varnames:
        raise NameError(f"{comp.msginfo}: cannot use variable name '{name}' because "
                        "it's a reserved keyword.")


def _add_options(comp):
    """
    Add function component specific options to the given component.

    Parameters
    ----------
    comp : ImplicitFuncComp or ExplicitFuncComp
        The function component having options added.
    """
    comp.options.declare('use_jax', types=bool, default=False,
                         desc='If True, use jax to compute derivatives.')
    comp.options.declare('use_jit', types=bool, default=False,
                         desc='If True, attempt to use jit on the function. This is ignored if '
                              'use_jax is False.')<|MERGE_RESOLUTION|>--- conflicted
+++ resolved
@@ -2,20 +2,7 @@
 Define functions and objects common to the ExplicitFuncComp and ImplicitFuncComp classes.
 """
 
-<<<<<<< HEAD
-try:
-    import jax
-    from jax import jvp, vjp, vmap, random, jit, jacfwd
-    import jax.numpy as jnp
-except ImportError:
-    jax = None
-
-=======
->>>>>>> d3695397
 import re
-import numpy as np
-from openmdao.utils.units import valid_units
-from openmdao.func_api import _shape2tuple
 from openmdao.utils.om_warnings import issue_warning
 
 
