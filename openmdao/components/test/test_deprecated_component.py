from __future__ import print_function

import unittest

from openmdao.api import Problem, IndepVarComp, Component, Group, NewtonSolver
from openmdao.api import GlobalJacobian, DenseMatrix, ScipyIterativeSolver

from openmdao.devtools.testutil import assert_rel_error


class TestComp(Component):

    def __init__(self):
        super(TestComp, self).__init__()

        self.add_param('x', val=4.)
        self.add_param('y', val=3.)
        self.add_state('z1', val=0.)
        self.add_output('z2', val=0.)

    def apply_nonlinear(self, p, u, r):

        r['z1'] = 5. - u['z1']+p['y']

        r['z2'] = u['z2'] - (2*p['x'] + 2*u['z1'])

    def solve_nonlinear(self, p, u, r):

        u['z1'] = 5. + p['y']
        u['z2'] = 2*p['x'] + 2*u['z1']

    def linearize(self, p, u, r):

        J = {}
        J['z1', 'y'] = 1.
        J['z1', 'z1'] = -1.

        J['z2', 'x'] = 2.
        J['z2', 'z1'] = 2

        return J

<<<<<<< HEAD

class DepCompTestCase(unittest.TestCase):

    def test_run_with_linearize(self):
        group = Group()
        group.add_subsystem('sys1', IndepVarComp('x', val=4.))
        group.add_subsystem('sys2', IndepVarComp('y', val=3.))
        group.add_subsystem('sys3', TestComp())
=======
class DepCompTestCase(unittest.TestCase):

    def test_run_with_linearize(self):
>>>>>>> 401d2f75

        p = Problem()
        p.root = group
        p.root.nl_solver = NewtonSolver(
            subsolvers={'linear': ScipyIterativeSolver()})
        p.setup()

        #p.root.jacobian = GlobalJacobian(Matrix=DenseMatrix)
        #print(p.root.jacobian._int_mtx._matrix)

        p.run()

        assert_rel_error(self, p['z1'], 8., 1e-10)
        assert_rel_error(self, p['z2'], 24, 1e-10)


if __name__ == "__main__":
    unittest.main()<|MERGE_RESOLUTION|>--- conflicted
+++ resolved
@@ -40,20 +40,29 @@
 
         return J
 
-<<<<<<< HEAD
 
 class DepCompTestCase(unittest.TestCase):
+
+    def test_run(self):
+        group = Group()
+        group.add_subsystem('sys1', IndepVarComp('x', val=4.))
+        group.add_subsystem('sys2', IndepVarComp('y', val=3.))
+        group.add_subsystem('sys3', TestComp())
+
+        p = Problem()
+        p.root = group
+        p.setup()
+
+        p.run()
+
+        assert_rel_error(self, p['sys3.z1'], 8., 1e-10)
+        assert_rel_error(self, p['sys3.z2'], 24, 1e-10)
 
     def test_run_with_linearize(self):
         group = Group()
         group.add_subsystem('sys1', IndepVarComp('x', val=4.))
         group.add_subsystem('sys2', IndepVarComp('y', val=3.))
         group.add_subsystem('sys3', TestComp())
-=======
-class DepCompTestCase(unittest.TestCase):
-
-    def test_run_with_linearize(self):
->>>>>>> 401d2f75
 
         p = Problem()
         p.root = group
@@ -66,8 +75,8 @@
 
         p.run()
 
-        assert_rel_error(self, p['z1'], 8., 1e-10)
-        assert_rel_error(self, p['z2'], 24, 1e-10)
+        assert_rel_error(self, p['sys3.z1'], 8., 1e-10)
+        assert_rel_error(self, p['sys3.z2'], 24, 1e-10)
 
 
 if __name__ == "__main__":
