"""
A few different backtracking line search subsolvers.

BoundsEnforceLS - Only checks bounds and enforces them by one of three methods.
ArmijoGoldsteinLS -- Like above, but terminates with the ArmijoGoldsteinLS condition.

"""
from __future__ import print_function

import sys
import numpy as np
from six import iteritems, reraise

from openmdao.core.analysis_error import AnalysisError
from openmdao.solvers.solver import NonlinearSolver
from openmdao.recorders.recording_iteration_stack import Recording


def _print_violations(unknowns, lower, upper):
    """
    Print out which variables exceed their bounds.

    Parameters
    ----------
    unknowns : Vector
        Vector containing the unknowns.
    lower : Vector
        Vector containing the lower bounds.
    upper : Vector
        Vector containing the upper bounds.
    """
    for name, val in iteritems(unknowns._views_flat):
        if any(val > upper._views_flat[name]):
            print("'%s' exceeds upper bounds" % name)
            print("  Val:", val)
            print("  Upper:", upper._views_flat[name], '\n')

        if any(val < lower._views_flat[name]):
            print("'%s' exceeds lower bounds" % name)
            print("  Val:", val)
            print("  Lower:", lower._views_flat[name], '\n')


class BoundsEnforceLS(NonlinearSolver):
    """
    Bounds enforcement only.

    Not so much a linesearch; just check the bounds and if they are violated, then pull back to a
    non-violating point and evaluate.

    Attributes
    ----------
    _do_subsolve : bool
        Flag used by parent solver to tell the line search whether to solve subsystems while
        backtracking.
    """

    SOLVER = 'LS: BCHK'

    def __init__(self, **kwargs):
        """
        Initialize all attributes.

        Parameters
        ----------
        **kwargs : dict
            Options dictionary.
        """
        super(BoundsEnforceLS, self).__init__(**kwargs)

        # Parent solver sets this to control whether to solve subsystems.
        self._do_subsolve = False

    def _declare_options(self):
        """
        Declare options before kwargs are processed in the init method.
        """
        super(BoundsEnforceLS, self)._declare_options()
        opt = self.options
        opt.declare(
            'bound_enforcement', default='vector', values=['vector', 'scalar', 'wall'],
            desc="If this is set to 'vector', then the output vector is backtracked to the "
            "first point where violation occured. If it is set to 'scalar' or 'wall', then only "
            "the violated variables are backtracked to their point of violation.")
        opt.declare('print_bound_enforce', default=False,
                    desc="Set to True to print out names and values of variables that are pulled "
                    "back to their bounds.")

        # Remove unused options from base options here, so that users
        # attempting to set them will get KeyErrors.
        opt.undeclare("atol")
        opt.undeclare("rtol")
        opt.undeclare("maxiter")
        opt.undeclare("err_on_maxiter")

    def _solve(self):
        """
        Run the iterative solver.
        """
        self._iter_count = 0
        system = self._system

        u = system._outputs
        du = system._vectors['output']['linear']

        self._run_apply()

        norm0 = self._iter_get_norm()
        if norm0 == 0.0:
            norm0 = 1.0
        self._norm0 = norm0
        u += du

        if self.options['print_bound_enforce']:
            _print_violations(u, system._lower_bounds, system._upper_bounds)

        with Recording('BoundsEnforceLS', self._iter_count, self) as rec:
            if self.options['bound_enforcement'] == 'vector':
                u._enforce_bounds_vector(du, 1.0, system._lower_bounds, system._upper_bounds)
            elif self.options['bound_enforcement'] == 'scalar':
                u._enforce_bounds_scalar(du, 1.0, system._lower_bounds, system._upper_bounds)
            elif self.options['bound_enforcement'] == 'wall':
                u._enforce_bounds_wall(du, 1.0, system._lower_bounds, system._upper_bounds)

            self._run_apply()
            norm = self._iter_get_norm()
            # With solvers, we want to record the norm AFTER
            # the call, but the call needs to
            # be wrapped in the with for stack purposes,
            # so we locally assign  norm & norm0 into the class.
            rec.abs = norm
            rec.rel = norm / norm0

        self._mpi_print(self._iter_count, norm, norm / norm0)


class ArmijoGoldsteinLS(NonlinearSolver):
    """
    Backtracking line search that terminates using the Armijo-Goldstein condition..

    Attributes
    ----------
    _analysis_error_raised : bool
        Flag is set to True if a subsystem raises an AnalysisError.
    _do_subsolve : bool
        Flag used by parent solver to tell the line search whether to solve subsystems while
        backtracking.
    """

    SOLVER = 'LS: AG'

    def __init__(self, **kwargs):
        """
        Initialize all attributes.

        Parameters
        ----------
        **kwargs : dict
            Options dictionary.
        """
        super(ArmijoGoldsteinLS, self).__init__(**kwargs)

        # Parent solver sets this to control whether to solve subsystems.
        self._do_subsolve = False

        self._analysis_error_raised = False

    def _iter_initialize(self):
        """
        Perform any necessary pre-processing operations.

        Returns
        -------
        float
            initial error.
        float
            error at the first iteration.
        """
        system = self._system
        self.alpha = self.options['alpha']

        u = system._outputs
        du = system._vectors['output']['linear']
        self.alpha = 1.

        self._run_apply()
        norm0 = self._iter_get_norm()
        if norm0 == 0.0:
            norm0 = 1.0

        u.add_scal_vec(self.alpha, du)

        if self.options['print_bound_enforce']:
            _print_violations(u, system._lower_bounds, system._upper_bounds)

        if self.options['bound_enforcement'] == 'vector':
            u._enforce_bounds_vector(du, self.alpha, system._lower_bounds, system._upper_bounds)
        elif self.options['bound_enforcement'] == 'scalar':
            u._enforce_bounds_scalar(du, self.alpha, system._lower_bounds, system._upper_bounds)
        elif self.options['bound_enforcement'] == 'wall':
            u._enforce_bounds_wall(du, self.alpha, system._lower_bounds, system._upper_bounds)

        try:
            cache = self._solver_info.save_cache()

            self._run_apply()
            norm = self._iter_get_norm()

        except AnalysisError as err:
            self._solver_info.restore_cache(cache)

            if self.options['retry_on_analysis_error']:
                self._analysis_error_raised = True
            else:
                exc = sys.exc_info()
                reraise(*exc)

            norm = np.nan

        return norm0, norm

    def _declare_options(self):
        """
        Declare options before kwargs are processed in the init method.
        """
        super(ArmijoGoldsteinLS, self)._declare_options()
        opt = self.options
        opt['maxiter'] = 5
        opt.declare('c', default=0.1, desc="Slope parameter for line of sufficient decrease. The "
                    "larger the step, the more decrease is required to terminate the line search. "
                    "This parameter is 'c' in: '||res_k|| < ||res_0|| (1 - c * alpha)' for the "
                    "termination criterion.")
        opt.declare(
            'bound_enforcement', default='vector', values=['vector', 'scalar', 'wall'],
            desc="If this is set to 'vector', the entire vector is backtracked together " +
                 "when a bound is violated. If this is set to 'scalar', only the violating " +
                 "entries are set to the bound and then the backtracking occurs on the vector " +
                 "as a whole. If this is set to 'wall', only the violating entries are set " +
                 "to the bound, and then the backtracking follows the wall - i.e., the " +
                 "violating entries do not change during the line search.")
        opt.declare('rho', default=0.5, lower=0.0, upper=1.0, desc="Backtracking multiplier.")
        opt.declare('alpha', default=1.0, desc="Initial line search step.")
        opt.declare('print_bound_enforce', default=False,
                    desc="Set to True to print out names and values of variables that are pulled "
                    "back to their bounds.")
        opt.declare('retry_on_analysis_error', default=True,
                    desc="Backtrack and retry if an AnalysisError is raised.")

    def _single_iteration(self):
        """
        Perform the operations in the iteration loop.
        """
        self._analysis_error_raised = False
        system = self._system

        # Hybrid newton support.
        if self._do_subsolve and self._iter_count > 0:
            self._solver_info.append_solver()

            try:
                cache = self._solver_info.save_cache()
<<<<<<< HEAD
                self._gs_iter()
                system._apply_nonlinear()
=======

                for isub, subsys in enumerate(system._subsystems_allprocs):
                    system._transfer('nonlinear', 'fwd', isub)

                    if subsys in system._subsystems_myproc:
                        subsys._solve_nonlinear()

                self._run_apply()
>>>>>>> ab60f28a

            except AnalysisError as err:
                self._solver_info.restore_cache(cache)

                if self.options['retry_on_analysis_error']:
                    self._analysis_error_raised = True

                else:
                    exc = sys.exc_info()
                    reraise(*exc)

            finally:
                self._solver_info.pop()

        else:
            self._run_apply()

    def _solve(self):
        """
        Run the iterative solver.
        """
        maxiter = self.options['maxiter']
        atol = self.options['atol']
        rtol = self.options['rtol']
        c = self.options['c']

        system = self._system
        u = system._outputs
        du = system._vectors['output']['linear']

        self._iter_count = 0
        norm0, norm = self._iter_initialize()
        self._norm0 = norm0

        # Further backtracking if needed.
        while (self._iter_count < maxiter and
               ((norm > norm0 - c * self.alpha * norm0) or self._analysis_error_raised)):
            with Recording('ArmijoGoldsteinLS', self._iter_count, self) as rec:
<<<<<<< HEAD
                self._single_iteration()
                self._iter_count += 1
                try:
=======
>>>>>>> ab60f28a

                u.add_scal_vec(-self.alpha, du)
                if self._iter_count > 0:
                    self.alpha *= self.options['rho']
                u.add_scal_vec(self.alpha, du)

                cache = self._solver_info.save_cache()

                try:
                    self._iter_execute()
                    self._iter_count += 1

                    norm = self._iter_get_norm()

                    # With solvers, we want to report the norm AFTER
                    # the iter_execute call, but the i_e call needs to
                    # be wrapped in the with for stack purposes.
                    rec.abs = norm
                    rec.rel = norm / norm0

                except AnalysisError as err:
                    self._solver_info.restore_cache(cache)
                    self._iter_count += 1

                    if self.options['retry_on_analysis_error']:
                        self._analysis_error_raised = True
                        rec.abs = np.nan
                        rec.rel = np.nan

                    else:
                        exc = sys.exc_info()
                        reraise(*exc)

            # self._mpi_print(self._iter_count, norm, norm / norm0)
            self._mpi_print(self._iter_count, norm, self.alpha)<|MERGE_RESOLUTION|>--- conflicted
+++ resolved
@@ -259,19 +259,8 @@
 
             try:
                 cache = self._solver_info.save_cache()
-<<<<<<< HEAD
                 self._gs_iter()
-                system._apply_nonlinear()
-=======
-
-                for isub, subsys in enumerate(system._subsystems_allprocs):
-                    system._transfer('nonlinear', 'fwd', isub)
-
-                    if subsys in system._subsystems_myproc:
-                        subsys._solve_nonlinear()
-
                 self._run_apply()
->>>>>>> ab60f28a
 
             except AnalysisError as err:
                 self._solver_info.restore_cache(cache)
@@ -310,12 +299,6 @@
         while (self._iter_count < maxiter and
                ((norm > norm0 - c * self.alpha * norm0) or self._analysis_error_raised)):
             with Recording('ArmijoGoldsteinLS', self._iter_count, self) as rec:
-<<<<<<< HEAD
-                self._single_iteration()
-                self._iter_count += 1
-                try:
-=======
->>>>>>> ab60f28a
 
                 u.add_scal_vec(-self.alpha, du)
                 if self._iter_count > 0:
@@ -325,7 +308,7 @@
                 cache = self._solver_info.save_cache()
 
                 try:
-                    self._iter_execute()
+                    self._single_iteration()
                     self._iter_count += 1
 
                     norm = self._iter_get_norm()
