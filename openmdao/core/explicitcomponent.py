--- conflicted
+++ resolved
@@ -63,34 +63,14 @@
                     d_inputs, d_outputs, d_residuals = vecs
                     J._apply(d_inputs, d_outputs, d_residuals, mode)
 
-<<<<<<< HEAD
-                with self._units_scaling_context(inputs=[self._inputs, d_inputs],
-                                                 outputs=[self._outputs],
-                                                 residuals=[d_residuals]):
-                    d_residuals *= -1.0
-                    self.compute_jacvec_product(
-                        self._inputs, self._outputs,
-                        d_inputs, d_residuals, mode)
-                    d_residuals *= -1.0
-=======
-                    self._inputs.scale(self._scaling_to_phys['input'])
-                    self._outputs.scale(self._scaling_to_phys['output'])
-                    d_inputs.scale(self._scaling_to_phys['input'])
-                    d_residuals.scale(self._scaling_to_phys['residual'])
-
-                    d_residuals *= -1.0
-
-                    self.compute_jacvec_product(
-                        self._inputs, self._outputs,
-                        d_inputs, d_residuals, mode)
-
-                    d_residuals *= -1.0
-
-                    self._inputs.scale(self._scaling_to_norm['input'])
-                    self._outputs.scale(self._scaling_to_norm['output'])
-                    d_inputs.scale(self._scaling_to_norm['input'])
-                    d_residuals.scale(self._scaling_to_norm['residual'])
->>>>>>> 10e0fdb3
+                    with self._units_scaling_context(inputs=[self._inputs, d_inputs],
+                                                     outputs=[self._outputs],
+                                                     residuals=[d_residuals]):
+                        d_residuals *= -1.0
+                        self.compute_jacvec_product(
+                            self._inputs, self._outputs,
+                            d_inputs, d_residuals, mode)
+                        d_residuals *= -1.0
 
     def _solve_linear(self, vec_names, mode):
         """Apply inverse jac product.
@@ -173,32 +153,7 @@
                 for out_name in self._var_myproc_names['output']:
                     key = (out_name, in_name)
                     if key in self._jacobian:
-<<<<<<< HEAD
                         self._jacobian._multiply_subjac(key, -1.0)
-=======
-                        self._jacobian._negate(key)
-
-    def _linearize(self):
-        """Compute jacobian / factorization."""
-        with self._jacobian_context() as J:
-            # negate constant subjacs (and others that will get overwritten)
-            # back to normal
-            self._negate_jac()
-
-            self._inputs.scale(self._scaling_to_phys['input'])
-            self._outputs.scale(self._scaling_to_phys['output'])
-
-            self.compute_jacobian(self._inputs, self._outputs, J)
-
-            self._inputs.scale(self._scaling_to_norm['input'])
-            self._outputs.scale(self._scaling_to_norm['output'])
-
-            # re-negate the jacobian
-            self._negate_jac()
-
-            if self._owns_global_jac:
-                J._update()
->>>>>>> 10e0fdb3
 
     def _set_partials_meta(self):
         """Set subjacobian info into our jacobian."""
