"""Define the ExplicitComponent class."""

from __future__ import division

import inspect

<<<<<<< HEAD
import numpy
from six import iteritems, itervalues

from openmdao.core.component import Component
=======
import numpy as np
from six import iteritems, itervalues

from openmdao.core.component import Component
from openmdao.utils.class_util import overrides_method
>>>>>>> f1d22f48
from openmdao.utils.general_utils import warn_deprecation


class ExplicitComponent(Component):
    """
    Class to inherit from when all output variables are explicit.
    """

<<<<<<< HEAD
    def add_output(self, name, val=1.0, shape=None, units=None, res_units=None, desc='',
                   lower=None, upper=None, ref=1.0, ref0=0.0,
                   res_ref=None, res_ref0=None, var_set=0):
        """
        Add an output variable to the component.

        For ExplicitComponent, res_ref and res_ref0 default to the values in res and res0 unless
        otherwise specified.
=======
    def __init__(self, **kwargs):
        """
        Check if we are matrix-free.

        Parameters
        ----------
        **kwargs : dict of keyword arguments
            available here and in all descendants of this system.
        """
        super(ExplicitComponent, self).__init__(**kwargs)

        if overrides_method('compute_jacvec_product', self, ExplicitComponent):
            self._matrix_free = True

    def _setup_partials(self, recurse=True):
        """
        Call initialize_partials in components.

        Parameters
        ----------
        recurse : bool
            Whether to call this method in subsystems.
        """
        super(ExplicitComponent, self)._setup_partials()

        abs2meta_out = self._var_abs2meta['output']
        abs2prom_out = self._var_abs2prom['output']

        # Note: These declare calls are outside of initialize_partials so that users do not have to
        # call the super version of initialize_partials. This is still post-initialize_variables.
        other_names = []
        for out_abs in self._var_abs_names['output']:
            meta = abs2meta_out[out_abs]
            out_name = abs2prom_out[out_abs]
            size = np.prod(meta['shape'])
            arange = np.arange(size)

            # No need to FD outputs wrt other outputs
            abs_key = (out_abs, out_abs)
            if abs_key in self._subjacs_info:
                if 'method' in self._subjacs_info[abs_key]:
                    del self._subjacs_info[abs_key]['method']
            self.declare_partials(out_name, out_name, rows=arange, cols=arange, val=1.)
            for other_name in other_names:
                self.declare_partials(out_name, other_name, dependent=False)
                self.declare_partials(other_name, out_name, dependent=False)
            other_names.append(out_name)

    def add_output(self, name, val=1.0, shape=None, units=None, res_units=None, desc='',
                   lower=None, upper=None, ref=1.0, ref0=0.0, res_ref=None, var_set=0):
        """
        Add an output variable to the component.

        For ExplicitComponent, res_ref defaults to the value in res unless otherwise specified.
>>>>>>> f1d22f48

        Parameters
        ----------
        name : str
            name of the variable in this component's namespace.
        val : float or list or tuple or ndarray
            The initial value of the variable being added in user-defined units. Default is 1.0.
        shape : int or tuple or list or None
            Shape of this variable, only required if val is not an array.
            Default is None.
        units : str or None
            Units in which the output variables will be provided to the component during execution.
            Default is None, which means it has no units.
        res_units : str or None
            Units in which the residuals of this output will be given to the user when requested.
            Default is None, which means it has no units.
        desc : str
            description of the variable.
        lower : float or list or tuple or ndarray or None
            lower bound(s) in user-defined units. It can be (1) a float, (2) an array_like
            consistent with the shape arg (if given), or (3) an array_like matching the shape of
            val, if val is array_like. A value of None means this output has no lower bound.
            Default is None.
        upper : float or list or tuple or ndarray or None
            upper bound(s) in user-defined units. It can be (1) a float, (2) an array_like
            consistent with the shape arg (if given), or (3) an array_like matching the shape of
            val, if val is array_like. A value of None means this output has no upper bound.
            Default is None.
        ref : float
            Scaling parameter. The value in the user-defined units of this output variable when
            the scaled value is 1. Default is 1.
        ref0 : float
            Scaling parameter. The value in the user-defined units of this output variable when
            the scaled value is 0. Default is 0.
        res_ref : float
            Scaling parameter. The value in the user-defined res_units of this output's residual
            when the scaled value is 1. Default is None, which means residual scaling matches
            output scaling.
<<<<<<< HEAD
        res_ref0 : float
            Scaling parameter. The value in the user-defined res_units of this output's residual
            when the scaled value is 0. Default is None, which means residual scaling matches
            output scaling.
=======
>>>>>>> f1d22f48
        var_set : hashable object
            For advanced users only. ID or color for this variable, relevant for reconfigurability.
            Default is 0.
        """
        if res_ref is None:
            res_ref = ref
<<<<<<< HEAD
        if res_ref0 is None:
            res_ref0 = ref0
=======
>>>>>>> f1d22f48

        if inspect.stack()[1][3] == '__init__':
            warn_deprecation("In the future, the 'add_output' method must be "
                             "called from 'initialize_variables' rather than "
                             "in the '__init__' function.")

        super(ExplicitComponent, self).add_output(name, val=val, shape=shape, units=units,
                                                  res_units=res_units, desc=desc, lower=lower,
                                                  upper=upper, ref=ref, ref0=ref0, res_ref=res_ref,
<<<<<<< HEAD
                                                  res_ref0=res_ref0, var_set=var_set)
=======
                                                  var_set=var_set)

    def _negate_jac(self):
        """
        Negate this component's part of the jacobian.
        """
        if self._jacobian._subjacs:
            for res_name in self._var_abs_names['output']:
                for in_name in self._var_abs_names['input']:
                    abs_key = (res_name, in_name)
                    if abs_key in self._jacobian._subjacs:
                        self._jacobian._multiply_subjac(abs_key, -1.)

    def _set_partials_meta(self):
        """
        Set subjacobian info into our jacobian.
        """
        with self.jacobian_context() as J:
            for abs_key, meta in iteritems(self._subjacs_info):
                J._set_partials_meta(abs_key, meta, meta['type'] == 'input')

                method = meta.get('method', False)
                if method and meta['dependent']:
                    self._approx_schemes[method].add_approximation(abs_key, meta)

        for approx in itervalues(self._approx_schemes):
            approx._init_approximations()
>>>>>>> f1d22f48

    def _apply_nonlinear(self):
        """
        Compute residuals. The model is assumed to be in a scaled state.
        """
        with self._unscaled_context(
                outputs=[self._outputs], residuals=[self._residuals]):
            self._residuals.set_vec(self._outputs)
            self.compute(self._inputs, self._outputs)
            self._residuals -= self._outputs
            self._outputs += self._residuals

    def _solve_nonlinear(self):
        """
        Compute outputs. The model is assumed to be in a scaled state.

        Returns
        -------
        boolean
            Failure flag; True if failed to converge, False is successful.
        float
            absolute error.
        float
            relative error.
        """
        with self._unscaled_context(
                outputs=[self._outputs], residuals=[self._residuals]):
            self._residuals.set_const(0.0)
            failed = self.compute(self._inputs, self._outputs)

        return bool(failed), 0., 0.

    def _apply_linear(self, vec_names, mode, scope_out=None, scope_in=None):
        """
        Compute jac-vec product. The model is assumed to be in a scaled state.

        Parameters
        ----------
        vec_names : [str, ...]
            list of names of the right-hand-side vectors.
        mode : str
            'fwd' or 'rev'.
        scope_out : set or None
            Set of absolute output names in the scope of this mat-vec product.
            If None, all are in the scope.
        scope_in : set or None
            Set of absolute input names in the scope of this mat-vec product.
            If None, all are in the scope.
        """
        for vec_name in vec_names:
            with self._matvec_context(vec_name, scope_out, scope_in, mode) as vecs:
                d_inputs, d_outputs, d_residuals = vecs

                # Jacobian and vectors are all scaled, unitless
                with self.jacobian_context() as J:
                    J._apply(d_inputs, d_outputs, d_residuals, mode)

                # Jacobian and vectors are all unscaled, dimensional
                with self._unscaled_context(
                        outputs=[self._outputs], residuals=[d_residuals]):
                    d_residuals *= -1.0
                    self.compute_jacvec_product(self._inputs, self._outputs,
                                                d_inputs, d_residuals, mode)
                    d_residuals *= -1.0

    def _solve_linear(self, vec_names, mode):
        """
        Apply inverse jac product. The model is assumed to be in a scaled state.

        Parameters
        ----------
        vec_names : [str, ...]
            list of names of the right-hand-side vectors.
        mode : str
            'fwd' or 'rev'.

        Returns
        -------
        boolean
            Failure flag; True if failed to converge, False is successful.
        float
            absolute error.
        float
            relative error.
        """
        for vec_name in vec_names:
            d_outputs = self._vectors['output'][vec_name]
            d_residuals = self._vectors['residual'][vec_name]

            with self._unscaled_context(
                    outputs=[d_outputs], residuals=[d_residuals]):
                if mode == 'fwd':
                    d_outputs.set_vec(d_residuals)
                elif mode == 'rev':
                    d_residuals.set_vec(d_outputs)

        return False, 0., 0.

    def _linearize(self, do_nl=False, do_ln=False):
        """
        Compute jacobian / factorization. The model is assumed to be in a scaled state.

        Parameters
        ----------
        do_nl : boolean
            Flag indicating if the nonlinear solver should be linearized.
        do_ln : boolean
            Flag indicating if the linear solver should be linearized.
        """
        with self.jacobian_context() as J:
            with self._unscaled_context(
                    outputs=[self._outputs], residuals=[self._residuals]):
                # Since the residuals are already negated, this call should come before negate_jac
                # Additionally, computing the approximation before the call to compute_partials
                # allows users to override FD'd values.
                for approximation in itervalues(self._approx_schemes):
                    approximation.compute_approximations(self, jac=J)

                # negate constant subjacs (and others that will get overwritten)
                # back to normal
                self._negate_jac()
                self.compute_partial_derivs(self._inputs, self._outputs, J)

                # re-negate the jacobian
                self._negate_jac()

            if self._owns_assembled_jac:
                J._update()

    def compute(self, inputs, outputs):
        """
        Compute outputs given inputs. The model is assumed to be in an unscaled state.

        Parameters
        ----------
        inputs : Vector
            unscaled, dimensional input variables read via inputs[key]
        outputs : Vector
            unscaled, dimensional output variables read via outputs[key]

        Returns
        -------
        bool or None
            None or False if run successfully; True if there was a failure.
        """
        pass

    def compute_partial_derivs(self, inputs, outputs, partials):
        """
        Compute sub-jacobian parts. The model is assumed to be in an unscaled state.

        Parameters
        ----------
        inputs : Vector
            unscaled, dimensional input variables read via inputs[key]
        outputs : Vector
            unscaled, dimensional output variables read via outputs[key]
        partials : Jacobian
            sub-jac components written to partials[output_name, input_name]
        """
        pass

    def compute_jacvec_product(self, inputs, outputs,
                               d_inputs, d_outputs, mode):
        r"""
        Compute jac-vector product. The model is assumed to be in an unscaled state.

        If mode is:
            'fwd': d_inputs \|-> d_outputs

            'rev': d_outputs \|-> d_inputs

        Parameters
        ----------
        inputs : Vector
            unscaled, dimensional input variables read via inputs[key]
        outputs : Vector
            unscaled, dimensional output variables read via outputs[key]
        d_inputs : Vector
            see inputs; product must be computed only if var_name in d_inputs
        d_outputs : Vector
            see outputs; product must be computed only if var_name in d_outputs
        mode : str
            either 'fwd' or 'rev'
        """
        pass<|MERGE_RESOLUTION|>--- conflicted
+++ resolved
@@ -4,18 +4,11 @@
 
 import inspect
 
-<<<<<<< HEAD
-import numpy
-from six import iteritems, itervalues
-
-from openmdao.core.component import Component
-=======
 import numpy as np
 from six import iteritems, itervalues
 
 from openmdao.core.component import Component
 from openmdao.utils.class_util import overrides_method
->>>>>>> f1d22f48
 from openmdao.utils.general_utils import warn_deprecation
 
 
@@ -24,16 +17,6 @@
     Class to inherit from when all output variables are explicit.
     """
 
-<<<<<<< HEAD
-    def add_output(self, name, val=1.0, shape=None, units=None, res_units=None, desc='',
-                   lower=None, upper=None, ref=1.0, ref0=0.0,
-                   res_ref=None, res_ref0=None, var_set=0):
-        """
-        Add an output variable to the component.
-
-        For ExplicitComponent, res_ref and res_ref0 default to the values in res and res0 unless
-        otherwise specified.
-=======
     def __init__(self, **kwargs):
         """
         Check if we are matrix-free.
@@ -88,7 +71,6 @@
         Add an output variable to the component.
 
         For ExplicitComponent, res_ref defaults to the value in res unless otherwise specified.
->>>>>>> f1d22f48
 
         Parameters
         ----------
@@ -127,24 +109,12 @@
             Scaling parameter. The value in the user-defined res_units of this output's residual
             when the scaled value is 1. Default is None, which means residual scaling matches
             output scaling.
-<<<<<<< HEAD
-        res_ref0 : float
-            Scaling parameter. The value in the user-defined res_units of this output's residual
-            when the scaled value is 0. Default is None, which means residual scaling matches
-            output scaling.
-=======
->>>>>>> f1d22f48
         var_set : hashable object
             For advanced users only. ID or color for this variable, relevant for reconfigurability.
             Default is 0.
         """
         if res_ref is None:
             res_ref = ref
-<<<<<<< HEAD
-        if res_ref0 is None:
-            res_ref0 = ref0
-=======
->>>>>>> f1d22f48
 
         if inspect.stack()[1][3] == '__init__':
             warn_deprecation("In the future, the 'add_output' method must be "
@@ -154,9 +124,6 @@
         super(ExplicitComponent, self).add_output(name, val=val, shape=shape, units=units,
                                                   res_units=res_units, desc=desc, lower=lower,
                                                   upper=upper, ref=ref, ref0=ref0, res_ref=res_ref,
-<<<<<<< HEAD
-                                                  res_ref0=res_ref0, var_set=var_set)
-=======
                                                   var_set=var_set)
 
     def _negate_jac(self):
@@ -184,7 +151,6 @@
 
         for approx in itervalues(self._approx_schemes):
             approx._init_approximations()
->>>>>>> f1d22f48
 
     def _apply_nonlinear(self):
         """
