"""Define the base System class."""
from __future__ import division

from contextlib import contextmanager
from collections import namedtuple, OrderedDict, Iterable
from fnmatch import fnmatchcase
import sys

from six import iteritems, string_types
from six.moves import range

import numpy as np

from openmdao.proc_allocators.default_allocator import DefaultAllocator
from openmdao.jacobians.dictionary_jacobian import DictionaryJacobian
from openmdao.jacobians.assembled_jacobian import AssembledJacobian
from openmdao.utils.class_util import overrides_method
from openmdao.utils.generalized_dict import GeneralizedDictionary
from openmdao.utils.units import convert_units
from openmdao.utils.general_utils import \
    determine_adder_scaler, format_as_float_or_array, ensure_compatible
from openmdao.recorders.recording_manager import RecordingManager


# This is for storing various data mapped to var pathname
PathData = namedtuple("PathData", ['name', 'idx', 'myproc_idx', 'typ'])


class System(object):
    """
    Base class for all systems in OpenMDAO.

    Never instantiated; subclassed by <Group> or <Component>.
    All subclasses have their attributes defined here.

    In attribute names:
        abs / abs_name : absolute, unpromoted variable name, seen from root (unique).
        rel / rel_name : relative, unpromoted variable name, seen from current system (unique).
        prom / prom_name : relative, promoted variable name, seen from current system (non-unique).
        idx : global variable index among variables on all procs (I/O indices separate).
        my_idx : index among variables in this system, on this processor (I/O indices separate).
        io : indicates explicitly that input and output variables are combined in the same dict.

    Attributes
    ----------
    name : str
        name of the system, must be different from siblings.
    pathname : str
        global name of the system, including the path.
    comm : MPI.Comm or <FakeComm>
        MPI communicator object.
    metadata : <GeneralizedDictionary>
        dictionary of user-defined arguments.
    _assembler : <Assembler>
        pointer to the global assembler object.
    _mpi_proc_allocator : <ProcAllocator>
        object that distributes procs among subsystems.
    _mpi_proc_range : [int, int]
        indices of procs owned by comm with respect to COMM_WORLD.
    _subsystems_allprocs : [<System>, ...]
        list of all subsystems (children of this system).
    _subsystems_myproc : [<System>, ...]
        list of local subsystems that exist on this proc.
    _subsystems_myproc_inds : [int, ...]
        list of indices of subsystems on this proc among all of this system's
        subsystems (subsystems on all of this system's processors).
    _var_allprocs_pathnames : {'input': [str, ...], 'output': [str, ...]}
        list of pathnames of all owned variables, not just on current proc.
    _var_allprocs_idx_range : {'input': [int, int], 'output': [int, int]}
        index range of owned variables with respect to all problem variables.
    _var_allprocs_indices : {'input': dict, 'output': dict}
        dictionary of global indices keyed by the variable name.
    _var_myproc_names : {'input': [str, ...], 'output': [str, ...]}
        list of unpromoted names of owned variables on current proc.
    _var_myproc_metadata : {'input': list, 'output': list}
        list of metadata dictionaries of variables that exist on this proc.
    _var_pathdict : dict
        maps full variable pathname to local name, index and I/O type
    _var_name2path : dict
        maps local var name to full pathname.
    _var_myproc_indices : {'input': ndarray[:], 'output': ndarray[:]}
        integer arrays of global indices of variables on this proc.
    _var_maps : {'input': dict, 'output': dict}
        dictionary of variable names and their promoted names.
    _var_promotes : { 'any': [], 'input': [], 'output': [] }
        dictionary of lists of variable names/wildcards specifying promotion
        (used to calculate promoted names)
    _manual_connections : dict
        dictionary of input_name: (output_name, src_indices) connections.
    _manual_connections_abs : [(str, str), ...]
        _manual_connections with absolute variable names.  Entries
        have the form (input, output).
    _var_allprocs_prom2abs_list : {'input': dict, 'output': dict}
        Dictionary mapping promoted names to list of all absolute names.
        For outputs, the list will have length one since promoted output names are unique.
    _var_allprocs_idx_range : {'input': [int, int], 'output': [int, int]}
        Global index range of owned variables with respect to all model variables.
    _var_abs_names : {'input': [str, ...], 'output': [str, ...]}
        List of absolute names of owned variables existing on current proc.
    _var_abs2data_io : dict
        Dictionary mapping absolute names to dicts with keys (prom, rel, my_idx, type_, metadata).
        The my_idx entry is the index among variables in this system, on this processor.
        The type_ entry is either 'input' or 'output'.
    _vectors : {'input': dict, 'output': dict, 'residual': dict}
        dict of vector objects. These are the derivatives vectors.
    _vector_transfers : dict
        dict of transfer objects.
    _vector_var_ids : dict
        dictionary of index arrays of relevant variables for this vector
    _scaling_to_norm : {'input': ndarray[nvar_in, 2], 'output': ndarray[nvar_out, 2]}
        coefficients to convert vectors to normalized values.
        In the integer arrays, nvar_in and nvar_out are counts of variables on myproc.
    _scaling_to_phys : {'input': ndarray[nvar_in, 2], 'output': ndarray[nvar_out, 2]}
        coefficients to convert vectors to physical values.
        In the integer arrays, nvar_in and nvar_out are counts of variables on myproc.
    _lower_bounds : <Vector>
        vector of lower bounds, scaled and dimensionless.
    _upper_bounds : <Vector>
        vector of upper bounds, scaled and dimensionless.
    _inputs : <Vector>
        inputs vector; points to _vectors['input']['nonlinear'].
    _outputs : <Vector>
        outputs vector; points to _vectors['output']['nonlinear'].
    _residuals : <Vector>
        residuals vector; points to _vectors['residual']['nonlinear'].
    _transfers : dict of <Transfer>
        transfer object; points to _vector_transfers['nonlinear'].
    _jacobian : <Jacobian>
        <Jacobian> object to be used in apply_linear.
    _jacobian_changed : bool
        If True, the jacobian has changed since the last call to setup.
    _owns_assembled_jac : bool
        If True, we are owners of the AssembledJacobian in self._jacobian.
    _subjacs_info : OrderedDict of dict
        Sub-jacobian metadata for each (output, input) pair added using
        declare_partials. Members of each pair may be glob patterns.
    _nl_solver : <NonlinearSolver>
        nonlinear solver to be used for solve_nonlinear.
    _ln_solver : <LinearSolver>
        linear solver to be used for solve_linear; not the Newton system.
    _suppress_solver_output : boolean
        flag that turns off all solver output for this System and all
        of its descendants if False.
    _design_vars : dict of namedtuple
        dict of all driver design vars added to the system.
    _responses : dict of namedtuple
        dict of all driver responses added to the system.

    """

    def __init__(self, **kwargs):
        """
        Initialize all attributes.

        Parameters
        ----------
        **kwargs : dict of keyword arguments
            available here and in all descendants of this system.
        """
        self.name = ''
        self.pathname = ''
        self.comm = None
        self.metadata = GeneralizedDictionary()
        self.metadata.update(kwargs)

        self._assembler = None

        self._mpi_proc_allocator = DefaultAllocator()
        self._mpi_proc_range = [0, 1]

        self._subsystems_allprocs = []
        self._subsystems_myproc = []
        self._subsystems_myproc_inds = []

        self._var_maps = {'input': {}, 'output': {}}
        self._var_promotes = {'input': [], 'output': [], 'any': []}

        self._manual_connections = {}
        self._manual_connections_abs = []

        self._var_allprocs_prom2abs_list = {'input': {}, 'output': {}}
        self._var_allprocs_idx_range = {'input': [0, 0], 'output': [0, 0]}
        self._var_abs_names = {'input': [], 'output': []}
        self._var_abs2data_io = {}

        self._vectors = {'input': {}, 'output': {}, 'residual': {}}
        self._vector_transfers = {}
        self._vector_var_ids = {}

        self._scaling_to_norm = {
            'input': None, 'output': None, 'residual': None}
        self._scaling_to_phys = {
            'input': None, 'output': None, 'residual': None}

        self._lower_bounds = None
        self._upper_bounds = None

        self._inputs = None
        self._outputs = None
        self._residuals = None
        self._transfers = None

        self._jacobian = DictionaryJacobian()
        self._jacobian._system = self
        self._jacobian_changed = True
        self._owns_assembled_jac = False

        self._subjacs_info = OrderedDict()

        self._nl_solver = None
        self._ln_solver = None
        self._suppress_solver_output = False

        self._design_vars = {}
        self._responses = {}

        self._rec_mgr = RecordingManager()

    def _setup_processors(self, path, comm, global_dict,
                          assembler, proc_range):
        """
        Recursively split comms and define local subsystems.

        Sets the following attributes:
            pathname
            comm
            _assembler
            _mpi_proc_range
            _subsystems_myproc
            _subsystems_myproc_inds

        Parameters
        ----------
        path : str
            parent names to prepend to name to get the pathname
        comm : MPI.Comm or <FakeComm>
            communicator for this system (already split, if applicable).
        global_dict : dict
            dictionary with kwargs of all parents assembled in it.
        assembler : Assembler
            pointer to the global assembler object to distribute to everyone.
        proc_range : [int, int]
            indices of procs owned by comm with respect to COMM_WORLD.
        """
        # Set attributes
        self.pathname = '.'.join((path, self.name)) if path else self.name
        self.comm = comm
        self._assembler = assembler
        self._mpi_proc_range = proc_range

        # Add self's kwargs to dictionary of parents' kwargs (already new copy)
        self.metadata._assemble_global_dict(global_dict)

        # Optional user-defined method
        self.initialize_processors()

        nsub = len(self._subsystems_allprocs)
        # If this is a group:
        if nsub > 0:
            # Call the load balancing algorithm
            tmp = self._mpi_proc_allocator(nsub, comm, proc_range)
            sub_inds, sub_comm, sub_proc_range = tmp

            # Define local subsystems
            self._subsystems_myproc = [self._subsystems_allprocs[ind]
                                       for ind in sub_inds]
            self._subsystems_myproc_inds = sub_inds

            # Perform recursion
            for subsys in self._subsystems_myproc:
                sub_global_dict = self.metadata._global_dict.copy()
                subsys._setup_processors(self.pathname, sub_comm,
                                         sub_global_dict, assembler,
                                         sub_proc_range)

    def _setup_variables(self, recurse=True):
        """
        Assemble variable metadata and names lists.

        Sets the following attributes:
            _var_abs2data_io
            _var_abs_names
            _var_allprocs_prom2abs_list

        Parameters
        ----------
        recurse : boolean
            recursion is not performed if traversing up the tree after reconf.
        """
        # Perform recursion
        if recurse:
            for subsys in self._subsystems_myproc:
                subsys._setup_variables()

        if overrides_method('initialize_variables', self, System):
            # TODO: we may want to provide a way for component devs to tell
            # the framework that they don't need to re-configure, since the
            # majority of components won't need to be configured more than once

            # Empty the lists in case this is part of a reconfiguration
            self._var_abs2data_io = {}
            for type_ in ['input', 'output']:
                self._var_abs_names[type_] = []

                # Only Components have this:
                try:
                    self._var_rel_names[type_] = []
                except AttributeError:
                    pass

            self.initialize_variables()
            self._rec_mgr.startup()

    def _setup_variable_indices(self, global_index, recurse=True):
        """
        Define the variable indices and range.

        Sets the following attributes:
            _var_allprocs_idx_range

        Parameters
        ----------
        global_index : {'input': int, 'output': int}
            current global variable counter.
        recurse : boolean
            recursion is not performed if traversing up the tree after reconf.
        """
        pass

    def _setup_partials(self):
        """
        Set up partial derivative sparsity structures and approximation schemes.
        """
        pass

    def _setup_connections(self):
        """
        Recursively assemble a list of input-output connections.

        Overridden in <Group>.
        """
        pass

    def _setup_vector(self, vectors, vector_var_ids, use_ref_vector):
        """
        Add this vector and assign sub_vectors to subsystems.

        Sets the following attributes:
            _vectors
            _vector_transfers
            _inputs*
            _outputs*
            _residuals*
            _transfers*

        * If vec_name is None - i.e., we are setting up the nonlinear vector

        Parameters
        ----------
        vectors : {'input': <Vector>, 'output': <Vector>, 'residual': <Vector>}
            Vector objects corresponding to 'name'.
        vector_var_ids : ndarray[:]
            integer array of all relevant variables for this vector.
        use_ref_vector : bool
            if True, allocate vectors to store ref. values.
        """
        vec_name = vectors['output']._name

        # Set the incoming _vectors in the appropriate attribute
        for key in ['input', 'output', 'residual']:
            self._vectors[key][vec_name] = vectors[key]

        if use_ref_vector:
            abs2data = self._var_abs2data_io
            vectors['input']._compute_ivar_map(abs2data, 'input')
            vectors['output']._compute_ivar_map(abs2data, 'output')

            # TODO - Let's only compute a new one when the output and residual scale lengths are
            # really different.
            vectors['residual']._compute_ivar_map(abs2data, 'residual')
            # vectors['residual']._ivar_map = vectors['output']._ivar_map

        # Compute the transfer for this vector set
        self._vector_transfers[vec_name] = self._get_transfers(vectors)

        # Assign relevant variables IDs array
        self._vector_var_ids[vec_name] = vector_var_ids

        # Define shortcuts for convenience
        if vec_name is 'nonlinear':
            self._inputs = self._vectors['input']['nonlinear']
            self._outputs = self._vectors['output']['nonlinear']
            self._residuals = self._vectors['residual']['nonlinear']
            self._transfers = self._vector_transfers['nonlinear']

        # Perform recursion
        for subsys in self._subsystems_myproc:

            sub_vectors = {}
            for key in ('input', 'output', 'residual'):
                sub_vectors[key] = vectors[key]._create_subvector(subsys)

            subsys._setup_vector(sub_vectors, vector_var_ids, use_ref_vector)

    def _setup_scaling(self):
        """
        Set up scaling vectors.
        """
        abs2idx = self._assembler._var_allprocs_abs2idx_io
        abs2data = self._var_abs2data_io
        nvar_in = len(self._var_abs_names['input'])

        # Support for vector scaling requires inpsecting all the scale values before we size the
        # phys_to_norm and norm_to_phys arrays. Note that we could have one of (ref, ref0) as a
        # scaler and the other as an array. Since we don't want to bookkeep these independently
        # (or do we), we just allocate for the array.
        nvar_out = 0
        nvar_res = 0
        out_idx = []
        res_idx = []
        for abs_name in self._var_abs_names['output']:
            meta = abs2data[abs_name]['metadata']
            n_out = max(len(np.atleast_1d(meta['ref'])),
                        len(np.atleast_1d(meta['ref0'])))
            id0 = nvar_out
            nvar_out += n_out
            out_idx.append((id0, nvar_out))

            n_res = max(len(np.atleast_1d(meta['res_ref'])),
                        len(np.atleast_1d(meta['res_ref0'])))
            id0 = nvar_res
            nvar_res += n_res
            res_idx.append((id0, nvar_res))

        # Initialize scaling arrays
        for scaling in (self._scaling_to_norm, self._scaling_to_phys):
            scaling['input'] = np.empty((nvar_in, 2))
            scaling['output'] = np.empty((nvar_out, 2))
            scaling['residual'] = np.empty((nvar_res, 2))

        # ref0 and ref are the values of the variable in the specified
        # units at which the scaled values are 0 and 1, respectively

        # Scaling coefficients from the src output
        src_units = self._assembler._src_units
        src_scaling = self._assembler._src_scaling

        # Compute scaling arrays for inputs using a0 and a1
        # Example:
        #   Let x, x_src, x_tgt be the variable in dimensionless, source, and target units, resp.
        #   x_src = a0 + a1 x
        #   x_tgt = b0 + b1 x
        #   x_tgt = g(x_src) = d0 + d1 x_src
        #   b0 + b1 x = d0 + d1 a0 + d1 a1 x
        #   b0 = d0 + d1 a0
        #   b0 = g(a0)
        #   b1 = d0 + d1 a1 - d0
        #   b1 = g(a1) - g(0)

        # Inputs have unit conversions.
        for ind, abs_name in enumerate(self._var_abs_names['input']):
            global_ind = abs2idx[abs_name]
            meta = abs2data[abs_name]['metadata']
            self._scaling_to_phys['input'][ind, 0] = \
                convert_units(src_scaling[global_ind, 0], src_units[global_ind], meta['units'])
            self._scaling_to_phys['input'][ind, 1] = \
                convert_units(src_scaling[global_ind, 1], src_units[global_ind], meta['units']) - \
                convert_units(0., src_units[global_ind], meta['units'])

        # Outputs and residuals have scaling.
        for ind, abs_name in enumerate(self._var_abs_names['output']):
            meta = abs2data[abs_name]['metadata']

            # Compute scaling arrays for outputs; no unit conversion needed
            ind1, ind2 = out_idx[ind]
            self._scaling_to_phys['output'][ind1:ind2, 0] = meta['ref0']
            self._scaling_to_phys['output'][ind1:ind2, 1] = meta['ref'] - meta['ref0']

            # Compute scaling arrays for residuals; convert units
            ind1, ind2 = res_idx[ind]
            self._scaling_to_phys['residual'][ind1:ind2, 0] = meta['res_ref0']
            self._scaling_to_phys['residual'][ind1:ind2, 1] = meta['res_ref'] - meta['res_ref0']

        # Compute inverse scaling arrays
        for key in ['input', 'output', 'residual']:
            a = self._scaling_to_phys[key][:, 0]
            b = self._scaling_to_phys[key][:, 1]
            self._scaling_to_norm[key][:, 0] = -a / b
            self._scaling_to_norm[key][:, 1] = 1.0 / b

        for subsys in self._subsystems_myproc:
            subsys._setup_scaling()

    def _setup_bounds_vectors(self, lower_bounds, upper_bounds, is_top):
        """
        Set up the lower and upper bounds vectors.

        Sets the following attributes:
            _lower_bounds
            _upper_bounds

        Parameters
        ----------
        lower_bounds : <Vector>
            lower bound vector allocated in <Problem>.
        upper_bounds : <Vector>
            upper bound vector allocated in <Problem>.
        is_top : bool
            whether this system is the root system.
        """
        self._lower_bounds = lower_bounds
        self._upper_bounds = upper_bounds

        # if this is the top-most group, we will set the values here as well.
        if is_top:
            for abs_name in self._var_abs_names['output']:
                data = self._var_abs2data_io[abs_name]
                my_idx = data['my_idx']
                metadata = data['metadata']

                a, b = self._scaling_to_norm['output'][my_idx, :]

                # We have to convert from physical, unscaled to scaled, dimensionless.
                # We set into the bounds vector first and then apply a and b because
                # meta['lower'] and meta['upper'] could be lists or tuples.
                if metadata['lower'] is None:
                    self._lower_bounds._views[abs_name][:] = -np.inf
                else:
                    shape = self._lower_bounds._views[abs_name].shape
                    value = ensure_compatible(abs_name, metadata['lower'], shape)[0]
                    self._lower_bounds._views[abs_name][:] = a + b * value
                if metadata['upper'] is None:
                    self._upper_bounds._views[abs_name][:] = np.inf
                else:
                    shape = self._upper_bounds._views[abs_name].shape
                    value = ensure_compatible(abs_name, metadata['upper'], shape)[0]
                    self._upper_bounds._views[abs_name][:] = a + b * value

        # Perform recursion
        for subsys in self._subsystems_myproc:
            sub_lower_bounds = lower_bounds._create_subvector(subsys)
            sub_upper_bounds = upper_bounds._create_subvector(subsys)
            subsys._setup_bounds_vectors(sub_lower_bounds, sub_upper_bounds, False)

    def _setup_jacobians(self, jacobian=None):
        """
        Set and populate jacobians down through the system tree.

        Parameters
        ----------
        jacobian : <AssembledJacobian> or None
            The global jacobian to populate for this system.
        """
        self._jacobian_changed = False

        if self._owns_assembled_jac:

            # At present, we don't support a AssembledJacobian in a group if any subcomponents
            # are matrix-free.
            for subsys in self.system_iter():

                try:
                    if subsys._matrix_free:
                        msg = "AssembledJacobian not supported if any subcomponent is matrix-free."
                        raise RuntimeError(msg)

                # Groups don't have `_matrix_free`
                # Note, we could put this attribute on Group, but this would be True for a
                # default Group, and thus we would need an isinstance on Component, which is the
                # reason for the try block anyway.
                except AttributeError:
                    continue

            jacobian = self._jacobian

        elif jacobian is not None:
            self._jacobian = jacobian

        self._set_partials_meta()

        for subsys in self._subsystems_myproc:
            subsys._setup_jacobians(jacobian)

        if self._owns_assembled_jac:
            self._jacobian._system = self
            self._jacobian._initialize()

    def _get_transfers(self, vectors):
        """
        Compute transfers.

        Parameters
        ----------
        vectors : {'input': Vector, 'output': Vector, 'residual': Vector}
            dictionary of <Vector> objects

        Returns
        -------
        dict of <Transfer>
            dictionary of full and partial Transfer objects.
        """
        transfer_class = vectors['output'].TRANSFER

        nsub_allprocs = len(self._subsystems_allprocs)
        var_range = self._var_allprocs_idx_range
        subsystems_myproc = self._subsystems_myproc
        subsystems_inds = self._subsystems_myproc_inds

        # Call the assembler's transfer setup routine
        compute_transfers = self._assembler._compute_transfers
        xfer_indices = compute_transfers(nsub_allprocs, var_range,
                                         subsystems_myproc, subsystems_inds)
        (xfer_in_inds, xfer_out_inds,
         fwd_xfer_in_inds, fwd_xfer_out_inds,
         rev_xfer_in_inds, rev_xfer_out_inds) = xfer_indices

        # Create Transfer objects from the raw indices
        transfers = {}
        transfers[None] = transfer_class(vectors['input'], vectors['output'],
                                         xfer_in_inds, xfer_out_inds, self.comm)
        for isub in range(len(fwd_xfer_in_inds)):
            transfers['fwd', isub] = transfer_class(vectors['input'],
                                                    vectors['output'],
                                                    fwd_xfer_in_inds[isub],
                                                    fwd_xfer_out_inds[isub],
                                                    self.comm)
        for isub in range(len(rev_xfer_in_inds)):
            transfers['rev', isub] = transfer_class(vectors['input'],
                                                    vectors['output'],
                                                    rev_xfer_in_inds[isub],
                                                    rev_xfer_out_inds[isub],
                                                    self.comm)
        return transfers

    def _get_maps(self):
        """
        Define variable maps based on promotes lists.

        Returns
        -------
        dict of {'input': {str:str, ...}, 'output': {str:str, ...}}
            dictionary mapping input/output variable names
            to promoted variable names.
        """
        def split_list(lst):
            """
            Return names, patterns, and renames found in lst.
            """
            names = []
            patterns = []
            renames = {}
            for entry in lst:
                if isinstance(entry, string_types):
                    if '*' in entry or '?' in entry or '[' in entry:
                        patterns.append(entry)
                    else:
                        names.append(entry)
                elif isinstance(entry, tuple) and len(entry) == 2:
                    renames[entry[0]] = entry[1]
                else:
                    raise TypeError("when adding subsystem '%s', entry '%s'"
                                    " is not a string or tuple of size 2" %
                                    (self.pathname, entry))
            return names, patterns, renames

        maps = {'input': {}, 'output': {}}
        gname = self.name + '.' if self.name else ''
        prom2abs = self._var_allprocs_prom2abs_list
        found = False

        promotes = self._var_promotes['any']
        if promotes:
            names, patterns, renames = split_list(promotes)

        for typ in ('input', 'output'):
            if promotes:
                pass
            elif self._var_promotes[typ]:
                names, patterns, renames = split_list(self._var_promotes[typ])
            else:
                names = patterns = renames = ()

            for name in prom2abs[typ]:
                if name in names:
                    maps[typ][name] = name
                    found = True
                elif name in renames:
                    maps[typ][name] = renames[name]
                    found = True
                else:
                    for pattern in patterns:
                        # if name matches, promote that variable to parent
                        if fnmatchcase(name, pattern):
                            maps[typ][name] = name
                            found = True
                            break
                    else:
                        # Default: prepend the parent system's name
                        maps[typ][name] = gname + name if gname else name

        if not found:
            for io, lst in self._var_promotes.items():
                if lst:
                    if io == 'any':
                        suffix = ''
                    else:
                        suffix = '_%ss' % io
                    raise RuntimeError("%s: no variables were promoted "
                                       "based on promotes%s=%s" %
                                       (self.pathname, suffix, list(lst)))

        return maps

    @property
    def jacobian(self):
        """
        A Jacobian object or None.
        """
        return self._jacobian

    @jacobian.setter
    def jacobian(self, jacobian):
        """
        Set the Jacobian.
        """
        self._owns_assembled_jac = isinstance(jacobian, AssembledJacobian)
        self._jacobian = jacobian
        self._jacobian_changed = True

    @contextmanager
    def _units_scaling_context(self, inputs=[], outputs=[], residuals=[], scale_jac=False):
        """
        Context manager for units and scaling for vectors and Jacobians.

        Temporarily puts vectors in a physical and unscaled state, because
        internally, vectors are nominally in a dimensionless and scaled state.
        The same applies (optionally) for Jacobians.

        Parameters
        ----------
        inputs : list of input <Vector> objects
            List of input vectors to apply the unit and scaling conversions.
        outputs : list of output <Vector> objects
            List of output vectors to apply the unit and scaling conversions.
        residuals : list of residual <Vector> objects
            List of residual vectors to apply the unit and scaling conversions.
        scale_jac : bool
            If True, scale the Jacobian as well.
        """
        for vec in inputs:
            vec._scale(self._scaling_to_phys['input'])
        for vec in outputs:
            vec._scale(self._scaling_to_phys['output'])
        for vec in residuals:
            vec._scale(self._scaling_to_phys['residual'])
        if scale_jac:
            self._jacobian._precompute_iter()
            self._jacobian._scale(self._scaling_to_phys)

        yield

        for vec in inputs:
            vec._scale(self._scaling_to_norm['input'])
        for vec in outputs:
            vec._scale(self._scaling_to_norm['output'])
        for vec in residuals:
            vec._scale(self._scaling_to_norm['residual'])
        if scale_jac:
            self._jacobian._precompute_iter()
            self._jacobian._scale(self._scaling_to_norm)

    @contextmanager
    def _matvec_context(self, vec_name, var_inds, mode, clear=True):
        """
        Context manager for vectors.

        For the given vec_name, return vectors that use a set of
        internal variables that are relevant to the current matrix-vector
        product.  This is called only from _apply_linear.

        Parameters
        ----------
        vec_name : str
            Name of the vector to use.
        var_inds : [int, int, int, int] or None
            ranges of variable IDs involved in this matrix-vector product.
            The ordering is [lb1, ub1, lb2, ub2].
        mode : str
            Key for specifying derivative direction. Values are 'fwd'
            or 'rev'.
        clear : bool(True)
            If True, zero out residuals (in fwd mode) or inputs and outputs
            (in rev mode).

        Yields
        ------
        (d_inputs, d_outputs, d_residuals) : tuple of Vectors
            Yields the three Vectors configured internally to deal only
            with variables relevant to the current matrix vector product.

        """
        d_inputs = self._vectors['input'][vec_name]
        d_outputs = self._vectors['output'][vec_name]
        d_residuals = self._vectors['residual'][vec_name]

        if clear:
            if mode == 'fwd':
                d_residuals.set_const(0.0)
            elif mode == 'rev':
                d_inputs.set_const(0.0)
                d_outputs.set_const(0.0)

        var_ids = self._vector_var_ids[vec_name]

        out_names = []
        res_names = []
        for out_abs_name in self._var_abs_names['output']:
            out_idx = self._assembler._var_allprocs_abs2idx_io[out_abs_name]
            if out_idx in var_ids:
                res_names.append(out_abs_name)
                if var_inds is None or (var_inds[0] <= out_idx < var_inds[1] or
                                        var_inds[2] <= out_idx < var_inds[3]):
                    out_names.append(out_abs_name)

        in_names = []
        for in_abs_name in self._var_abs_names['input']:
            out_abs = self._assembler._abs_input2src[in_abs_name]
            if out_abs is None:
                continue
            out_idx = self._assembler._var_allprocs_abs2idx_io[out_abs]
            if out_idx in var_ids:
                if var_inds is None or (var_inds[0] <= out_idx < var_inds[1] or
                                        var_inds[2] <= out_idx < var_inds[3]):
                    in_names.append(in_abs_name)

        d_inputs._names = set(in_names)
        d_outputs._names = set(out_names)
        d_residuals._names = set(res_names)

        yield d_inputs, d_outputs, d_residuals

        # reset _names so users will see full vector contents
        d_inputs._names = d_inputs._views
        d_outputs._names = d_outputs._views
        d_residuals._names = d_residuals._views

    @contextmanager
    def nonlinear_vector_context(self):
        """
        Context manager that yields the inputs, outputs, and residuals vectors.

        Yields
        ------
        (inputs, outputs, residuals) : tuple of <Vector> instances
            Yields the inputs, outputs, and residuals nonlinear vectors.
        """
        if self._inputs is None:
            raise RuntimeError("Cannot get vectors because setup has not yet been called.")

        yield self._inputs, self._outputs, self._residuals

    @contextmanager
    def linear_vector_context(self, vec_name='linear'):
        """
        Context manager that yields linear inputs, outputs, and residuals vectors.

        Parameters
        ----------
        vec_name : str
            Name of the linear right-hand-side vector. The default is 'linear'.

        Yields
        ------
        (inputs, outputs, residuals) : tuple of <Vector> instances
            Yields the inputs, outputs, and residuals linear vectors for vec_name.
        """
        if self._inputs is None:
            raise RuntimeError("Cannot get vectors because setup has not yet been called.")

        if vec_name not in self._vectors['input']:
            raise ValueError("There is no linear vector named %s" % vec_name)

        yield (self._vectors['input'][vec_name],
               self._vectors['output'][vec_name],
               self._vectors['residual'][vec_name])

    @contextmanager
    def jacobian_context(self):
        """
        Context manager that yields the Jacobian assigned to this system in this system's context.

        Yields
        ------
        <Jacobian>
            The current system's jacobian with its _system set to self.
        """
        if self._jacobian_changed:
            raise RuntimeError("%s: jacobian has changed and setup was not "
                               "called." % self.pathname)
        oldsys = self._jacobian._system
        self._jacobian._system = self
        self._jacobian._precompute_iter()
        yield self._jacobian
        self._jacobian._system = oldsys

    @contextmanager
    def _scaled_context(self):
        """
        Context manager that temporarily puts all vectors and Jacobians in a scaled state.
        """
        self._scale_vectors_and_jacobians('to norm')
        yield
        self._scale_vectors_and_jacobians('to phys')

    def _scale_vectors_and_jacobians(self, direction):
        """
        Scale all vectors and Jacobians to or from a scaled state.

        Parameters
        ----------
        direction : str
            'to norm' (to scaled) or 'to phys' (to unscaled).
        """
        if direction == 'to norm':
            scaling = self._scaling_to_norm
        elif direction == 'to phys':
            scaling = self._scaling_to_phys

        for vec_type in ['input', 'output', 'residual']:
            for vec in self._vectors[vec_type].values():
                vec._scale(scaling[vec_type])

        for system in self.system_iter(include_self=True, recurse=True):
            if system._owns_assembled_jac:
                with system.jacobian_context():
                    system._jacobian._precompute_iter()
                    system._jacobian._scale(scaling)

    @property
    def nl_solver(self):
        """
        The nonlinear solver for this system.
        """
        return self._nl_solver

    @nl_solver.setter
    def nl_solver(self, solver):
        """
        Set this system's nonlinear solver and perform setup.
        """
        self._nl_solver = solver

    @property
    def ln_solver(self):
        """
        The linear (adjoint) solver for this system.
        """
        return self._ln_solver

    @ln_solver.setter
    def ln_solver(self, solver):
        """
        Set this system's linear (adjoint) solver and perform setup.
        """
        self._ln_solver = solver

    @property
    def suppress_solver_output(self):
        """
        The value of the global toggle to disable solver printing.
        """
        return self._suppress_solver_output

    @suppress_solver_output.setter
    def suppress_solver_output(self, value):
        """
        Recursively set the solver print suppression toggle.
        """
        self._suppress_solver_output = value
        # loop over _subsystems_allprocs here because _subsystems_myprocs
        # is empty until setup
        for subsys in self._subsystems_allprocs:
            subsys.suppress_solver_output = value

    @property
    def proc_allocator(self):
        """
        The current system's processor allocator object.
        """
        return self._mpi_proc_allocator

    @proc_allocator.setter
    def proc_allocator(self, value):
        """
        Set the processor allocator object.
        """
        self._mpi_proc_allocator = value

    def _set_partials_meta(self):
        """
        Set subjacobian info into our jacobian.

        Overridden in <Component>.
        """
        pass

    def system_iter(self, local=True, include_self=False, recurse=True,
                    typ=None):
        """
        A generator of subsystems of this system.

        Parameters
        ----------
        local : bool
            If True, only iterate over systems on this proc.
        include_self : bool
            If True, include this system in the iteration.
        recurse : bool
            If True, iterate over the whole tree under this system.
        typ : type
            If not None, only yield Systems that match that are instances of the
            given type.
        """
        if local:
            sysiter = self._subsystems_myproc
        else:
            sysiter = self._subsystems_allprocs

        if include_self and (typ is None or isinstance(self, typ)):
            yield self

        for s in sysiter:
            if typ is None or isinstance(s, typ):
                yield s
            if recurse:
                for sub in s.system_iter(local=local, recurse=True, typ=typ):
                    yield sub

    def add_design_var(self, name, lower=None, upper=None, ref=None,
                       ref0=None, indices=None, adder=None, scaler=None,
                       **kwargs):
        r"""
        Add a design variable to this system.

        Parameters
        ----------
        name : string
            Name of the design variable in the system.
        lower : float or ndarray, optional
            Lower boundary for the param
        upper : upper or ndarray, optional
            Upper boundary for the param
        ref : float or ndarray, optional
            Value of design var that scales to 1.0 in the driver.
        ref0 : float or ndarray, optional
            Value of design var that scales to 0.0 in the driver.
        indices : iter of int, optional
            If a param is an array, these indicate which entries are of
            interest for this particular response.
        adder : float or ndarray, optional
            Value to add to the model value to get the scaled value. Adder
            is first in precedence.
        scaler : float or ndarray, optional
            value to multiply the model value to get the scaled value. Scaler
            is second in precedence.
        **kwargs : optional
            Keyword arguments that are saved as metadata for the
            design variable.

        Notes
        -----
        The response can be scaled using ref and ref0.
        The argument :code:`ref0` represents the physical value when the scaled value is 0.
        The argument :code:`ref` represents the physical value when the scaled value is 1.
        """
        if name in self._design_vars:
            msg = "Design Variable '{}' already exists."
            raise RuntimeError(msg.format(name))

        # Name must be a string
        if not isinstance(name, string_types):
            raise TypeError('The name argument should be a string, got {0}'.format(name))

        # determine adder and scaler based on args
        adder, scaler = determine_adder_scaler(ref0, ref, adder, scaler)

        # Convert lower to ndarray/float as necessary
        lower = format_as_float_or_array('lower', lower, val_if_none=-sys.float_info.max,
                                         flatten=True)

        # Convert upper to ndarray/float as necessary
        upper = format_as_float_or_array('upper', upper, val_if_none=sys.float_info.max,
                                         flatten=True)

        # Apply scaler/adder to lower and upper
        lower = (lower + adder) * scaler
        upper = (upper + adder) * scaler

        meta = kwargs if kwargs else None
        self._design_vars[name] = dvs = OrderedDict()
        dvs['name'] = name
        dvs['upper'] = upper
        dvs['lower'] = lower
        dvs['scaler'] = None if scaler == 1.0 else scaler
        dvs['adder'] = None if adder == 0.0 else adder
        dvs['ref'] = ref
        dvs['ref0'] = ref0
        dvs['indices'] = indices
        dvs['metadata'] = meta

    def add_response(self, name, type, lower=None, upper=None, equals=None,
                     ref=None, ref0=None, indices=None, adder=None, scaler=None,
                     linear=False, **kwargs):
        r"""
        Add a response variable to this system.

        Parameters
        ----------
        name : string
            Name of the response variable in the system.
        type : string
            The type of response. Supported values are 'con' and 'obj'
        lower : float or ndarray, optional
            Lower boundary for the variable
        upper : upper or ndarray, optional
            Upper boundary for the variable
        equals : equals or ndarray, optional
            Equality constraint value for the variable
        ref : float or ndarray, optional
            Value of response variable that scales to 1.0 in the driver.
        ref0 : upper or ndarray, optional
            Value of response variable that scales to 0.0 in the driver.
        indices : sequence of int, optional
            If variable is an array, these indicate which entries are of
            interest for this particular response.
        adder : float or ndarray, optional
            Value to add to the model value to get the scaled value. Adder
            is first in precedence.
        scaler : float or ndarray, optional
            value to multiply the model value to get the scaled value. Scaler
            is second in precedence.
        linear : bool
            Set to True if constraint is linear. Default is False.
        **kwargs : optional
            Keyword arguments that are saved as metadata for the
            design variable.

        Notes
        -----
        The response can be scaled using ref and ref0.
        The argument :code:`ref0` represents the physical value when the scaled value is 0.
        The argument :code:`ref` represents the physical value when the scaled value is 1.

        """
        # Name must be a string
        if not isinstance(name, string_types):
            raise TypeError('The name argument should be a string, '
                            'got {0}'.format(name))

        # Type must be a string and one of 'con' or 'obj'
        if not isinstance(type, string_types):
            raise TypeError('The type argument should be a string')
        elif type not in ('con', 'obj'):
            raise ValueError('The type must be one of \'con\' or \'obj\': '
                             'Got \'{0}\' instead'.format(name))

        if name in self._responses:
            typemap = {'con': 'Constraint', 'obj': 'Objective'}
            msg = '{0} \'{1}\' already exists.'.format(typemap[type], name)
            raise RuntimeError(msg.format(name))

        # determine adder and scaler based on args
        adder, scaler = determine_adder_scaler(ref0, ref, adder, scaler)

        # A constraint cannot be an equality and inequality constraint
        if equals is not None and (lower is not None or upper is not None):
            msg = "Constraint '{}' cannot be both equality and inequality."
            raise ValueError(msg.format(name))

        # If given, indices must be a sequence
        err = False
        if indices is not None:
            if isinstance(indices, string_types):
                err = True
            elif isinstance(indices, Iterable):
                all_int = all([isinstance(item, int) for item in indices])
                if not all_int:
                    err = True
            else:
                err = True
        if err:
            msg = "If specified, indices must be a sequence of integers."
            raise ValueError(msg)

        # Currently ref and ref0 must be scalar
        if ref is not None:
            ref = float(ref)

        if ref0 is not None:
            ref0 = float(ref0)

        # Convert lower to ndarray/float as necessary
        lower = format_as_float_or_array('lower', lower, val_if_none=-sys.float_info.max,
                                         flatten=True)

        # Convert upper to ndarray/float as necessary
        upper = format_as_float_or_array('upper', upper, val_if_none=sys.float_info.max,
                                         flatten=True)

        # Convert equals to ndarray/float as necessary
        if equals is not None:
            equals = format_as_float_or_array('equals', equals, flatten=True)

        # Scale the bounds
        if lower is not None:
            lower = (lower + adder) * scaler

        if upper is not None:
            upper = (upper + adder) * scaler

        if equals is not None:
            equals = (equals + adder) * scaler

        meta = kwargs if kwargs else None
        self._responses[name] = resp = OrderedDict()
        resp['name'] = name
        resp['scaler'] = None if scaler == 1.0 else scaler
        resp['adder'] = None if adder == 0.0 else adder
        resp['ref'] = ref
        resp['ref0'] = ref0
        resp['indices'] = indices
        resp['metadata'] = meta
        resp['type'] = type

        if type == 'con':
            resp['lower'] = lower
            resp['upper'] = upper
            resp['equals'] = equals
            resp['linear'] = linear

        elif type == 'obj':
            pass
        else:
            raise ValueError('Unrecognized type for response.  Expected'
                             ' one of [\'obj\', \'con\']:  ({0})'.format(type))

    def add_constraint(self, name, lower=None, upper=None, equals=None,
                       ref=None, ref0=None, adder=None, scaler=None,
                       indices=None, linear=False, **kwargs):
        r"""
        Add a constraint variable to this system.

        Parameters
        ----------
        name : string
            Name of the response variable in the system.
        lower : float or ndarray, optional
            Lower boundary for the variable
        upper : float or ndarray, optional
            Upper boundary for the variable
        equals : float or ndarray, optional
            Equality constraint value for the variable
        ref : float or ndarray, optional
            Value of response variable that scales to 1.0 in the driver.
        ref0 : float or ndarray, optional
            Value of response variable that scales to 0.0 in the driver.
        adder : float or ndarray, optional
            Value to add to the model value to get the scaled value. Adder
            is first in precedence.
        scaler : float or ndarray, optional
            value to multiply the model value to get the scaled value. Scaler
            is second in precedence.
        indices : sequence of int, optional
            If variable is an array, these indicate which entries are of
            interest for this particular response.
        linear : bool
            Set to True if constraint is linear. Default is False.
        **kwargs : optional
            Keyword arguments that are saved as metadata for the
            design variable.

        Notes
        -----
        The response can be scaled using ref and ref0.
        The argument :code:`ref0` represents the physical value when the scaled value is 0.
        The argument :code:`ref` represents the physical value when the scaled value is 1.
        """
        meta = kwargs if kwargs else None

        self.add_response(name=name, type='con', lower=lower, upper=upper,
                          equals=equals, scaler=scaler, adder=adder, ref=ref,
                          ref0=ref0, indices=indices, linear=linear, metadata=meta)

    def add_objective(self, name, ref=None, ref0=None, indices=None,
                      adder=None, scaler=None, **kwargs):
        r"""
        Add a response variable to this system.

        Parameters
        ----------
        name : string
            Name of the response variable in the system.
        ref : float or ndarray, optional
            Value of response variable that scales to 1.0 in the driver.
        ref0 : float or ndarray, optional
            Value of response variable that scales to 0.0 in the driver.
        indices : sequence of int, optional
            If variable is an array, these indicate which entries are of
            interest for this particular response.
        adder : float or ndarray, optional
            Value to add to the model value to get the scaled value. Adder
            is first in precedence.
        scaler : float or ndarray, optional
            value to multiply the model value to get the scaled value. Scaler
            is second in precedence.
        **kwargs : optional
            Keyword arguments that are saved as metadata for the
            design variable.

        Notes
        -----
        The objective can be scaled using scaler and adder, where

        .. math::

            x_{scaled} = scaler(x + adder)

        or through the use of ref/ref0, which map to scaler and adder through
        the equations:

        .. math::

            0 = scaler(ref_0 + adder)

            1 = scaler(ref + adder)

        which results in:

        .. math::

            adder = -ref_0

            scaler = \frac{1}{ref + adder}
        """
        meta = kwargs if kwargs else None
        if 'lower' in kwargs or 'upper' in kwargs or 'equals' in kwargs:
            raise RuntimeError('Bounds may not be set on objectives')
        self.add_response(name, type='obj', scaler=scaler, adder=adder,
                          ref=ref, ref0=ref0, indices=indices, metadata=meta)

    def get_design_vars(self, recurse=True):
        """
        Get the DesignVariable settings from this system.

        Retrieve all design variable settings from the system and, if recurse
        is True, all of its subsystems.

        Parameters
        ----------
        recurse : bool
            If True, recurse through the subsystems and return the path of
            all design vars relative to the this system.

        Returns
        -------
        dict
            The design variables defined in the current system and, if
            recurse=True, its subsystems.

        """
        pro2abs = self._var_allprocs_prom2abs_list['output']

        # Human readable error message during Driver setup.
        try:
            out = {pro2abs[name][0]: data for name, data in iteritems(self._design_vars)}
        except KeyError as err:
            msg = "Output not found for design variable {0} in system '{1}'."
            raise RuntimeError(msg.format(str(err), self.pathname))

        # Size them all
        vec = self._outputs._views_flat
        for name, data in iteritems(out):

            # Depending on where the designvar was added, the name in the
            # vectors might be relative instead of absolute. Lucky we have
            # both.
            if name in vec:
                out[name]['size'] = vec[name].size
            else:
                out[name]['size'] = vec[out[name]['name']].size

        if recurse:
            for subsys in self._subsystems_allprocs:
                subsys_design_vars = subsys.get_design_vars(recurse=recurse)
                for key in subsys_design_vars:
                    out[key] = subsys_design_vars[key]
        return out

    def get_responses(self, recurse=True):
        """
        Get the response variable settings from this system.

        Retrieve all response variable settings from the system as a dict,
        keyed by variable name.

        Parameters
        ----------
        recurse : bool, optional
            If True, recurse through the subsystems and return the path of
            all responses relative to the this system.

        Returns
        -------
        dict
            The responses defined in the current system and, if
            recurse=True, its subsystems.

        """
        prom2abs = self._var_allprocs_prom2abs_list['output']

        # Human readable error message during Driver setup.
        try:
            out = {prom2abs[name][0]: data for name, data in iteritems(self._responses)}
        except KeyError as err:
            msg = "Output not found for response {0} in system '{1}'."
            raise RuntimeError(msg.format(str(err), self.pathname))

        # Size them all
        vec = self._outputs._views_flat
        for name in out:
            out[name]['size'] = vec[name].size

        if recurse:
            for subsys in self._subsystems_allprocs:
                subsys_responses = subsys.get_responses(recurse=recurse)
                for key in subsys_responses:
                    out[key] = subsys_responses[key]
        return out

    def get_constraints(self, recurse=True):
        """
        Get the Constraint settings from this system.

        Retrieve the constraint settings for the current system as a dict,
        keyed by variable name.

        Parameters
        ----------
        recurse : bool, optional
            If True, recurse through the subsystems and return the path of
            all constraints relative to the this system.

        Returns
        -------
        dict
            The constraints defined in the current system.

        """
        return OrderedDict((key, response) for (key, response) in
                           self.get_responses(recurse=recurse).items()
                           if response['type'] == 'con')

    def get_objectives(self, recurse=True):
        """
        Get the Objective settings from this system.

        Retrieve all objectives settings from the system as a dict, keyed
        by variable name.

        Parameters
        ----------
        recurse : bool, optional
            If True, recurse through the subsystems and return the path of
            all objective relative to the this system.

        Returns
        -------
        dict
            The objectives defined in the current system.

        """
        return OrderedDict((key, response) for (key, response) in
                           self.get_responses(recurse=recurse).items()
                           if response['type'] == 'obj')

    def run_apply_nonlinear(self):
        """
        Compute residuals.

        This calls _apply_nonlinear, but with the model assumed to be in an unscaled state.
        """
        with self._scaled_context():
            self._apply_nonlinear()

<<<<<<< HEAD
        #   Systems, no matter the type, should be able to save inputs, outputs, and
        #   component-level solve_nonlinear and solve_linear recording
        # (wouldnt hurt to also make it work generally with any type of system at this point).
=======
        # TODO_RECORDERS
        #   Systems, no matter the type, should be able to save inputs, outputs, and 
        #       residuals (System._vectors['inputs']['nonlinear'], etc.) after _apply_nonlinear and _solve_nonlinear calls

        # component-level solve_nonlinear and solve_linear recording (wouldn't hurt to also make it work generally with any type of system at this point). 
>>>>>>> f38b6ac4


        self.rec_mgr.record_iteration(self,inputs=something, outputs=something, residuals=something)
            
    def run_solve_nonlinear(self):
        """
        Compute outputs.

        This calls _solve_nonlinear, but with the model assumed to be in an unscaled state.

        Returns
        -------
        boolean
            Failure flag; True if failed to converge, False is successful.
        float
            relative error.
        float
            absolute error.
        """
        with self._scaled_context():
            result = self._solve_nonlinear()

        # TODO_RECORDERS
<<<<<<< HEAD
        #   Systems, no matter the type, should be able to save inputs, outputs, and
        #       residuals (System._vectors['inputs']['nonlinear'], etc.) after _apply_nonlinear and _solve_nonlinear calls
        # component-level solve_nonlinear and solve_linear recording (wouldn't hurt to also make it work generally with any type of system at this point).
=======
        #   Systems, no matter the type, should be able to save inputs, outputs, and 
        #       residuals (System._vectors['inputs']['nonlinear'], etc.) after _apply_nonlinear and _solve_nonlinear calls
        # component-level solve_nonlinear and solve_linear recording (wouldn't hurt to also make it work generally with any type of system at this point). 
>>>>>>> f38b6ac4

        return result

    def run_apply_linear(self, vec_names, mode, var_inds=None):
        """
        Compute jac-vec product.

        This calls _apply_linear, but with the model assumed to be in an unscaled state.

        Parameters
        ----------
        vec_names : [str, ...]
            list of names of the right-hand-side vectors.
        mode : str
            'fwd' or 'rev'.
        var_inds : [int, int, int, int] or None
            ranges of variable IDs involved in this matrix-vector product.
            The ordering is [lb1, ub1, lb2, ub2].
        """
        with self._scaled_context():
            self._apply_linear(vec_names, mode, var_inds)

        # TODO_RECORDERS
<<<<<<< HEAD
        #  The _apply_linear and _solve_linear methods work with d_inputs, d_outputs, and d_residuals,
        #       each one is associated with a vecname.
        #  These would be (System._vectors['inputs'][vec_name], etc.). In terms of the list of vec_names,
        #     there is always a 'linear', and depending on the problem, there may be others.
        # component-level solve_nonlinear and solve_linear recording (wouldn't hurt to also make it work generally with any type of system at this point).
=======
        #  The _apply_linear and _solve_linear methods work with d_inputs, d_outputs, and d_residuals, 
        #       each one is associated with a vecname. 
        #  These would be (System._vectors['inputs'][vec_name], etc.). In terms of the list of vec_names, 
        #     there is always a 'linear', and depending on the problem, there may be others.
        # component-level solve_nonlinear and solve_linear recording (wouldn't hurt to also make it work generally with any type of system at this point). 
>>>>>>> f38b6ac4

    def run_solve_linear(self, vec_names, mode):
        """
        Apply inverse jac product.

        This calls _solve_linear, but with the model assumed to be in an unscaled state.

        Parameters
        ----------
        vec_names : [str, ...]
            list of names of the right-hand-side vectors.
        mode : str
            'fwd' or 'rev'.

        Returns
        -------
        boolean
            Failure flag; True if failed to converge, False is successful.
        float
            relative error.
        float
            absolute error.
        """
        with self._scaled_context():
            result = self._solve_linear(vec_names, mode)

        # TODO_RECORDERS
<<<<<<< HEAD
        #  The _apply_linear and _solve_linear methods work with d_inputs, d_outputs, and d_residuals,
        #       each one is associated with a vecname.
        #  These would be (System._vectors['inputs'][vec_name], etc.). In terms of the list of vec_names,
        #     there is always a 'linear', and depending on the problem, there may be others.
        # component-level solve_nonlinear and solve_linear recording (wouldn't hurt to also make it work generally with any type of system at this point).

=======
        #  The _apply_linear and _solve_linear methods work with d_inputs, d_outputs, and d_residuals, 
        #       each one is associated with a vecname. 
        #  These would be (System._vectors['inputs'][vec_name], etc.). In terms of the list of vec_names, 
        #     there is always a 'linear', and depending on the problem, there may be others.
        # component-level solve_nonlinear and solve_linear recording (wouldn't hurt to also make it work generally with any type of system at this point). 
        
>>>>>>> f38b6ac4
        return result

    def run_linearize(self):
        """
        Compute jacobian / factorization.

        This calls _linearize, but with the model assumed to be in an unscaled state.
        """
        with self._scaled_context():
            self._linearize()

    def _apply_nonlinear(self):
        """
        Compute residuals. The model is assumed to be in a scaled state.
        """
        pass

    def _solve_nonlinear(self):
        """
        Compute outputs. The model is assumed to be in a scaled state.

        Returns
        -------
        boolean
            Failure flag; True if failed to converge, False is successful.
        float
            relative error.
        float
            absolute error.
        """
        pass

    def _apply_linear(self, vec_names, mode, var_inds=None):
        """
        Compute jac-vec product. The model is assumed to be in a scaled state.

        Parameters
        ----------
        vec_names : [str, ...]
            list of names of the right-hand-side vectors.
        mode : str
            'fwd' or 'rev'.
        var_inds : [int, int, int, int] or None
            ranges of variable IDs involved in this matrix-vector product.
            The ordering is [lb1, ub1, lb2, ub2].
        """
        pass

    def _solve_linear(self, vec_names, mode):
        """
        Apply inverse jac product. The model is assumed to be in a scaled state.

        Parameters
        ----------
        vec_names : [str, ...]
            list of names of the right-hand-side vectors.
        mode : str
            'fwd' or 'rev'.

        Returns
        -------
        boolean
            Failure flag; True if failed to converge, False is successful.
        float
            relative error.
        float
            absolute error.
        """
        pass

    def _linearize(self):
        """
        Compute jacobian / factorization. The model is assumed to be in a scaled state.
        """
        pass

    def initialize_processors(self):
        """
        Optional user-defined method run after repartitioning/rebalancing.

        Available attributes:
            name
            pathname
            comm
            metadata (local and global)
        """
        pass

    def initialize_variables(self):
        """
        Required method for components to declare inputs and outputs.

        Available attributes:
            name
            pathname
            comm
            metadata (local and global)
        """
        pass

    def initialize_partials(self):
        """
        Optional method for components to declare Jacobian structure/approximations.

        Available attributes:
            name
            pathname
            comm
            metadata (local and global)
            variable names
        """
        pass

    def add_recorder(self, recorder):
        """
        Adds a recorder to the driver.

        Args
        ----
        recorder : BaseRecorder
           A recorder instance.
        """
        recorder._owners.append(self)
        self._rec_mgr.append(recorder)
        return recorder<|MERGE_RESOLUTION|>--- conflicted
+++ resolved
@@ -1492,17 +1492,11 @@
         with self._scaled_context():
             self._apply_nonlinear()
 
-<<<<<<< HEAD
-        #   Systems, no matter the type, should be able to save inputs, outputs, and
-        #   component-level solve_nonlinear and solve_linear recording
-        # (wouldnt hurt to also make it work generally with any type of system at this point).
-=======
         # TODO_RECORDERS
         #   Systems, no matter the type, should be able to save inputs, outputs, and 
         #       residuals (System._vectors['inputs']['nonlinear'], etc.) after _apply_nonlinear and _solve_nonlinear calls
 
         # component-level solve_nonlinear and solve_linear recording (wouldn't hurt to also make it work generally with any type of system at this point). 
->>>>>>> f38b6ac4
 
 
         self.rec_mgr.record_iteration(self,inputs=something, outputs=something, residuals=something)
@@ -1526,15 +1520,9 @@
             result = self._solve_nonlinear()
 
         # TODO_RECORDERS
-<<<<<<< HEAD
-        #   Systems, no matter the type, should be able to save inputs, outputs, and
-        #       residuals (System._vectors['inputs']['nonlinear'], etc.) after _apply_nonlinear and _solve_nonlinear calls
-        # component-level solve_nonlinear and solve_linear recording (wouldn't hurt to also make it work generally with any type of system at this point).
-=======
         #   Systems, no matter the type, should be able to save inputs, outputs, and 
         #       residuals (System._vectors['inputs']['nonlinear'], etc.) after _apply_nonlinear and _solve_nonlinear calls
         # component-level solve_nonlinear and solve_linear recording (wouldn't hurt to also make it work generally with any type of system at this point). 
->>>>>>> f38b6ac4
 
         return result
 
@@ -1558,19 +1546,12 @@
             self._apply_linear(vec_names, mode, var_inds)
 
         # TODO_RECORDERS
-<<<<<<< HEAD
-        #  The _apply_linear and _solve_linear methods work with d_inputs, d_outputs, and d_residuals,
-        #       each one is associated with a vecname.
-        #  These would be (System._vectors['inputs'][vec_name], etc.). In terms of the list of vec_names,
-        #     there is always a 'linear', and depending on the problem, there may be others.
-        # component-level solve_nonlinear and solve_linear recording (wouldn't hurt to also make it work generally with any type of system at this point).
-=======
         #  The _apply_linear and _solve_linear methods work with d_inputs, d_outputs, and d_residuals, 
         #       each one is associated with a vecname. 
         #  These would be (System._vectors['inputs'][vec_name], etc.). In terms of the list of vec_names, 
         #     there is always a 'linear', and depending on the problem, there may be others.
         # component-level solve_nonlinear and solve_linear recording (wouldn't hurt to also make it work generally with any type of system at this point). 
->>>>>>> f38b6ac4
+
 
     def run_solve_linear(self, vec_names, mode):
         """
@@ -1598,21 +1579,12 @@
             result = self._solve_linear(vec_names, mode)
 
         # TODO_RECORDERS
-<<<<<<< HEAD
         #  The _apply_linear and _solve_linear methods work with d_inputs, d_outputs, and d_residuals,
-        #       each one is associated with a vecname.
-        #  These would be (System._vectors['inputs'][vec_name], etc.). In terms of the list of vec_names,
-        #     there is always a 'linear', and depending on the problem, there may be others.
-        # component-level solve_nonlinear and solve_linear recording (wouldn't hurt to also make it work generally with any type of system at this point).
-
-=======
-        #  The _apply_linear and _solve_linear methods work with d_inputs, d_outputs, and d_residuals, 
         #       each one is associated with a vecname. 
         #  These would be (System._vectors['inputs'][vec_name], etc.). In terms of the list of vec_names, 
         #     there is always a 'linear', and depending on the problem, there may be others.
         # component-level solve_nonlinear and solve_linear recording (wouldn't hurt to also make it work generally with any type of system at this point). 
         
->>>>>>> f38b6ac4
         return result
 
     def run_linearize(self):
