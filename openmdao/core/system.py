"""Define the base System class."""
import sys
import os
import hashlib
import time
import functools

from contextlib import contextmanager
from collections import defaultdict
from itertools import chain
from enum import IntEnum

from fnmatch import fnmatchcase

from numbers import Integral

import numpy as np
import networkx as nx

from openmdao.core.constants import _DEFAULT_OUT_STREAM, _UNDEFINED, INT_DTYPE, INF_BOUND, \
    _SetupStatus
from openmdao.jacobians.assembled_jacobian import DenseJacobian, CSCJacobian
from openmdao.recorders.recording_manager import RecordingManager
from openmdao.vectors.vector import _full_slice
from openmdao.utils.mpi import MPI, multi_proc_exception_check
from openmdao.utils.options_dictionary import OptionsDictionary
from openmdao.utils.record_util import create_local_meta, check_path
from openmdao.utils.units import is_compatible, unit_conversion, simplify_unit
from openmdao.utils.variable_table import write_var_table
from openmdao.utils.array_utils import evenly_distrib_idxs, shape_to_len
from openmdao.utils.name_maps import name2abs_name, name2abs_names
from openmdao.utils.coloring import _compute_coloring, Coloring, \
    _STD_COLORING_FNAME, _DEF_COMP_SPARSITY_ARGS, _ColSparsityJac
import openmdao.utils.coloring as coloring_mod
from openmdao.utils.indexer import indexer
from openmdao.utils.om_warnings import issue_warning, \
    DerivativesWarning, PromotionWarning, UnusedOptionWarning, UnitsWarning
from openmdao.utils.general_utils import determine_adder_scaler, \
    format_as_float_or_array, ContainsAll, all_ancestors, make_set, match_prom_or_abs, \
    ensure_compatible, env_truthy, make_traceback, _is_slicer_op
from openmdao.approximation_schemes.complex_step import ComplexStep
from openmdao.approximation_schemes.finite_difference import FiniteDifference

_empty_frozen_set = frozenset()

_asm_jac_types = {
    'csc': CSCJacobian,
    'dense': DenseJacobian,
}

# Suppored methods for derivatives
_supported_methods = {
    'fd': FiniteDifference,
    'cs': ComplexStep,
    'exact': None,
    'jax': None
}

_DEFAULT_COLORING_META = {
    'wrt_patterns': ('*',),  # patterns used to match wrt variables
    'method': 'fd',  # finite differencing method  ('fd' or 'cs')
    'wrt_matches': None,  # where matched wrt names are stored
    'per_instance': True,  # assume each instance can have a different coloring
    'coloring': None,  # this will contain the actual Coloring object
    'dynamic': False,  # True if dynamic coloring is being used
    'static': None,  # either _STD_COLORING_FNAME, a filename, or a Coloring object
    # if use_fixed_coloring was called
}

_DEFAULT_COLORING_META.update(_DEF_COMP_SPARSITY_ARGS)

_recordable_funcs = frozenset(['_apply_linear', '_apply_nonlinear', '_solve_linear',
                               '_solve_nonlinear'])

# the following are local metadata that will also be accessible for vars on all procs
global_meta_names = {
    'input': ('units', 'shape', 'size', 'distributed', 'tags', 'desc', 'shape_by_conn',
              'copy_shape'),
    'output': ('units', 'shape', 'size', 'desc',
               'ref', 'ref0', 'res_ref', 'distributed', 'lower', 'upper', 'tags', 'shape_by_conn',
               'copy_shape'),
}

allowed_meta_names = {
    'val',
    'global_shape',
    'global_size',
    'src_indices',
    'flat_src_indices',
    'type',
    'res_units',
}
allowed_meta_names.update(global_meta_names['input'])
allowed_meta_names.update(global_meta_names['output'])

resp_size_checks = {
    'con': ['ref', 'ref0', 'scaler', 'adder', 'upper', 'lower', 'equals'],
    'obj': ['ref', 'ref0', 'scaler', 'adder']
}
resp_types = {'con': 'constraint', 'obj': 'objective'}


class _MatchType(IntEnum):
    """
    Class used to define different types of promoted name matches.

    Attributes
    ----------
    NAME : int
        Literal name match.
    RENAME : int
        Rename match.
    PATTERN : int
        Glob pattern match.
    """

    NAME = 0
    RENAME = 1
    PATTERN = 2


class _OptStatus(IntEnum):
    """
    Class used to define different states during the optimization process.

    Attributes
    ----------
    PRE : int
        Before the optimization.
    OPTIMIZING : int
        During the optimization.
    POST : int
        After the optimization.
    """

    PRE = 0
    OPTIMIZING = 1
    POST = 2


def collect_errors(method):
    """
    Decorate a method so that it will collect any exceptions for later display.

    Parameters
    ----------
    method : method
        The method to be decorated.

    Returns
    -------
    method
        The wrapped method.
    """
    @functools.wraps(method)
    def wrapper(self, *args, **kwargs):
        try:
            return method(self, *args, **kwargs)
        except Exception:
            if env_truthy('OPENMDAO_FAIL_FAST'):
                raise

            type_exc, exc, tb = sys.exc_info()
            if isinstance(exc, KeyError) and self._get_saved_errors():
                # it's likely the result of an earlier error, so ignore it
                return

            self._collect_error(str(exc), exc_type=type_exc, tback=tb)

    return wrapper


class System(object):
    """
    Base class for all systems in OpenMDAO.

    Never instantiated; subclassed by <Group> or <Component>.

    In attribute names:
        abs: absolute, unpromoted variable name, seen from root (unique).
        rel: relative, unpromoted variable name, seen from current system (unique).
        prom: relative, promoted variable name, seen from current system (non-unique for inputs).

    Parameters
    ----------
    num_par_fd : int
        If FD is active, number of concurrent FD solves.
    **kwargs : dict of keyword arguments
        Keyword arguments that will be mapped into the System options.

    Attributes
    ----------
    name : str
        Name of the system, must be different from siblings.
    pathname : str
        Global name of the system, including the path.
    comm : MPI.Comm or <FakeComm>
        MPI communicator object.
    options : OptionsDictionary
        options dictionary
    recording_options : OptionsDictionary
        Recording options dictionary
    _problem_meta : dict
        Problem level metadata.
    under_complex_step : bool
        When True, this system is undergoing complex step.
    under_finite_difference : bool
        When True, this system is undergoing finite differencing.
    iter_count : int
        Counts the number of times this system has called _solve_nonlinear. This also
        corresponds to the number of times that the system's outputs are recorded if a recorder
        is present.
    iter_count_apply : int
        Counts the number of times the system has called _apply_nonlinear. For ExplicitComponent,
        calls to apply_nonlinear also call compute, so number of executions can be found by adding
        this and iter_count together. Recorders do not record calls to apply_nonlinear.
    iter_count_without_approx : int
        Counts the number of times the system has iterated but excludes any that occur during
        approximation of derivatives.
    cite : str
        Listing of relevant citations that should be referenced when
        publishing work that uses this class.
    _full_comm : MPI.Comm or None
        MPI communicator object used when System's comm is split for parallel FD.
    _solver_print_cache : list
        Allows solver iprints to be set to requested values after setup calls.
    _subsystems_allprocs : dict
        Dict mapping subsystem name to SysInfo(system, index) for children of this system.
    _subsystems_myproc : [<System>, ...]
        List of local subsystems that exist on this proc.
    _var_promotes : { 'any': [], 'input': [], 'output': [] }
        Dictionary of lists of variable names/wildcards specifying promotion
        (used to calculate promoted names)
    _var_prom2inds : dict
        Maps promoted name to src_indices in scope of system.
    _var_allprocs_prom2abs_list : {'input': dict, 'output': dict}
        Dictionary mapping promoted names to list of all absolute names.
        For outputs, the list will have length one since promoted output names are unique.
    _var_abs2prom : {'input': dict, 'output': dict}
        Dictionary mapping absolute names to promoted names, on current proc.
    _var_allprocs_abs2prom : {'input': dict, 'output': dict}
        Dictionary mapping absolute names to promoted names, on all procs.
    _var_allprocs_abs2meta : dict
        Dictionary mapping absolute names to metadata dictionaries for allprocs variables.
        The keys are
        ('units', 'shape', 'size') for inputs and
        ('units', 'shape', 'size', 'ref', 'ref0', 'res_ref', 'distributed') for outputs.
    _var_abs2meta : dict
        Dictionary mapping absolute names to metadata dictionaries for myproc variables.
    _var_discrete : dict
        Dictionary of discrete var metadata and values local to this process.
    _var_allprocs_discrete : dict
        Dictionary of discrete var metadata and values for all processes.
    _discrete_inputs : dict-like or None
        Storage for discrete input values.
    _discrete_outputs : dict-like or None
        Storage for discrete output values.
    _var_allprocs_abs2idx : dict
        Dictionary mapping absolute names to their indices among this system's allprocs variables.
        Therefore, the indices range from 0 to the total number of this system's variables.
    _var_sizes : {'input': ndarray, 'output': ndarray}
        Array of local sizes of this system's allprocs variables.
        The array has size nproc x num_var where nproc is the number of processors
        owned by this system and num_var is the number of allprocs variables.
    _owned_sizes : ndarray
        Array of local sizes for 'owned' or distributed vars only.
    _var_offsets : {<vecname>: {'input': dict of ndarray, 'output': dict of ndarray}, ...} or None
        Dict of distributed offsets, keyed by var name.  Offsets are stored in an array
        of size nproc x num_var where nproc is the number of processors
        in this System's communicator and num_var is the number of allprocs variables
        in the given system.  This is only defined in a Group that owns one or more interprocess
        connections or a top level Group that is used to compute total derivatives
        across multiple processes.
    _vars_to_gather : dict
        Contains names of non-distributed variables that are remote on at least one proc in the comm
    _conn_global_abs_in2out : {'abs_in': 'abs_out'}
        Dictionary containing all explicit & implicit connections (continuous and discrete)
        owned by this system or any descendant system. The data is the same across all processors.
    _vectors : {'input': dict, 'output': dict, 'residual': dict}
        Dictionaries of vectors keyed by vec_name.
    _inputs : <Vector>
        The nonlinear inputs vector.
    _outputs : <Vector>
        The nonlinear outputs vector.
    _residuals : <Vector>
        The nonlinear residuals vector.
    _dinputs : <Vector>
        The linear inputs vector.
    _doutputs : <Vector>
        The linear outputs vector.
    _dresiduals : <Vector>
        The linear residuals vector.
    _nonlinear_solver : <NonlinearSolver>
        Nonlinear solver to be used for solve_nonlinear.
    _linear_solver : <LinearSolver>
        Linear solver to be used for solve_linear; not the Newton system.
    _approx_schemes : dict
        A mapping of approximation types to the associated ApproximationScheme.
    _jacobian : <Jacobian>
        <Jacobian> object to be used in apply_linear.
    _owns_approx_jac : bool
        If True, this system approximated its Jacobian
    _owns_approx_jac_meta : dict
        Stores approximation metadata (e.g., step_size) from calls to approx_totals
    _owns_approx_of : list or None
        Overrides aproximation outputs. This is set when calculating system derivatives, and serves
        as a way to communicate the driver's output quantities to the approximation objects so that
        we only take derivatives of variables that the driver needs.
    _owns_approx_of_idx : dict
        Index for override 'of' approximations if declared. When the user calls  `add_objective`
        or `add_constraint`, they may optionally specify an "indices" argument. This argument must
        also be communicated to the approximations when they are set up so that 1) the Jacobian is
        the correct size, and 2) we don't perform any extra unnecessary calculations.
    _owns_approx_wrt : list or None
        Overrides aproximation inputs. This is set when calculating system derivatives, and serves
        as a way to communicate the driver's input quantities to the approximation objects so that
        we only take derivatives with respect to variables that the driver needs.
    _owns_approx_wrt_idx : dict
        Index for override 'wrt' approximations if declared. When the user calls  `add_designvar`
        they may optionally specify an "indices" argument. This argument must also be communicated
        to the approximations when they are set up so that 1) the Jacobian is the correct size, and
        2) we don't perform any extra unnecessary calculations.
    _subjacs_info : dict of dict
        Sub-jacobian metadata for each (output, input) pair added using
        declare_partials. Members of each pair may be glob patterns.
    _approx_subjac_keys : list
        List of subjacobian keys used for approximated derivatives.
    _design_vars : dict of dict
        dict of all driver design vars added to the system.
    _responses : dict of dict
        dict of all driver responses added to the system.
    _rec_mgr : <RecordingManager>
        object that manages all recorders added to this system.
    _static_subsystems_allprocs : dict
        Dict of SysInfo(subsys, index) that stores all subsystems added outside of setup.
    _static_design_vars : dict of dict
        Driver design variables added outside of setup.
    _static_responses : dict of dict
        Driver responses added outside of setup.
    matrix_free : bool
        This is set to True if the component overrides the appropriate function with a user-defined
        matrix vector product with the Jacobian or any of its subsystems do. Note that the framework
        will not set the matrix_free flag correctly for Component instances having a matrix vector
        product function that is added dynamically (not declared as part of the class) and in that
        case the matrix_free flag must be set manually to True.
    _relevant : dict
        Mapping of a VOI to a tuple containing dependent inputs, dependent outputs,
        and dependent systems.
    _mode : str
        Indicates derivative direction for the model, either 'fwd' or 'rev'.
    _scope_cache : dict
        Cache for variables in the scope of various mat-vec products.
    _has_guess : bool
        True if this system has or contains a system with a `guess_nonlinear` method defined.
    _has_output_scaling : bool
        True if this system has output scaling.
    _has_output_adder : bool
        True if this system has scaling that includes an adder term.
    _has_resid_scaling : bool
        True if this system has resid scaling.
    _has_input_scaling : bool
        True if this system has input scaling.
    _has_input_adder : bool
        True if this system has scaling that includes an adder term.
    _has_bounds : bool
        True if this system has upper or lower bounds on outputs.
    _has_distrib_vars : bool
        If True, this System contains at least one distributed variable. Used to determine if a
        parallel group or distributed component is below a DirectSolver so that we can raise an
        exception.
    _owning_rank : dict
        Dict mapping var name to the lowest rank where that variable is local.
    _filtered_vars_to_record : Dict
        Dict of list of var names to record
    _vector_class : class
        Class to use for data vectors.  After setup will contain the value of either
        _problem_meta['distributed_vector_class'] or _problem_meta['local_vector_class'].
    _assembled_jac : AssembledJacobian or None
        If not None, this is the AssembledJacobian owned by this system's linear_solver.
    _num_par_fd : int
        If FD is active, and the value is > 1, turns on parallel FD and specifies the number of
        concurrent FD solves.
    _par_fd_id : int
        ID used to determine which columns in the jacobian will be computed when using parallel FD.
    _has_approx : bool
        If True, this system or its descendent has declared approximated partial or semi-total
        derivatives.
    _coloring_info : tuple
        Metadata that defines how to perform coloring of this System's approx jacobian. Not
        used if this System does no partial or semi-total coloring.
    _first_call_to_linearize : bool
        If True, this is the first call to _linearize.
    _is_local : bool
        If True, this system is local to this mpi process.
    _tot_jac : __TotalJacInfo or None
        If a total jacobian is being computed and this is the top level System, this will
        be a reference to the _TotalJacInfo object.
    _saved_errors : list
        Temporary storage for any saved errors that occur before this System is assigned
        a parent Problem.
    _output_solver_options : dict or None
        Solver output options if set_output_solver_options has been called.
    _promotion_tree : dict
        Mapping of system path to promotion info indicating all subsystems where variables
        were promoted.
    _run_on_opt: list of bool
        Indicates whether this system should run before, during, or after the optimization process
        (if there is an optimization process at all).
    """

    def __init__(self, num_par_fd=1, **kwargs):
        """
        Initialize all attributes.
        """
        self.name = ''
        self.pathname = None
        self.comm = None
        self._is_local = False

        # System options
        self.options = OptionsDictionary(parent_name=type(self).__name__)

        self.options.declare('assembled_jac_type', values=['csc', 'dense'], default='csc',
                             desc='Linear solver(s) in this group or implicit component, '
                                  'if using an assembled jacobian, will use this type.')

        # Case recording options
        self.recording_options = OptionsDictionary(parent_name=type(self).__name__)
        self.recording_options.declare('record_inputs', types=bool, default=True,
                                       desc='Set to True to record inputs at the system level')
        self.recording_options.declare('record_outputs', types=bool, default=True,
                                       desc='Set to True to record outputs at the system level')
        self.recording_options.declare('record_residuals', types=bool, default=True,
                                       desc='Set to True to record residuals at the system level')
        self.recording_options.declare('includes', types=list, default=['*'],
                                       desc='Patterns for variables to include in recording. \
                                       Uses fnmatch wildcards')
        self.recording_options.declare('excludes', types=list, default=[],
                                       desc='Patterns for vars to exclude in recording '
                                            '(processed post-includes). Uses fnmatch wildcards')
        self.recording_options.declare('options_excludes', types=list, default=[],
                                       desc='User-defined metadata to exclude in recording')

        self._problem_meta = None

        # Counting iterations.
        self.iter_count = 0
        self.iter_count_apply = 0
        self.iter_count_without_approx = 0

        self.cite = ""

        self._solver_print_cache = []

        self._subsystems_allprocs = {}
        self._subsystems_myproc = []
        self._vars_to_gather = {}

        self._var_promotes = {'input': [], 'output': [], 'any': []}

        self._var_allprocs_prom2abs_list = None
        self._var_prom2inds = {}
        self._var_abs2prom = {'input': {}, 'output': {}}
        self._var_allprocs_abs2prom = {'input': {}, 'output': {}}
        self._var_allprocs_abs2meta = {'input': {}, 'output': {}}
        self._var_abs2meta = {'input': {}, 'output': {}}
        self._var_discrete = {'input': {}, 'output': {}}
        self._var_allprocs_discrete = {'input': {}, 'output': {}}

        self._var_allprocs_abs2idx = {}

        self._var_sizes = None
        self._owned_sizes = None
        self._var_offsets = None

        self._full_comm = None

        self._vectors = {}

        self._inputs = None
        self._outputs = None
        self._residuals = None
        self._dinputs = None
        self._doutputs = None
        self._dresiduals = None
        self._discrete_inputs = None
        self._discrete_outputs = None

        self._nonlinear_solver = None
        self._linear_solver = None

        self._jacobian = None
        self._approx_schemes = {}
        self._subjacs_info = {}
        self._approx_subjac_keys = None
        self.matrix_free = _UNDEFINED

        self._owns_approx_jac = False
        self._owns_approx_jac_meta = {}
        self._owns_approx_wrt = None
        self._owns_approx_of = None
        self._owns_approx_wrt_idx = {}
        self._owns_approx_of_idx = {}

        self.under_complex_step = False
        self.under_finite_difference = False

        self._design_vars = {}
        self._responses = {}
        self._rec_mgr = RecordingManager()

        self._conn_global_abs_in2out = {}

        self._static_subsystems_allprocs = {}
        self._static_design_vars = {}
        self._static_responses = {}

        self._mode = None

        self._scope_cache = {}

        self._num_par_fd = num_par_fd

        self._declare_options()
        self.initialize()

        self.options.update(kwargs)

        self._has_guess = False
        self._has_output_scaling = False
        self._has_output_adder = False
        self._has_resid_scaling = False
        self._has_input_scaling = False
        self._has_input_adder = False
        self._has_bounds = False
        self._has_distrib_vars = False
        self._has_approx = False

        self._vector_class = None

        self._assembled_jac = None

        self._par_fd_id = 0

        self._filtered_vars_to_record = {}
        self._owning_rank = None
        self._coloring_info = _DEFAULT_COLORING_META.copy()
        self._first_call_to_linearize = True  # will check in first call to _linearize
        self._tot_jac = None
        self._saved_errors = None if env_truthy('OPENMDAO_FAIL_FAST') else []

        self._output_solver_options = {}
        self._promotion_tree = None
        # need separate values for [PRE, OPTIMIZE, POST] since a Group may participate in
        # multiple phases because some of its subsystems may be in one phase and some in another.
        self._run_on_opt = [False, True, False]

    @property
    def under_approx(self):
        """
        Return True if under complex step or finite difference.

        Returns
        -------
        bool
            True if under CS or FD.
        """
        return self.under_complex_step or self.under_finite_difference

    @property
    def msginfo(self):
        """
        Our instance pathname, if available, or our class name.  For use in error messages.

        Returns
        -------
        str
            Either our instance pathname or class name.
        """
        if self.pathname is not None:
            if self.pathname == '':
                return f"<model> <class {type(self).__name__}>"
            return f"'{self.pathname}' <class {type(self).__name__}>"
        if self.name:
            return f"'{self.name}' <class {type(self).__name__}>"
        return f"<class {type(self).__name__}>"

    def _get_inst_id(self):
        return self.pathname if self.pathname is not None else ''

    def abs_name_iter(self, iotype, local=True, cont=True, discrete=False):
        """
        Iterate over absolute variable names for this System.

        By setting appropriate values for 'cont' and 'discrete', yielded variable
        names can be continuous only, discrete only, or both.

        Parameters
        ----------
        iotype : str
            Either 'input' or 'output'.
        local : bool
            If True, include only names of local variables. Default is True.
        cont : bool
            If True, include names of continuous variables.  Default is True.
        discrete : bool
            If True, include names of discrete variables.  Default is False.

        Yields
        ------
        str
        """
        if cont:
            if local:
                yield from self._var_abs2meta[iotype]
            else:
                yield from self._var_allprocs_abs2meta[iotype]

        if discrete:
            if local:
                prefix = self.pathname + '.' if self.pathname else ''
                for name in self._var_discrete[iotype]:
                    yield prefix + name
            else:
                yield from self._var_allprocs_discrete[iotype]

    def _jac_of_iter(self):
        """
        Iterate over (name, offset, end, slice, dist_sizes) for each 'of' (row) var in the jacobian.

        The slice is internal to the given variable in the result, and this is always a full
        slice except possible for groups where _owns_approx_of_idx is defined.

        Yields
        ------
        str
            Name of 'of' variable.
        int
            Starting index.
        int
            Ending index.
        slice or ndarray
            A full slice or indices for the 'of' variable.
        ndarray or None
            Distributed sizes if var is distributed else None
        """
        toidx = self._var_allprocs_abs2idx
        sizes = self._var_sizes['output']
        total = self.pathname == ''
        szname = 'global_size' if total else 'size'
        start = end = 0
        for of, meta in self._var_abs2meta['output'].items():
            end += meta[szname]
            yield of, start, end, _full_slice, sizes[:, toidx[of]] if meta['distributed'] else None
            start = end

    def _jac_wrt_iter(self, wrt_matches=None):
        """
        Iterate over (name, offset, end, vec, slc, dist_sizes) for each column var in the jacobian.

        Parameters
        ----------
        wrt_matches : set or None
            Only include row vars that are contained in this set.  This will determine what
            the actual offsets are, i.e. the offsets will be into a reduced jacobian
            containing only the matching columns.

        Yields
        ------
        str
            Name of 'wrt' variable.
        int
            Starting index.
        int
            Ending index.
        Vector
            Either the _outputs or _inputs vector.
        slice
            A full slice.
        ndarray or None
            Distributed sizes if var is distributed else None
        """
        toidx = self._var_allprocs_abs2idx
        sizes_in = self._var_sizes['input']

        tometa_in = self._var_allprocs_abs2meta['input']

        local_ins = self._var_abs2meta['input']
        local_outs = self._var_abs2meta['output']

        total = self.pathname == ''
        szname = 'global_size' if total else 'size'

        start = end = 0
        for of, _start, _end, _, dist_sizes in self._jac_of_iter():
            if wrt_matches is None or of in wrt_matches:
                end += (_end - _start)
                vec = self._outputs if of in local_outs else None
                yield of, start, end, vec, _full_slice, dist_sizes
                start = end

        for wrt, meta in self._var_abs2meta['input'].items():
            if wrt_matches is None or wrt in wrt_matches:
                end += meta[szname]
                vec = self._inputs if wrt in local_ins else None
                dist_sizes = sizes_in[:, toidx[wrt]] if tometa_in[wrt]['distributed'] else None
                yield wrt, start, end, vec, _full_slice, dist_sizes
                start = end

    def _declare_options(self):
        """
        Declare options before kwargs are processed in the init method.

        This is optionally implemented by subclasses of Component or Group
        that themselves are intended to be subclassed by the end user. The
        options of the intermediate class are declared here leaving the
        `initialize` method available for user-defined options.
        """
        pass

    def _have_output_solver_options_been_applied(self):
        """
        Check to see if the cached output solver options were applied.
        """
        for subsys in self.system_iter(include_self=True, recurse=True):
            if subsys._output_solver_options:  # If options dict not empty, has not been applied
                return False  # No need to look for more
        return True

    def set_output_solver_options(self, name, lower=_UNDEFINED, upper=_UNDEFINED,
                                  ref=_UNDEFINED, ref0=_UNDEFINED, res_ref=_UNDEFINED):
        """
        Set solver output options.

        Allows the user to set output solver options after the output has been defined and
        metadata set using the add_ouput method.

        Parameters
        ----------
        name : str
            Name of the variable in this system's namespace.
        lower : float or list or tuple or ndarray or None
            Lower bound(s) in user-defined units. It can be (1) a float, (2) an array_like
            consistent with the shape arg (if given), or (3) an array_like matching the shape of
            val, if val is array_like. A value of None means this output has no lower bound.
            Default is None.
        upper : float or list or tuple or ndarray or None
            Upper bound(s) in user-defined units. It can be (1) a float, (2) an array_like
            consistent with the shape arg (if given), or (3) an array_like matching the shape of
            val, if val is array_like. A value of None means this output has no upper bound.
            Default is None.
        ref : float
            Scaling parameter. The value in the user-defined units of this output variable when
            the scaled value is 1. Default is 1.
        ref0 : float
            Scaling parameter. The value in the user-defined units of this output variable when
            the scaled value is 0. Default is 0.
        res_ref : float
            Scaling parameter. The value in the user-defined res_units of this output's residual
            when the scaled value is 1. Default is None, which means residual scaling matches
            output scaling.
        """
        # Cache the solver options for use later in the setup process.
        # Since this can be called before setup, there is no way to update the
        # self._var_allprocs_abs2meta['output'] values since those have not been setup yet.
        # These values are applied in the System._apply_output_solver_options method
        # which is called in System._setup. That method is only called by the top model.

        output_solver_options = {}
        if lower is not _UNDEFINED:
            output_solver_options['lower'] = lower
        if upper is not _UNDEFINED:
            output_solver_options['upper'] = upper
        if ref is not _UNDEFINED:
            output_solver_options['ref'] = ref
        if ref0 is not _UNDEFINED:
            output_solver_options['ref0'] = ref0
        if res_ref is not _UNDEFINED:
            output_solver_options['res_ref'] = res_ref
        self._output_solver_options[name] = output_solver_options
        return

    def _apply_output_solver_options(self):
        """
        Apply the cached output solver options.

        Solver options can be set using the System.set_output_solver_options method.
        These cannot be set immediately when that method is called because not
        all the variables have been setup at the time a user could potentially want to call it.
        So they are cached so that they can be applied later in the setup process.
        They are applied in System._setup using this method.
        """
        # Loop through the output solver options that have been set on this System
        prefix = self.pathname + '.' if self.pathname else ''
        for name, options in self._output_solver_options.items():
            subsys_path = name.rpartition('.')[0]
            subsys = self._get_subsystem(subsys_path) if subsys_path else self

            abs_name = prefix + name

            # Will need to set both of these dicts to keep them both up-to-date
            # _var_allprocs_abs2meta is a partial copy of _var_abs2meta
            abs2meta = subsys._var_abs2meta['output']
            allprocs_abs2meta = subsys._var_allprocs_abs2meta['output']

            if abs_name not in abs2meta:
                raise RuntimeError(
                    f"Output solver options set using System.set_output_solver_options for "
                    f"non-existent variable '{abs_name}' in System '{self.pathname}'.")

            metadatadict_abs2meta = abs2meta[abs_name]
            metadatadict_allprocs_abs2meta = allprocs_abs2meta[abs_name]

            # Update the metadata that was set
            for meta_key in options:
                if options[meta_key] is None:
                    val_as_float_or_array_or_none = None
                else:
                    shape = metadatadict_abs2meta['shape']
                    val = ensure_compatible(name, options[meta_key], shape)[0]
                    val_as_float_or_array_or_none = format_as_float_or_array(meta_key, val,
                                                                             flatten=True)

                # Setting both here because the copying of _var_abs2meta to
                #   _var_allprocs_abs2meta happens before this. Need to keep both up to date
                metadatadict_abs2meta.update({
                    meta_key: val_as_float_or_array_or_none,
                })
                metadatadict_allprocs_abs2meta.update({
                    meta_key: val_as_float_or_array_or_none,
                })

        # recalculate the _has scaling and bounds vars (_has_output_scaling, _has_output_adder,
        # _has_resid_scaling, _has_bounds ) across all outputs.
        # Since you are allowed to reference multiple subsystems from set_output_solver_options,
        #    need to loop over all of the ones that got modified by those calls.
        # Loop over all the options set. Each one of these could be referencing a different
        #    subsystem since the name could be a path
        for name, options in self._output_solver_options.items():
            subsys_path = name.rpartition('.')[0]
            subsys = self._get_subsystem(subsys_path) if subsys_path else self

            # Now that we know which subsystem was affected. We have to recalculate
            #   _has_output_scaling, _has_output_adder, _has_resid_scaling, _has_bounds
            #   across all the outputs of that subsystem, since the changes might have
            #   affected their values
            subsys._has_output_scaling = False
            subsys._has_output_adder = False
            subsys._has_resid_scaling = False
            subsys._has_bounds = False

            abs2meta = subsys._var_abs2meta['output']
            for abs_name, metadata in abs2meta.items():  # Loop over all outputs for that subsystem
                ref = metadata['ref']
                if np.isscalar(ref):
                    subsys._has_output_scaling |= ref != 1.0
                else:
                    subsys._has_output_scaling |= np.any(ref != 1.0)

                ref0 = metadata['ref0']
                if np.isscalar(ref0):
                    subsys._has_output_scaling |= ref0 != 0.0
                    subsys._has_output_adder |= ref0 != 0.0
                else:
                    subsys._has_output_scaling |= np.any(ref0)
                    subsys._has_output_adder |= np.any(ref0)

                res_ref = metadata['res_ref']
                if np.isscalar(res_ref):
                    subsys._has_resid_scaling |= res_ref != 1.0
                else:
                    subsys._has_resid_scaling |= np.any(res_ref != 1.0)

                if metadata['lower'] is not None or metadata['upper'] is not None:
                    subsys._has_bounds = True

        # Clear the cached to indicate that the cached values have been applied
        self._output_solver_options = {}

    def set_design_var_options(self, name,
                               lower=_UNDEFINED, upper=_UNDEFINED,
                               scaler=_UNDEFINED, adder=_UNDEFINED,
                               ref=_UNDEFINED, ref0=_UNDEFINED):
        """
        Set options for design vars in the model.

        Can be used to set the options outside of setting them when calling add_design_var

        Parameters
        ----------
        name : str
            Name of the variable in this system's namespace.
        lower : float or ndarray, optional
            Lower boundary for the input.
        upper : upper or ndarray, optional
            Upper boundary for the input.
        scaler : float or ndarray, optional
            Value to multiply the model value to get the scaled value for the driver. scaler
            is second in precedence. adder and scaler are an alterantive to using ref
            and ref0.
        adder : float or ndarray, optional
            Value to add to the model value to get the scaled value for the driver. adder
            is first in precedence.  adder and scaler are an alterantive to using ref
            and ref0.
        ref : float or ndarray, optional
            Value of design var that scales to 1.0 in the driver.
        ref0 : float or ndarray, optional
            Value of design var that scales to 0.0 in the driver.
        """
        # Check inputs

        # Name must be a string
        if not isinstance(name, str):
            raise TypeError('{}: The name argument should be a string, got {}'.format(self.msginfo,
                                                                                      name))
        are_new_bounds = lower is not _UNDEFINED or upper is not _UNDEFINED
        are_new_scaling = scaler is not _UNDEFINED or adder is not _UNDEFINED or ref is not \
            _UNDEFINED or ref0 is not _UNDEFINED

        # Must set at least one argument for this function to do something
        if not are_new_scaling and not are_new_bounds:
            raise RuntimeError(
                'Must set a value for at least one argument in call to set_design_var_options.')

        if self._static_mode:
            design_vars = self._static_design_vars
        else:
            design_vars = self._design_vars

        if name not in design_vars:
            msg = "{}: set_design_var_options called with design variable '{}' that does not exist."
            raise RuntimeError(msg.format(self.msginfo, name))

        existing_dv_meta = design_vars[name]

        are_existing_scaling = existing_dv_meta['scaler'] is not None or \
            existing_dv_meta['adder'] is not None or \
            existing_dv_meta['ref'] is not None or \
            existing_dv_meta['ref0'] is not None
        are_existing_bounds = existing_dv_meta['lower'] is not None or \
            existing_dv_meta['upper'] is not None

        # figure out the bounds (lower, upper) based on what is passed to this
        #   method and what were the existing bounds
        if are_new_bounds:
            # wipe out all the bounds and only use what is set by the arguments to this call
            if lower is _UNDEFINED:
                lower = None
            if upper is _UNDEFINED:
                upper = None
        else:
            lower = existing_dv_meta['lower']
            upper = existing_dv_meta['upper']

        if are_new_scaling and are_existing_scaling and are_existing_bounds and not are_new_bounds:
            # need to unscale bounds using the existing scaling so the new scaling can
            # be applied. But if no new bounds, no need to
            if lower is not None:
                lower = lower / existing_dv_meta['scaler'] - existing_dv_meta['adder']
            if upper is not None:
                upper = upper / existing_dv_meta['scaler'] - existing_dv_meta['adder']

        # Now figure out scaling
        if are_new_scaling:
            if scaler is _UNDEFINED:
                scaler = None
            if adder is _UNDEFINED:
                adder = None
            if ref is _UNDEFINED:
                ref = None
            if ref0 is _UNDEFINED:
                ref0 = None
        else:
            scaler = existing_dv_meta['scaler']
            adder = existing_dv_meta['adder']
            ref = existing_dv_meta['ref']
            ref0 = existing_dv_meta['ref0']

        # Convert ref/ref0 to ndarray/float as necessary
        ref = format_as_float_or_array('ref', ref, val_if_none=None, flatten=True)
        ref0 = format_as_float_or_array('ref0', ref0, val_if_none=None, flatten=True)

        # determine adder and scaler based on args
        adder, scaler = determine_adder_scaler(ref0, ref, adder, scaler)

        if lower is None:
            # if not set, set lower to -INF_BOUND and don't apply adder/scaler
            lower = -INF_BOUND
        else:
            # Convert lower to ndarray/float as necessary
            lower = format_as_float_or_array('lower', lower, flatten=True)
            # Apply scaler/adder
            lower = (lower + adder) * scaler

        if upper is None:
            # if not set, set upper to INF_BOUND and don't apply adder/scaler
            upper = INF_BOUND
        else:
            # Convert upper to ndarray/float as necessary
            upper = format_as_float_or_array('upper', upper, flatten=True)
            # Apply scaler/adder
            upper = (upper + adder) * scaler

        if isinstance(scaler, np.ndarray):
            if np.all(scaler == 1.0):
                scaler = None
        elif scaler == 1.0:
            scaler = None

        if isinstance(adder, np.ndarray):
            if not np.any(adder):
                adder = None
        elif adder == 0.0:
            adder = None

        # Put together a dict of the new values so they can be used to update the metadata for
        #   this var
        new_desvar_metadata = {
            'scaler': scaler,
            'adder': adder,
            'upper': upper,
            'lower': lower,
            'ref': ref,
            'ref0': ref0,
        }

        design_vars[name].update(new_desvar_metadata)

    def set_constraint_options(self, name, ref=_UNDEFINED, ref0=_UNDEFINED,
                               equals=_UNDEFINED, lower=_UNDEFINED, upper=_UNDEFINED,
                               adder=_UNDEFINED, scaler=_UNDEFINED, alias=_UNDEFINED):
        """
        Set options for objectives in the model.

        Can be used to set options that were set using add_constraint.

        Parameters
        ----------
        name : str
            Name of the response variable in the system.
        ref : float or ndarray, optional
            Value of response variable that scales to 1.0 in the driver.
        ref0 : float or ndarray, optional
            Value of response variable that scales to 0.0 in the driver.
        equals : float or ndarray, optional
            Equality constraint value for the variable.
        lower : float or ndarray, optional
            Lower boundary for the variable.
        upper : float or ndarray, optional
            Upper boundary for the variable.
        adder : float or ndarray, optional
            Value to add to the model value to get the scaled value for the driver. adder
            is first in precedence.  adder and scaler are an alterantive to using ref
            and ref0.
        scaler : float or ndarray, optional
            Value to multiply the model value to get the scaled value for the driver. scaler
            is second in precedence. adder and scaler are an alterantive to using ref
            and ref0.
        alias : str, optional
            Alias for this response. Necessary when adding multiple constraints on different
            indices or slices of a single variable.
        """
        # Check inputs
        if not isinstance(name, str):
            raise TypeError('{}: The name argument should be a string, '
                            'got {}'.format(self.msginfo, name))

        are_new_bounds = equals is not _UNDEFINED or lower is not _UNDEFINED or upper is not \
            _UNDEFINED
        are_new_scaling = scaler is not _UNDEFINED or adder is not _UNDEFINED or \
            ref is not _UNDEFINED or ref0 is not _UNDEFINED

        # At least one of the scaling or bounds parameters must be set or function won't do anything
        if not are_new_scaling and not are_new_bounds:
            raise RuntimeError(
                'Must set a value for at least one argument in call to set_constraint_options.')

        # A constraint cannot be an equality and inequality constraint
        if equals is not _UNDEFINED and (lower is not _UNDEFINED or upper is not _UNDEFINED):
            msg = "{}: Constraint '{}' cannot be both equality and inequality."
            raise ValueError(msg.format(self.msginfo, name))

        if self._static_mode:
            responses = self._static_responses
        else:
            responses = self._responses

        # Look through responses to see if there are multiple responses with that name
        aliases = [resp['alias'] for resp in responses.values() if resp['name'] == name]
        if len(aliases) > 1 and alias is _UNDEFINED:
            msg = "{}: set_constraint_options called with constraint variable '{}' that has " \
                  "multiple aliases: {}. Call set_objective_options with the 'alias' argument " \
                  "set to one of those aliases."
            raise RuntimeError(msg.format(self.msginfo, name, aliases))

        if len(aliases) == 0:
            msg = "{}: set_constraint_options called with constraint variable '{}' that does not " \
                  "exist."
            raise RuntimeError(msg.format(self.msginfo, name))

        if alias is not _UNDEFINED:
            name = alias

        existing_cons_meta = responses[name]
        are_existing_scaling = existing_cons_meta['scaler'] is not None or \
            existing_cons_meta['adder'] is not None or \
            existing_cons_meta['ref'] is not None or \
            existing_cons_meta['ref0'] is not None
        are_existing_bounds = existing_cons_meta['equals'] is not None or \
            existing_cons_meta['lower'] is not None or \
            existing_cons_meta['upper'] is not None

        # figure out the bounds (equals, lower, upper) based on what is passed to this
        #   method and what were the existing bounds
        if are_new_bounds:
            # wipe the slate clean and only use what is set by the arguments to this call
            if equals is _UNDEFINED:
                equals = None
            if lower is _UNDEFINED:
                lower = None
            if upper is _UNDEFINED:
                upper = None
        else:
            equals = existing_cons_meta['equals']
            lower = existing_cons_meta['lower']
            upper = existing_cons_meta['upper']

        if are_new_scaling and are_existing_scaling and are_existing_bounds and not are_new_bounds:
            # need to unscale bounds using the existing scaling so the new scaling can
            # be applied
            if lower is not None:
                lower = lower / existing_cons_meta['scaler'] - existing_cons_meta['adder']
            if upper is not None:
                upper = upper / existing_cons_meta['scaler'] - existing_cons_meta['adder']
            if equals is not None:
                equals = equals / existing_cons_meta['scaler'] - existing_cons_meta['adder']

        # Now figure out scaling
        if are_new_scaling:
            if scaler is _UNDEFINED:
                scaler = None
            if adder is _UNDEFINED:
                adder = None
            if ref is _UNDEFINED:
                ref = None
            if ref0 is _UNDEFINED:
                ref0 = None
        else:
            scaler = existing_cons_meta['scaler']
            adder = existing_cons_meta['adder']
            ref = existing_cons_meta['ref']
            ref0 = existing_cons_meta['ref0']

        # Convert ref/ref0 to ndarray/float as necessary
        ref = format_as_float_or_array('ref', ref, val_if_none=None, flatten=True)
        ref0 = format_as_float_or_array('ref0', ref0, val_if_none=None, flatten=True)

        # determine adder and scaler based on args
        adder, scaler = determine_adder_scaler(ref0, ref, adder, scaler)

        # Convert lower to ndarray/float as necessary
        try:
            if lower is None:
                # don't apply adder/scaler if lower not set
                lower = -INF_BOUND
            else:
                lower = format_as_float_or_array('lower', lower, flatten=True)
                if lower != - INF_BOUND:
                    lower = (lower + adder) * scaler
        except (TypeError, ValueError):
            raise TypeError("Argument 'lower' can not be a string ('{}' given). You can not "
                            "specify a variable as lower bound. You can only provide constant "
                            "float values".format(lower))

        # Convert upper to ndarray/float as necessary
        try:
            if upper is None:
                # don't apply adder/scaler if upper not set
                upper = INF_BOUND
            else:
                upper = format_as_float_or_array('upper', upper, flatten=True)
                if upper != INF_BOUND:
                    upper = (upper + adder) * scaler
        except (TypeError, ValueError):
            raise TypeError("Argument 'upper' can not be a string ('{}' given). You can not "
                            "specify a variable as upper bound. You can only provide constant "
                            "float values".format(upper))

        # Convert equals to ndarray/float as necessary
        if equals is not None:
            try:
                equals = format_as_float_or_array('equals', equals, flatten=True)
            except (TypeError, ValueError):
                raise TypeError("Argument 'equals' can not be a string ('{}' given). You can "
                                "not specify a variable as equals bound. You can only provide "
                                "constant float values".format(equals))
            equals = (equals + adder) * scaler

        if isinstance(scaler, np.ndarray):
            if np.all(scaler == 1.0):
                scaler = None
        elif scaler == 1.0:
            scaler = None

        if isinstance(adder, np.ndarray):
            if not np.any(adder):
                adder = None
        elif adder == 0.0:
            adder = None

        new_cons_metadata = {
            'ref': ref,
            'ref0': ref0,
            'equals': equals,
            'lower': lower,
            'upper': upper,
            'adder': adder,
            'scaler': scaler,
        }

        responses[name].update(new_cons_metadata)

    def set_objective_options(self, name, ref=_UNDEFINED, ref0=_UNDEFINED,
                              adder=_UNDEFINED, scaler=_UNDEFINED, alias=_UNDEFINED):
        """
        Set options for objectives in the model.

        Can be used to set options after they have been set by add_objective.

        Parameters
        ----------
        name : str
            Name of the response variable in the system.
        ref : float or ndarray, optional
            Value of response variable that scales to 1.0 in the driver.
        ref0 : float or ndarray, optional
            Value of response variable that scales to 0.0 in the driver.
        adder : float or ndarray, optional
            Value to add to the model value to get the scaled value for the driver. adder
            is first in precedence.  adder and scaler are an alterantive to using ref
            and ref0.
        scaler : float or ndarray, optional
            Value to multiply the model value to get the scaled value for the driver. scaler
            is second in precedence. adder and scaler are an alterantive to using ref
            and ref0.
        alias : str
            Alias for this response. Necessary when adding multiple objectives on different
            indices or slices of a single variable.
        """
        # Check inputs
        # Name must be a string
        if not isinstance(name, str):
            raise TypeError('{}: The name argument should be a string, got {}'.format(self.msginfo,
                                                                                      name))
        # At least one of the scaling parameters must be set or function does nothing
        if scaler is _UNDEFINED and adder is _UNDEFINED and ref is _UNDEFINED and ref0 == \
                _UNDEFINED:
            raise RuntimeError(
                'Must set a value for at least one argument in call to set_objective_options.')

        if self._static_mode:
            responses = self._static_responses
        else:
            responses = self._responses

        # Look through responses to see if there are multiple responses with that name
        aliases = [resp['alias'] for key, resp in responses.items() if resp['name'] == name]
        if len(aliases) > 1 and alias is _UNDEFINED:
            msg = "{}: set_objective_options called with objective variable '{}' that has " \
                  "multiple aliases: {}. Call set_objective_options with the 'alias' argument " \
                  "set to one of those aliases."
            raise RuntimeError(msg.format(self.msginfo, name, aliases))

        if len(aliases) == 0:
            msg = "{}: set_objective_options called with objective variable '{}' that does not " \
                  "exist."
            raise RuntimeError(msg.format(self.msginfo, name))

        if alias is not _UNDEFINED:
            name = alias

        # Since one or more of these are being set by the incoming arguments, the
        #   ones that are not being set should be set to None since they will be re-computed below
        if scaler is _UNDEFINED:
            scaler = None
        if adder is _UNDEFINED:
            adder = None
        if ref is _UNDEFINED:
            ref = None
        if ref0 is _UNDEFINED:
            ref0 = None

        new_obj_metadata = {}

        # Convert ref/ref0 to ndarray/float as necessary
        ref = format_as_float_or_array('ref', ref, val_if_none=None, flatten=True)
        ref0 = format_as_float_or_array('ref0', ref0, val_if_none=None, flatten=True)

        # determine adder and scaler based on args
        adder, scaler = determine_adder_scaler(ref0, ref, adder, scaler)

        if isinstance(scaler, np.ndarray):
            if np.all(scaler == 1.0):
                scaler = None
        elif scaler == 1.0:
            scaler = None

        if isinstance(adder, np.ndarray):
            if not np.any(adder):
                adder = None
        elif adder == 0.0:
            adder = None

        new_obj_metadata['scaler'] = scaler
        new_obj_metadata['adder'] = adder
        new_obj_metadata['ref'] = ref
        new_obj_metadata['ref0'] = ref0

        responses[name].update(new_obj_metadata)

    def initialize(self):
        """
        Perform any one-time initialization run at instantiation.
        """
        pass

    def _configure(self):
        """
        Configure this system to assign children settings.
        """
        pass

    def _get_approx_scheme(self, method):
        """
        Return the approximation scheme associated with the given method, creating one if needed.

        Parameters
        ----------
        method : str
            Name of the type of approxmation scheme.

        Returns
        -------
        ApproximationScheme
            The ApproximationScheme associated with the given method.
        """
        if method == 'exact':
            return None
        if method not in _supported_methods:
            msg = '{}: Method "{}" is not supported, method must be one of {}'
            raise ValueError(msg.format(self.msginfo, method,
                                        [m for m in _supported_methods if m != 'exact']))
        if method not in self._approx_schemes:
            self._approx_schemes[method] = _supported_methods[method]()
        return self._approx_schemes[method]

    def get_source(self, name):
        """
        Return the source variable connected to the given named variable.

        The name can be a promoted name or an absolute name.
        If the given variable is an input, the absolute name of the connected source will
        be returned.  If the given variable itself is a source, its own absolute name will
        be returned.

        Parameters
        ----------
        name : str
            Absolute or promoted name of the variable.

        Returns
        -------
        str
            The absolute name of the source variable.
        """
        try:
            prom2abs = self._problem_meta['prom2abs']
        except Exception:
            raise RuntimeError(f"{self.msginfo}: get_source cannot be called for variable {name} "
                               "before Problem.setup has been called.")

        if name in prom2abs['output']:
            return prom2abs['output'][name][0]

        if name in prom2abs['input']:
            name = prom2abs['input'][name][0]

        model = self._problem_meta['model_ref']()
        if name in model._conn_global_abs_in2out:
            return model._conn_global_abs_in2out[name]

        raise KeyError(f"{self.msginfo}: source for '{name}' not found.")

    def _setup_check(self):
        """
        Do any error checking on user's setup, before any other recursion happens.
        """
        pass

    def _configure_check(self):
        """
        Do any error checking on i/o and connections.
        """
        pass

    def _get_approx_subjac_keys(self):
        """
        Return a list of (of, wrt) keys needed for approx derivs for this group.

        Returns
        -------
        list
            List of approx derivative subjacobian keys.
        """
        if self._approx_subjac_keys is None:
            self._approx_subjac_keys = list(self._approx_subjac_keys_iter())

        return self._approx_subjac_keys

    def use_fixed_coloring(self, coloring=_STD_COLORING_FNAME, recurse=True):
        """
        Use a precomputed coloring for this System.

        Parameters
        ----------
        coloring : str
            A coloring filename.  If no arg is passed, filename will be determined
            automatically.
        recurse : bool
            If True, set fixed coloring in all subsystems that declare a coloring. Ignored
            if a specific coloring is passed in.
        """
        if coloring_mod._force_dyn_coloring and coloring is _STD_COLORING_FNAME:
            self._coloring_info['dynamic'] = True
            return  # don't use static this time

        self._coloring_info['static'] = coloring
        self._coloring_info['dynamic'] = False

        if coloring is not _STD_COLORING_FNAME:
            if recurse:
                issue_warning('recurse was passed to use_fixed_coloring but a specific coloring '
                              'was set, so recurse was ignored.',
                              prefix=self.pathname,
                              category=UnusedOptionWarning)
            if isinstance(coloring, Coloring):
                approx = self._get_approx_scheme(coloring._meta['method'])
                # force regen of approx groups on next call to compute_approximations
                approx._reset()
            return

        if recurse:
            for s in self._subsystems_myproc:
                s.use_fixed_coloring(coloring, recurse)

    def declare_coloring(self,
                         wrt=_DEFAULT_COLORING_META['wrt_patterns'],
                         method=_DEFAULT_COLORING_META['method'],
                         form=None,
                         step=None,
                         per_instance=_DEFAULT_COLORING_META['per_instance'],
                         num_full_jacs=_DEFAULT_COLORING_META['num_full_jacs'],
                         tol=_DEFAULT_COLORING_META['tol'],
                         orders=_DEFAULT_COLORING_META['orders'],
                         perturb_size=_DEFAULT_COLORING_META['perturb_size'],
                         min_improve_pct=_DEFAULT_COLORING_META['min_improve_pct'],
                         show_summary=_DEFAULT_COLORING_META['show_summary'],
                         show_sparsity=_DEFAULT_COLORING_META['show_sparsity']):
        """
        Set options for deriv coloring of a set of wrt vars matching the given pattern(s).

        Parameters
        ----------
        wrt : str or list of str
            The name or names of the variables that derivatives are taken with respect to.
            This can contain input names, output names, or glob patterns.
        method : str
            Method used to compute derivative: "fd" for finite difference, "cs" for complex step.
        form : str
            Finite difference form, can be "forward", "central", or "backward". Leave
            undeclared to keep unchanged from previous or default value.
        step : float
            Step size for finite difference. Leave undeclared to keep unchanged from previous
            or default value.
        per_instance : bool
            If True, a separate coloring will be generated for each instance of a given class.
            Otherwise, only one coloring for a given class will be generated and all instances
            of that class will use it.
        num_full_jacs : int
            Number of times to repeat partial jacobian computation when computing sparsity.
        tol : float
            Tolerance used to determine if an array entry is nonzero during sparsity determination.
        orders : int
            Number of orders above and below the tolerance to check during the tolerance sweep.
        perturb_size : float
            Size of input/output perturbation during generation of sparsity.
        min_improve_pct : float
            If coloring does not improve (decrease) the number of solves more than the given
            percentage, coloring will not be used.
        show_summary : bool
            If True, display summary information after generating coloring.
        show_sparsity : bool
            If True, display sparsity with coloring info after generating coloring.
        """
        if method not in ('fd', 'cs', 'jax'):
            raise RuntimeError(
                "{}: method must be one of ['fd', 'cs', 'jax'].".format(self.msginfo))

        self._has_approx = True

        # start with defaults
        options = _DEFAULT_COLORING_META.copy()

        if method != 'jax':
            approx = self._get_approx_scheme(method)
            options.update(approx.DEFAULT_OPTIONS)

        if self._coloring_info['static'] is None:
            options['dynamic'] = True
        else:
            options['dynamic'] = False
            options['static'] = self._coloring_info['static']

        options['wrt_patterns'] = [wrt] if isinstance(wrt, str) else wrt
        options['method'] = method
        options['per_instance'] = per_instance
        options['num_full_jacs'] = num_full_jacs
        options['tol'] = tol
        options['orders'] = orders
        options['perturb_size'] = perturb_size
        options['min_improve_pct'] = min_improve_pct
        options['show_summary'] = show_summary
        options['show_sparsity'] = show_sparsity
        options['coloring'] = self._coloring_info['coloring']
        if form is not None:
            options['form'] = form
        if step is not None:
            options['step'] = step

        self._coloring_info = options

    def _coloring_pct_too_low(self, coloring, info):
        # if the improvement wasn't large enough, don't use coloring
        pct = coloring._solves_info()[-1]
        if info['min_improve_pct'] > pct:
            info['coloring'] = info['static'] = None
            msg = f"Coloring was deactivated.  Improvement of {pct:.1f}% was less than min " \
                  f"allowed ({info['min_improve_pct']:.1f}%)."
            issue_warning(msg, prefix=self.msginfo, category=DerivativesWarning)
            if not info['per_instance']:
                coloring_mod._CLASS_COLORINGS[self.get_coloring_fname()] = None
            return True
        return False

    def _finalize_coloring(self, coloring, info, sp_info, sparsity_time):
        # if the improvement wasn't large enough, don't use coloring
        if self._coloring_pct_too_low(coloring, info):
            return False

        sp_info['sparsity_time'] = sparsity_time
        sp_info['pathname'] = self.pathname
        sp_info['class'] = type(self).__name__
        sp_info['type'] = 'semi-total' if self._subsystems_allprocs else 'partial'

        ordered_wrt_info = list(self._jac_wrt_iter(info['wrt_matches']))
        ordered_of_info = list(self._jac_of_iter())

        if self.pathname:
            ordered_of_info = self._jac_var_info_abs2prom(ordered_of_info)
            ordered_wrt_info = self._jac_var_info_abs2prom(ordered_wrt_info)

        coloring._row_vars = [t[0] for t in ordered_of_info]
        coloring._col_vars = [t[0] for t in ordered_wrt_info]
        coloring._row_var_sizes = [t[2] - t[1] for t in ordered_of_info]
        coloring._col_var_sizes = [t[2] - t[1] for t in ordered_wrt_info]

        coloring._meta.update(info)  # save metadata we used to create the coloring
        del coloring._meta['coloring']
        coloring._meta.update(sp_info)

        info['coloring'] = coloring

        if info['show_sparsity'] or info['show_summary']:
            print("\nColoring for '%s' (class %s)" % (self.pathname, type(self).__name__))

        if info['show_sparsity']:
            coloring.display_txt()
        if info['show_summary']:
            coloring.summary()

        self._save_coloring(coloring)

        if not info['per_instance']:
            # save the class coloring for other instances of this class to use
            coloring_mod._CLASS_COLORINGS[self.get_coloring_fname()] = coloring

        return True

    def _compute_coloring(self, recurse=False, **overrides):
        """
        Compute a coloring of the partial jacobian.

        This assumes that the current System is in a proper state for computing derivatives.

        Parameters
        ----------
        recurse : bool
            If True, recurse from this system down the system hierarchy.  Whenever a group
            is encountered that has specified its coloring metadata, we don't recurse below
            that group unless that group has a subsystem that has a nonlinear solver that uses
            gradients.
        **overrides : dict
            Any args that will override either default coloring settings or coloring settings
            resulting from an earlier call to declare_coloring.

        Returns
        -------
        list of Coloring
            The computed colorings.
        """
        if recurse:
            colorings = []
            my_coloring = self._coloring_info['coloring']
            grad_systems = self._get_gradient_nl_solver_systems()
            for s in self.system_iter(include_self=True, recurse=True):
                if my_coloring is None or s in grad_systems:
                    if s._coloring_info['coloring'] is not None:
                        coloring = s._compute_coloring(recurse=False, **overrides)[0]
                        colorings.append(coloring)
                        if coloring is not None:
                            coloring._meta['pathname'] = s.pathname
                            coloring._meta['class'] = type(s).__name__
            return [c for c in colorings if c is not None] or [None]

        info = self._coloring_info

        use_jax = False
        try:
            if self.options['use_jax']:
                info['method'] = 'jax'
                use_jax = True
        except KeyError:
            pass

        info.update(**overrides)
        if isinstance(info['wrt_patterns'], str):
            info['wrt_patterns'] = [info['wrt_patterns']]

        if info['method'] is None and self._approx_schemes:
            info['method'] = list(self._approx_schemes)[0]

        if info['coloring'] is None:
            # check to see if any approx or jax derivs have been declared
            for meta in self._subjacs_info.values():
                if 'method' in meta and meta['method']:
                    break
            else:  # no approx derivs found
                if not (self._owns_approx_of or self._owns_approx_wrt):
                    issue_warning("No partials found but coloring was requested.  "
                                  "Declaring ALL partials as dense "
                                  "(method='{}')".format(info['method']),
                                  prefix=self.msginfo, category=DerivativesWarning)
                    try:
                        self.declare_partials('*', '*', method=info['method'])
                    except AttributeError:  # assume system is a group
                        from openmdao.core.component import Component
                        from openmdao.core.indepvarcomp import IndepVarComp
                        from openmdao.components.exec_comp import ExecComp
                        for s in self.system_iter(recurse=True, typ=Component):
                            if not isinstance(s, ExecComp) and not isinstance(s, IndepVarComp):
                                s.declare_partials('*', '*', method=info['method'])
                    self._setup_partials()

        if not use_jax:
            approx_scheme = self._get_approx_scheme(info['method'])

        if info['coloring'] is None and info['static'] is None:
            info['dynamic'] = True

        coloring_fname = self.get_coloring_fname()

        # if we find a previously computed class coloring for our class, just use that
        # instead of regenerating a coloring.
        if not info['per_instance'] and coloring_fname in coloring_mod._CLASS_COLORINGS:
            info['coloring'] = coloring = coloring_mod._CLASS_COLORINGS[coloring_fname]
            if coloring is None:
                print("\nClass coloring for class '{}' wasn't good enough, "
                      "so skipping for '{}'".format(type(self).__name__, self.pathname))
                info['static'] = None
            else:
                print("\n{} using class coloring for class '{}'".format(self.pathname,
                                                                        type(self).__name__))
                info.update(coloring._meta)
                # force regen of approx groups during next compute_approximations
                if not use_jax:
                    approx_scheme._reset()
            return [coloring]

        save_first_call = self._first_call_to_linearize
        self._first_call_to_linearize = False
        sparsity_start_time = time.perf_counter()

        # for groups, this does some setup of approximations
        self._setup_approx_coloring()

        # tell approx scheme to limit itself to only colored columns
        if not use_jax:
            approx_scheme._reset()
            approx_scheme._during_sparsity_comp = True

        self._update_wrt_matches(info)

        save_jac = self._jacobian

        # use special sparse jacobian to collect sparsity info
        self._jacobian = _ColSparsityJac(self, info)

        from openmdao.core.group import Group
        is_total = isinstance(self, Group)
        is_explicit = self.is_explicit()

        # compute perturbations
        starting_inputs = self._inputs.asarray(copy=True)
        in_offsets = starting_inputs.copy()
        in_offsets[in_offsets == 0.0] = 1.0
        in_offsets *= info['perturb_size']

        starting_outputs = self._outputs.asarray(copy=True)

        if not is_explicit:
            out_offsets = starting_outputs.copy()
            out_offsets[out_offsets == 0.0] = 1.0
            out_offsets *= info['perturb_size']

        starting_resids = self._residuals.asarray(copy=True)

        for i in range(info['num_full_jacs']):
            # randomize inputs (and outputs if implicit)
            if i > 0:
                self._inputs.set_val(starting_inputs +
                                     in_offsets * np.random.random(in_offsets.size))
                if not is_explicit:
                    self._outputs.set_val(starting_outputs +
                                          out_offsets * np.random.random(out_offsets.size))
                if is_total:
                    self._solve_nonlinear()
                else:
                    self._apply_nonlinear()

                if not use_jax:
                    for scheme in self._approx_schemes.values():
                        scheme._reset()  # force a re-initialization of approx
                        scheme._during_sparsity_comp = True

            if use_jax:
                self._jax_linearize()
            else:
                self.run_linearize(sub_do_ln=False)

        sparsity, sp_info = self._jacobian.get_sparsity(self)

        self._jacobian = save_jac

        if not use_jax:
            # revert uncolored approx back to normal
            for scheme in self._approx_schemes.values():
                scheme._reset()

        if use_jax:
            direction = self._mode
        else:
            direction = 'fwd'

        sparsity_time = time.perf_counter() - sparsity_start_time

        coloring = _compute_coloring(sparsity, direction)

        # restore original inputs/outputs
        self._inputs.set_val(starting_inputs)
        self._outputs.set_val(starting_outputs)
        self._residuals.set_val(starting_resids)

        if not self._finalize_coloring(coloring, info, sp_info, sparsity_time):
            return [None]

        self._first_call_to_linearize = save_first_call

        if not use_jax:
            approx = self._get_approx_scheme(coloring._meta['method'])
            # force regen of approx groups during next compute_approximations
            approx._reset()

        return [coloring]

    def _setup_approx_coloring(self):
        pass

    def get_coloring_fname(self):
        """
        Return the full pathname to a coloring file.

        Returns
        -------
        str
            Full pathname of the coloring file.
        """
        directory = self._problem_meta['coloring_dir']
        if not self.pathname:
            # total coloring
            return os.path.join(directory, 'total_coloring.pkl')

        if self._coloring_info.get('per_instance'):
            # base the name on the instance pathname
            fname = 'coloring_' + self.pathname.replace('.', '_') + '.pkl'
        else:
            # base the name on the class name
            fname = 'coloring_' + '_'.join(
                [self.__class__.__module__.replace('.', '_'), self.__class__.__name__]) + '.pkl'

        return os.path.join(directory, fname)

    def _save_coloring(self, coloring):
        """
        Save the coloring to a file based on this system's class or pathname.

        Parameters
        ----------
        coloring : Coloring
            See Coloring class docstring.
        """
        # under MPI, only save on proc 0
        if ((self._full_comm is not None and self._full_comm.rank == 0) or
                (self._full_comm is None and self.comm.rank == 0)):
            coloring.save(self.get_coloring_fname())

    def _get_static_coloring(self):
        """
        Get the Coloring for this system.

        If necessary, load the Coloring from a file.

        Returns
        -------
        Coloring or None
            Coloring object, possible loaded from a file, or None
        """
        info = self._coloring_info
        coloring = info['coloring']
        if coloring is not None:
            return coloring

        static = info['static']
        if static is _STD_COLORING_FNAME or isinstance(static, str):
            if static is _STD_COLORING_FNAME:
                fname = self.get_coloring_fname()
            else:
                fname = static
            print("%s: loading coloring from file %s" % (self.msginfo, fname))
            info['coloring'] = coloring = Coloring.load(fname)
            if info['wrt_patterns'] != coloring._meta['wrt_patterns']:
                raise RuntimeError("%s: Loaded coloring has different wrt_patterns (%s) than "
                                   "declared ones (%s)." %
                                   (self.msginfo, coloring._meta['wrt_patterns'],
                                    info['wrt_patterns']))
            info.update(info['coloring']._meta)
            approx = self._get_approx_scheme(info['method'])
            # force regen of approx groups during next compute_approximations
            approx._reset()
        elif isinstance(static, coloring_mod.Coloring):
            info['coloring'] = coloring = static

        if coloring is not None:
            info['dynamic'] = False

        info['static'] = coloring

        return coloring

    def _get_coloring(self):
        """
        Get the Coloring for this system.

        If necessary, load the Coloring from a file or dynamically generate it.

        Returns
        -------
        Coloring or None
            Coloring object, possible loaded from a file or dynamically generated, or None
        """
        coloring = self._get_static_coloring()
        if coloring is None and self._coloring_info['dynamic']:
            self._coloring_info['coloring'] = coloring = self._compute_coloring()[0]
            if coloring is not None:
                self._coloring_info.update(coloring._meta)

        return coloring

    def _setup_par_fd_procs(self, comm):
        """
        Split up the comm for use in parallel FD.

        Parameters
        ----------
        comm : MPI.Comm or <FakeComm>
            MPI communicator object.

        Returns
        -------
        MPI.Comm or <FakeComm>
            MPI communicator object.
        """
        num_par_fd = self._num_par_fd
        if comm.size < num_par_fd:
            raise ValueError("%s: num_par_fd must be <= communicator size (%d)" %
                             (self.msginfo, comm.size))

        self._full_comm = comm

        if num_par_fd > 1:
            sizes, offsets = evenly_distrib_idxs(num_par_fd, comm.size)

            # a 'color' is assigned to each subsystem, with
            # an entry for each processor it will be given
            # e.g. [0, 0, 0, 1, 1, 1, 2, 2, 2, 3, 3, 3]
            color = np.empty(comm.size, dtype=INT_DTYPE)
            for i in range(num_par_fd):
                color[offsets[i]:offsets[i] + sizes[i]] = i

            self._par_fd_id = color[comm.rank]

            comm = self._full_comm.Split(self._par_fd_id)

        return comm

    def _setup_recording(self):
        """
        Set up case recording.
        """
        if self._rec_mgr._recorders:
            myinputs = myoutputs = myresiduals = []

            options = self.recording_options
            incl = options['includes']
            excl = options['excludes']

            # includes and excludes for inputs are specified using _absolute_ names
            # vectors are keyed on absolute name, discretes on relative/promoted name
            if options['record_inputs']:
                myinputs = sorted([n for n in self._var_abs2prom['input']
                                   if check_path(n, incl, excl)])

            # includes and excludes for outputs are specified using _promoted_ names
            # vectors are keyed on absolute name, discretes on relative/promoted name
            if options['record_outputs']:
                myoutputs = sorted([n for n, prom in self._var_abs2prom['output'].items()
                                    if check_path(prom, incl, excl)])

                if self._var_discrete['output']:
                    # if we have discrete outputs then residual name set doesn't match output one
                    if options['record_residuals']:
                        contains = self._residuals._contains_abs
                        myresiduals = [n for n in myoutputs if contains(n)]
                elif options['record_residuals']:
                    myresiduals = myoutputs

            elif options['record_residuals']:
                abs2prom = self._var_abs2prom['output']
                myresiduals = [n for n in self._residuals._abs_iter()
                               if check_path(abs2prom[n], incl, excl)]

            self._filtered_vars_to_record = {
                'input': myinputs,
                'output': myoutputs,
                'residual': myresiduals
            }

            self._rec_mgr.startup(self, self._problem_meta['comm'])

        for subsys in self._subsystems_myproc:
            subsys._setup_recording()

    def _reset_setup_vars(self):
        """
        Reset all the stuff that gets initialized in setup.
        """
        self._first_call_to_linearize = True
        self._is_local = True
        self._vectors = {}
        self._full_comm = None
        self._approx_subjac_keys = None

        self.options._parent_name = self.msginfo
        self.recording_options._parent_name = self.msginfo
        self._design_vars = {}
        self._responses = {}
        self._design_vars.update(self._static_design_vars)
        self._responses.update(self._static_responses)

    def _setup_procs(self, pathname, comm, mode, prob_meta):
        """
        Execute first phase of the setup process.

        Distribute processors, assign pathnames, and call setup on the component.
        Also reset internal data structures.

        Parameters
        ----------
        pathname : str
            Global name of the system, including the path.
        comm : MPI.Comm or <FakeComm>
            MPI communicator object.
        mode : str
            Derivatives calculation mode, 'fwd' for forward, and 'rev' for
            reverse (adjoint). Default is 'rev'.
        prob_meta : dict
            Problem level options.
        """
        self._reset_setup_vars()

        self.pathname = pathname
        self._mode = mode
        self._set_problem_meta(prob_meta)
        self.load_model_options()

    def _setup_var_data(self):
        """
        Compute the list of abs var names, abs/prom name maps, and metadata dictionaries.
        """
        self._var_prom2inds = {}
        self._var_allprocs_prom2abs_list = {'input': {}, 'output': {}}
        self._var_abs2prom = {'input': {}, 'output': {}}
        self._var_allprocs_abs2prom = {'input': {}, 'output': {}}
        self._var_allprocs_abs2meta = {'input': {}, 'output': {}}
        self._var_abs2meta = {'input': {}, 'output': {}}
        self._var_allprocs_discrete = {'input': {}, 'output': {}}
        self._var_allprocs_abs2idx = {}
        self._owning_rank = defaultdict(int)
        self._var_sizes = {}
        self._owned_sizes = None

        cfginfo = self._problem_meta['config_info']
        if cfginfo and self.pathname in cfginfo._modified_systems:
            cfginfo._modified_systems.remove(self.pathname)

    def _setup_global_shapes(self):
        """
        Compute the global size and shape of all variables on this system.
        """
        loc_meta = self._var_abs2meta

        for io in ('input', 'output'):
            # now set global sizes and shapes into metadata for distributed variables
            sizes = self._var_sizes[io]
            for idx, (abs_name, mymeta) in enumerate(self._var_allprocs_abs2meta[io].items()):
                local_shape = mymeta['shape']
                if mymeta['distributed']:
                    global_size = np.sum(sizes[:, idx])
                    mymeta['global_size'] = global_size

                    # assume that all but the first dimension of the shape of a
                    # distributed variable is the same on all procs
                    mymeta['global_shape'] = self._get_full_dist_shape(abs_name, local_shape)
                else:
                    # not distributed, just use local shape and size
                    mymeta['global_size'] = mymeta['size']
                    mymeta['global_shape'] = local_shape

                if abs_name in loc_meta[io]:
                    loc_meta[io][abs_name]['global_shape'] = mymeta['global_shape']
                    loc_meta[io][abs_name]['global_size'] = mymeta['global_size']

    def _setup_driver_units(self, abs2meta=None):
        """
        Compute unit conversions for driver variables.
        """
        if abs2meta is None:
            abs2meta = self._var_allprocs_abs2meta['output']

        has_scaling = False

        dv = self._design_vars
        for name, meta in dv.items():

            units = meta['units']
            meta['total_adder'] = meta['adder']
            meta['total_scaler'] = meta['scaler']

            if units is not None:
                # If derivatives are not being calculated, then you reach here before source
                # is placed in the meta.
                try:
                    units_src = meta['source']
                except KeyError:
                    units_src = self.get_source(name)

                var_units = abs2meta[units_src]['units']

                if var_units == units:
                    continue

                if var_units is None:
                    msg = "{}: Target for design variable {} has no units, but '{}' units " + \
                          "were specified."
                    raise RuntimeError(msg.format(self.msginfo, name, units))

                if not is_compatible(var_units, units):
                    msg = "{}: Target for design variable {} has '{}' units, but '{}' units " + \
                          "were specified."
                    raise RuntimeError(msg.format(self.msginfo, name, var_units, units))

                factor, offset = unit_conversion(var_units, units)
                base_adder, base_scaler = determine_adder_scaler(None, None,
                                                                 meta['adder'],
                                                                 meta['scaler'])

                meta['total_adder'] = offset + base_adder / factor
                meta['total_scaler'] = base_scaler * factor

            if meta['total_scaler'] is not None:
                has_scaling = True

        resp = self._responses
        type_dict = {'con': 'constraint', 'obj': 'objective'}
        for name, meta in resp.items():

            units = meta['units']
            meta['total_scaler'] = meta['scaler']
            meta['total_adder'] = meta['adder']

            if units is not None:
                # If derivatives are not being calculated, then you reach here before source
                # is placed in the meta.
                try:
                    units_src = meta['source']
                except KeyError:
                    units_src = self.get_source(meta['name'])

                src_units = abs2meta[units_src]['units']

                if src_units == units:
                    continue

                if src_units is None:
                    msg = "{}: Target for {} {} has no units, but '{}' units " + \
                          "were specified."
                    raise RuntimeError(msg.format(self.msginfo, type_dict[meta['type']],
                                                  name, units))

                if not is_compatible(src_units, units):
                    msg = "{}: Target for {} {} has '{}' units, but '{}' units " + \
                          "were specified."
                    raise RuntimeError(msg.format(self.msginfo, type_dict[meta['type']],
                                                  name, src_units, units))

                factor, offset = unit_conversion(src_units, units)
                base_adder, base_scaler = determine_adder_scaler(None, None,
                                                                 meta['adder'],
                                                                 meta['scaler'])

                meta['total_scaler'] = base_scaler * factor
                meta['total_adder'] = offset + base_adder / factor

            if meta['total_scaler'] is not None:
                has_scaling = True

        for s in self._subsystems_myproc:
            has_scaling |= s._setup_driver_units(abs2meta)

        if (self.comm.size > 1 and self._subsystems_allprocs and
                self._mpi_proc_allocator.parallel):
            has_scaling = bool(self.comm.allreduce(int(has_scaling)))

        return has_scaling

    def _setup_connections(self):
        """
        Compute dict of all connections owned by this system.
        """
        pass

    def _setup_vectors(self, root_vectors):
        """
        Compute all vectors for all vec names and assign excluded variables lists.

        Parameters
        ----------
        root_vectors : dict of dict of Vector
            Root vectors: first key is 'input', 'output', or 'residual'; second key is vec_name.
        """
        self._vectors = vectors = {'input': {}, 'output': {}, 'residual': {}}

        # Allocate complex if root vector was allocated complex.
        alloc_complex = root_vectors['output']['nonlinear']._alloc_complex

        # This happens if you reconfigure and switch to 'cs' without forcing the vectors to be
        # initially allocated as complex.
        if not alloc_complex and 'cs' in self._approx_schemes:
            raise RuntimeError("{}: In order to activate complex step during reconfiguration, "
                               "you need to set 'force_alloc_complex' to True during setup. e.g. "
                               "'problem.setup(force_alloc_complex=True)'".format(self.msginfo))

        if self._vector_class is None:
            self._vector_class = self._local_vector_class

        vector_class = self._vector_class
        vectypes = ('nonlinear', 'linear') if self._use_derivatives else ('nonlinear',)

        for vec_name in vectypes:

            # Only allocate complex in the vectors we need.
            vec_alloc_complex = root_vectors['output'][vec_name]._alloc_complex

            for kind in ['input', 'output', 'residual']:
                rootvec = root_vectors[kind][vec_name]
                vectors[kind][vec_name] = vector_class(
                    vec_name, kind, self, rootvec, alloc_complex=vec_alloc_complex)

        if self._use_derivatives:
            vectors['input']['linear']._scaling_nl_vec = vectors['input']['nonlinear']._scaling

        self._inputs = vectors['input']['nonlinear']
        self._outputs = vectors['output']['nonlinear']
        self._residuals = vectors['residual']['nonlinear']

        if self._use_derivatives:
            self._dinputs = vectors['input']['linear']
            self._doutputs = vectors['output']['linear']
            self._dresiduals = vectors['residual']['linear']

        for subsys in self._sorted_sys_iter():
            subsys._scale_factors = self._scale_factors
            subsys._setup_vectors(root_vectors)

    def _setup_transfers(self):
        """
        Compute all transfers that are owned by this system.
        """
        pass

    def _setup_solvers(self):
        """
        Perform setup in all solvers.
        """
        # remove old solver error files if they exist
        if self.pathname == '':
            rank = MPI.COMM_WORLD.rank if MPI is not None else 0
            if rank == 0:
                for f in os.listdir('.'):
                    if fnmatchcase(f, 'solver_errors.*.out'):
                        os.remove(f)

        if self._nonlinear_solver is not None:
            self._nonlinear_solver._setup_solvers(self, 0)
        if self._linear_solver is not None:
            self._linear_solver._setup_solvers(self, 0)

        for subsys in self._subsystems_myproc:
            subsys._setup_solvers()

    def _setup_jacobians(self, recurse=True):
        """
        Set and populate jacobians down through the system tree.

        Parameters
        ----------
        recurse : bool
            If True, setup jacobians in all descendants.
        """
        asm_jac_solvers = set()
        if self._linear_solver is not None:
            asm_jac_solvers.update(self._linear_solver._assembled_jac_solver_iter())

        nl_asm_jac_solvers = set()
        if self.nonlinear_solver is not None:
            nl_asm_jac_solvers.update(self.nonlinear_solver._assembled_jac_solver_iter())

        asm_jac = None
        if asm_jac_solvers:
            asm_jac = _asm_jac_types[self.options['assembled_jac_type']](system=self)
            self._assembled_jac = asm_jac
            for s in asm_jac_solvers:
                s._assembled_jac = asm_jac

        if nl_asm_jac_solvers:
            if asm_jac is None:
                asm_jac = _asm_jac_types[self.options['assembled_jac_type']](system=self)
            for s in nl_asm_jac_solvers:
                s._assembled_jac = asm_jac

        if self._has_approx:
            self._set_approx_partials_meta()

        # At present, we don't support a AssembledJacobian in a group
        # if any subcomponents are matrix-free.
        if asm_jac is not None:
            if self.matrix_free:
                raise RuntimeError("%s: AssembledJacobian not supported for matrix-free "
                                   "subcomponent." % self.msginfo)

        if recurse:
            for subsys in self._subsystems_myproc:
                subsys._setup_jacobians()

    def _get_promotion_maps(self):
        """
        Define variable maps based on promotes lists.

        Returns
        -------
        dict of {'input': {str:(str, info), ...}, 'output': {str:(str, info), ...}}
            dictionary mapping input/output variable names
            to (promoted name, promotion_info) tuple.
        """
        from openmdao.core.group import Group

        def split_list(lst):
            """
            Yield match type, name/pattern/tuple info, and src_indices info.

            Parameters
            ----------
            lst : list
                List of names, patterns and/or tuples specifying promotes.

            Yields
            ------
            Enum
                match type
            str
                name or pattern string
            (str, _PromotesInfo)
                name/rename/pattern, promotion info (src_indices, etc.)
            """
            for entry in lst:
                key, pinfo = entry
                if isinstance(key, str):
                    # note, conditional here is faster than using precompiled regex
                    if '*' in key or '?' in key or '[' in key:
                        yield _MatchType.PATTERN, key, entry
                    else:
                        yield _MatchType.NAME, key, entry
                elif isinstance(key, tuple) and len(key) == 2:
                    yield _MatchType.RENAME, key[0], (key[1], pinfo)
                else:
                    raise TypeError(f"when adding subsystem '{self.pathname}', entry '{key}'"
                                    " is not a string or tuple of size 2.")

        def _check_dup(io, matches, match_type, name, tup):
            """
            Report error or warning when attempting to promote a variable twice.

            Parameters
            ----------
            io : str
                One of 'input' or 'output'.
            matches : dict {'input': ..., 'output': ...}
                Dict of promoted names and associated info.
            match_type : intEnum
                Indicates whether match is an explicit name, rename, or pattern match.
            name : str
                Name of promoted variable that is specified multiple times.
            tup : tuple (?, _PromotesInfo)
                First entry can be name, rename, or pattern depending on the match type.

            Returns
            -------
            bool
                If True, ignore the new match, else replace the old with the new.
            """
            try:
                old_name, old_key, old_info, old_match_type = matches[io][name]
                _, info = tup
                if old_match_type == _MatchType.RENAME:
                    old_key = old_using = (old_name, old_key)
                    wild = False
                else:
                    old_using = f"'{old_key}'"
                    wild = '*' in old_key

                if match_type == _MatchType.RENAME:
                    new_using = (name, tup[0])
                    wild = False
                else:
                    new_using = f"'{tup[0]}'"
                    wild |= '*' in tup[0]

                diff = info.compare(old_info) if info is not None and old_info is not None else ()
                if diff:
                    raise RuntimeError(f"{self.msginfo}: {io} variable '{name}', promoted using "
                                       f"{new_using}, was already promoted using {old_using} with "
                                       f"different values for {diff}.")

                if old_match_type != _MatchType.PATTERN:
                    if old_key != tup[0]:
                        raise RuntimeError(f"{self.msginfo}: Can't alias promoted {io} '{name}' to "
                                           f"'{tup[0]}' because '{name}' has already been promoted "
                                           f"as '{old_key}'.")

                if not wild:
                    msg = f"{io} variable '{name}', promoted using {new_using}, " \
                          f"was already promoted using {old_using}."
                    issue_warning(msg, prefix=self.msginfo, category=PromotionWarning)
            except Exception:
                type_exc, exc, tb = sys.exc_info()
                self._collect_error(str(exc), exc_type=type_exc, tback=tb)
                return False

            return match_type == _MatchType.PATTERN

        def resolve(to_match, io_types, matches, proms):
            """
            Determine the mapping of promoted names to the parent scope for a promotion type.

            This is called once for promotes or separately for promotes_inputs and promotes_outputs.
            """
            if not to_match:
                return

            # always add '*' so we won't report if it matches nothing (in the case where the
            # system has no variables of that io type)
            found = {'*'}

            for match_type, key, tup in split_list(to_match):
                s, pinfo = tup
                if match_type == _MatchType.PATTERN:
                    for io in io_types:
                        if io == 'output':
                            pinfo = None
                        if key == '*' and not matches[io]:  # special case. add everything
                            matches[io] = pmap = {n: (n, key, pinfo, match_type) for n in proms[io]}
                        else:
                            pmap = matches[io]
                            nmatch = len(pmap)
                            for n in proms[io]:
                                if fnmatchcase(n, key):
                                    if not (n in pmap and _check_dup(io, matches, match_type, n,
                                                                     tup)):
                                        pmap[n] = (n, key, pinfo, match_type)
                            if len(pmap) > nmatch:
                                found.add(key)
                else:  # NAME or RENAME
                    for io in io_types:
                        if io == 'output':
                            pinfo = None
                        pmap = matches[io]
                        if key in proms[io]:
                            if key in pmap:
                                _check_dup(io, matches, match_type, key, tup)
                            pmap[key] = (s, key, pinfo, match_type)
                            if match_type == _MatchType.NAME:
                                found.add(key)
                            else:
                                found.add((key, s))

            not_found = set(n for n, _ in to_match) - found
            if not_found:
                if (not self._var_abs2meta['input'] and not self._var_abs2meta['output'] and
                        isinstance(self, Group)):
                    empty_group_msg = ' Group contains no variables.'
                else:
                    empty_group_msg = ''
                if len(io_types) == 2:
                    call = 'promotes'
                else:
                    call = 'promotes_%ss' % io_types[0]

                not_found = sorted(not_found, key=lambda x: x if isinstance(x, str) else x[0])
                raise RuntimeError(f"{self.msginfo}: '{call}' failed to find any matches for the "
                                   f"following names or patterns: {not_found}.{empty_group_msg}")

        prom2abs_list = self._var_allprocs_prom2abs_list
        maps = {'input': {}, 'output': {}}

        if self._var_promotes['input'] or self._var_promotes['output']:
            if self._var_promotes['any']:
                raise RuntimeError("%s: 'promotes' cannot be used at the same time as "
                                   "'promotes_inputs' or 'promotes_outputs'." % self.msginfo)
            resolve(self._var_promotes['input'], ('input',), maps, prom2abs_list)
            resolve(self._var_promotes['output'], ('output',), maps, prom2abs_list)
        else:
            resolve(self._var_promotes['any'], ('input', 'output'), maps, prom2abs_list)

        return maps

    def _get_matvec_scope(self):
        """
        Find the input and output variables that are needed for a particular matvec product.

        Returns
        -------
        (set, set)
            Sets of output and input variables.
        """
        try:
            return self._scope_cache[None]
        except KeyError:
            self._scope_cache[None] = (None, _empty_frozen_set)
            return self._scope_cache[None]

    @contextmanager
    def _unscaled_context(self, outputs=(), residuals=()):
        """
        Context manager for units and scaling for vectors.

        Temporarily puts vectors in a physical and unscaled state, because
        internally, vectors are nominally in a dimensionless and scaled state.

        Parameters
        ----------
        outputs : list of output <Vector> objects
            List of output vectors to apply the unit and scaling conversions.
        residuals : list of residual <Vector> objects
            List of residual vectors to apply the unit and scaling conversions.
        """
        if self._has_output_scaling:
            for vec in outputs:
                vec.scale_to_phys()
        if self._has_resid_scaling:
            for vec in residuals:
                vec.scale_to_phys()

        try:

            yield

        finally:

            if self._has_output_scaling:
                for vec in outputs:
                    vec.scale_to_norm()

            if self._has_resid_scaling:
                for vec in residuals:
                    vec.scale_to_norm()

    @contextmanager
    def _scaled_context_all(self):
        """
        Context manager that temporarily puts all vectors in a scaled state.
        """
        if self._has_output_scaling:
            for vec in self._vectors['output'].values():
                vec.scale_to_norm()
        if self._has_resid_scaling:
            for vec in self._vectors['residual'].values():
                vec.scale_to_norm()

        try:

            yield

        finally:

            if self._has_output_scaling:
                for vec in self._vectors['output'].values():
                    vec.scale_to_phys()
            if self._has_resid_scaling:
                for vec in self._vectors['residual'].values():
                    vec.scale_to_phys()

    @contextmanager
    def _matvec_context(self, scope_out, scope_in, mode, clear=True):
        """
        Context manager for vectors.

        For the given vec_name, return vectors that use a set of
        internal variables that are relevant to the current matrix-vector
        product.  This is called only from _apply_linear.

        Parameters
        ----------
        scope_out : frozenset or None
            Set of absolute output names in the scope of this mat-vec product.
            If None, all are in the scope.
        scope_in : frozenset or None
            Set of absolute input names in the scope of this mat-vec product.
            If None, all are in the scope.
        mode : str
            Key for specifying derivative direction. Values are 'fwd'
            or 'rev'.
        clear : bool(True)
            If True, zero out residuals (in fwd mode) or inputs and outputs
            (in rev mode).

        Yields
        ------
        (d_inputs, d_outputs, d_residuals) : tuple of Vectors
            Yields the three Vectors configured internally to deal only
            with variables relevant to the current matrix vector product.

        """
        d_inputs = self._dinputs
        d_outputs = self._doutputs
        d_residuals = self._dresiduals

        if clear:
            if mode == 'fwd':
                d_residuals.set_val(0.0)
            else:  # rev
                d_inputs.set_val(0.0)
                d_outputs.set_val(0.0)

        if scope_out is None and scope_in is None:
            yield d_inputs, d_outputs, d_residuals
        else:
            old_ins = d_inputs._names
            old_outs = d_outputs._names

            if scope_out is not None:
                d_outputs._names = scope_out.intersection(old_outs)
            if scope_in is not None:
                d_inputs._names = scope_in.intersection(old_ins)

            try:
                yield d_inputs, d_outputs, d_residuals
            finally:
                # reset _names so users will see full vector contents
                d_inputs._names = old_ins
                d_outputs._names = old_outs

    @contextmanager
    def _call_user_function(self, fname, protect_inputs=True,
                            protect_outputs=False, protect_residuals=False):
        """
        Context manager that wraps a call to a user defined function.

        Protect any vectors that should not be modified to help prevent user error
        and add information about the system to any errors that don't have it already.

        Parameters
        ----------
        fname : str
            Name of the user defined function.
        protect_inputs : bool
            If True, then set the inputs vector to be read only
        protect_outputs : bool
            If True, then set the outputs vector to be read only
        protect_residuals : bool
            If True, then set the residuals vector to be read only
        """
        self._inputs.read_only = protect_inputs
        self._outputs.read_only = protect_outputs
        self._residuals.read_only = protect_residuals

        try:
            yield
        except Exception:
            err_type, err, trace = sys.exc_info()
            if str(err).startswith(self.msginfo):
                raise
            else:
                raise err_type(
                    f"{self.msginfo}: Error calling {fname}(), {err}").with_traceback(trace)
        finally:
            self._inputs.read_only = False
            self._outputs.read_only = False
            self._residuals.read_only = False

    def get_nonlinear_vectors(self):
        """
        Return the inputs, outputs, and residuals vectors.

        Returns
        -------
        (inputs, outputs, residuals)
            Yields the inputs, outputs, and residuals nonlinear vectors.
        """
        if self._inputs is None:
            raise RuntimeError("{}: Cannot get vectors because setup has not yet been "
                               "called.".format(self.msginfo))

        return self._inputs, self._outputs, self._residuals

    def get_linear_vectors(self):
        """
        Return the linear inputs, outputs, and residuals vectors.

        Returns
        -------
        (inputs, outputs, residuals): tuple of <Vector> instances
            Yields the linear inputs, outputs, and residuals vectors.
        """
        if self._inputs is None:
            raise RuntimeError("{}: Cannot get vectors because setup has not yet been "
                               "called.".format(self.msginfo))

        return (self._dinputs, self._doutputs, self._dresiduals)

    @property
    def nonlinear_solver(self):
        """
        Get the nonlinear solver for this system.
        """
        return self._nonlinear_solver

    @nonlinear_solver.setter
    def nonlinear_solver(self, solver):
        """
        Set this system's nonlinear solver.
        """
        self._nonlinear_solver = solver

    @property
    def linear_solver(self):
        """
        Get the linear solver for this system.
        """
        return self._linear_solver

    @linear_solver.setter
    def linear_solver(self, solver):
        """
        Set this system's linear solver.
        """
        self._linear_solver = solver

    @property
    def _force_alloc_complex(self):
        return self._problem_meta['force_alloc_complex']

    @property
    def _use_derivatives(self):
        return self._problem_meta['use_derivatives']

    @property
    def _local_vector_class(self):
        return self._problem_meta['local_vector_class']

    @property
    def _distributed_vector_class(self):
        return self._problem_meta['distributed_vector_class']

    @property
    def _recording_iter(self):
        return self._problem_meta['recording_iter']

    @property
    def _relevant(self):
        return self._problem_meta['relevant']

    @property
    def _static_mode(self):
        """
        Return True if we are outside of setup.

        In this case, add_input, add_output, and add_subsystem all add to the
        '_static' versions of the respective data structures.
        These data structures are never reset during setup.

        Returns
        -------
        True if outside of setup.
        """
        return self._problem_meta is None or self._problem_meta['static_mode']

    def _set_solver_print(self, level=2, depth=1e99, type_='all'):
        """
        Apply the given print settings to the internal solvers, recursively.

        Parameters
        ----------
        level : int
            iprint level. Set to 2 to print residuals each iteration; set to 1
            to print just the iteration totals; set to 0 to disable all printing
            except for failures, and set to -1 to disable all printing including failures.
        depth : int
            How deep to recurse. For example, you can set this to 0 if you only want
            to print the top level linear and nonlinear solver messages. Default
            prints everything.
        type_ : str
            Type of solver to set: 'LN' for linear, 'NL' for nonlinear, or 'all' for all.
        """
        if self._linear_solver is not None and type_ != 'NL':
            self._linear_solver._set_solver_print(level=level, type_=type_)
        if self.nonlinear_solver is not None and type_ != 'LN':
            self.nonlinear_solver._set_solver_print(level=level, type_=type_)

        if self.pathname.count('.') + 1 >= depth:
            return

        for subsys, _ in self._subsystems_allprocs.values():
            subsys._set_solver_print(level=level, depth=depth, type_=type_)

            if subsys._linear_solver is not None and type_ != 'NL':
                subsys._linear_solver._set_solver_print(level=level, type_=type_)
            if subsys.nonlinear_solver is not None and type_ != 'LN':
                subsys.nonlinear_solver._set_solver_print(level=level, type_=type_)

    def _setup_solver_print(self, recurse=True):
        """
        Apply the cached solver print settings during setup.

        Parameters
        ----------
        recurse : bool
            Whether to call this method in subsystems.
        """
        for level, depth, type_ in self._solver_print_cache:
            self._set_solver_print(level, depth, type_)

        if recurse:
            for subsys in self._subsystems_myproc:
                subsys._setup_solver_print(recurse=recurse)

    def set_solver_print(self, level=2, depth=1e99, type_='all'):
        """
        Control printing for solvers and subsolvers in the model.

        Parameters
        ----------
        level : int
            Iprint level. Set to 2 to print residuals each iteration; set to 1
            to print just the iteration totals; set to 0 to disable all printing
            except for failures, and set to -1 to disable all printing including failures.
        depth : int
            How deep to recurse. For example, you can set this to 0 if you only want
            to print the top level linear and nonlinear solver messages. Default
            prints everything.
        type_ : str
            Type of solver to set: 'LN' for linear, 'NL' for nonlinear, or 'all' for all.
        """
        if (level, depth, type_) not in self._solver_print_cache:
            self._solver_print_cache.append((level, depth, type_))

    def _set_approx_partials_meta(self):
        # this will load a static coloring (if any) and will populate wrt_matches if
        # there is any coloring (static or dynamic).
        self._get_static_wrt_matches()

    def _get_static_wrt_matches(self):
        """
        Return wrt_matches for static coloring if there is one.

        Returns
        -------
        list of str or ()
            List of wrt_matches for a static coloring or () if there isn't one.
        """
        if (self._coloring_info['coloring'] is not None and
                self._coloring_info['wrt_matches'] is None):
            self._update_wrt_matches(self._coloring_info)

        # if coloring has been specified, we don't want to have multiple
        # approximations for the same subjac, so don't register any new
        # approximations when the wrt matches those used in the coloring.
        if self._get_static_coloring() is not None:  # static coloring has been specified
            return self._coloring_info['wrt_matches']

        return ()  # for dynamic coloring or no coloring

    def system_iter(self, include_self=False, recurse=True, typ=None):
        """
        Yield a generator of local subsystems of this system.

        Parameters
        ----------
        include_self : bool
            If True, include this system in the iteration.
        recurse : bool
            If True, iterate over the whole tree under this system.
        typ : type
            If not None, only yield Systems that match that are instances of the
            given type.

        Yields
        ------
        type or None
        """
        if include_self and (typ is None or isinstance(self, typ)):
            yield self

        for s in self._subsystems_myproc:
            if typ is None or isinstance(s, typ):
                yield s
            if recurse:
                for sub in s.system_iter(recurse=True, typ=typ):
                    yield sub

    def _solver_subsystem_iter(self, local_only=True):
        """
        Do nothing.

        Parameters
        ----------
        local_only : bool
            If True, only iterate over local subsystems.

        Returns
        -------
        tuple
            An empty tuple.
        """
        return ()

    def _create_indexer(self, indices, typename, vname, flat_src=False):
        """
        Return an Indexer instance and it's size if possible.

        Parameters
        ----------
        indices : ndarray or sequence of ints
            The indices used to create the Indexer.
        typename : str
            Type name of the variable.  Could be 'design var', 'objective' or 'constraint'.
        vname : str
            Name of the variable.
        flat_src : bool
            If True, indices index into a flat array.

        Returns
        -------
        Indexer
            The newly created Indexer
        int or None
            The size of the indices, if known.
        """
        try:
            idxer = indexer(indices, flat_src=flat_src)
        except Exception as err:
            raise err.__class__(f"{self.msginfo}: Invalid indices {indices} for {typename} "
                                f"'{vname}'.")

        # size may not be available at this point, but get it if we can in order to allow
        # some earlier error checking
        try:
            size = idxer.indexed_src_size
        except Exception:
            size = None

        return idxer, size

    def add_design_var(self, name, lower=None, upper=None, ref=None, ref0=None, indices=None,
                       adder=None, scaler=None, units=None, parallel_deriv_color=None,
                       cache_linear_solution=False, flat_indices=False):
        r"""
        Add a design variable to this system.

        Parameters
        ----------
        name : str
            Promoted name of the design variable in the system.
        lower : float or ndarray, optional
            Lower boundary for the input.
        upper : upper or ndarray, optional
            Upper boundary for the input.
        ref : float or ndarray, optional
            Value of design var that scales to 1.0 in the driver.
        ref0 : float or ndarray, optional
            Value of design var that scales to 0.0 in the driver.
        indices : iter of int, optional
            If an input is an array, these indicate which entries are of
            interest for this particular design variable.  These may be
            positive or negative integers.
        adder : float or ndarray, optional
            Value to add to the model value to get the scaled value for the driver. adder
            is first in precedence.  adder and scaler are an alterantive to using ref
            and ref0.
        scaler : float or ndarray, optional
            Value to multiply the model value to get the scaled value for the driver. scaler
            is second in precedence. adder and scaler are an alterantive to using ref
            and ref0.
        units : str, optional
            Units to convert to before applying scaling.
        parallel_deriv_color : str
            If specified, this design var will be grouped for parallel derivative
            calculations with other variables sharing the same parallel_deriv_color.
        cache_linear_solution : bool
            If True, store the linear solution vectors for this variable so they can
            be used to start the next linear solution with an initial guess equal to the
            solution from the previous linear solve.
        flat_indices : bool
            If True, interpret specified indices as being indices into a flat source array.

        Notes
        -----
        The response can be scaled using ref and ref0.
        The argument :code:`ref0` represents the physical value when the scaled value is 0.
        The argument :code:`ref` represents the physical value when the scaled value is 1.
        """
        if name in self._design_vars or name in self._static_design_vars:
            msg = "{}: Design Variable '{}' already exists."
            raise RuntimeError(msg.format(self.msginfo, name))

        # Name must be a string
        if not isinstance(name, str):
            raise TypeError('{}: The name argument should be a string, got {}'.format(self.msginfo,
                                                                                      name))

        if units is not None:
            if not isinstance(units, str):
                raise TypeError(f"{self.msginfo}: The units argument should be a str or None for "
                                f"design_var '{name}'.")
            try:
                units = simplify_unit(units, msginfo=self.msginfo)
            except ValueError as e:
                raise ValueError(f"{str(e)[:-1]} for design_var '{name}'.")

        dv = {}

        # Convert ref/ref0 to ndarray/float as necessary
        ref = format_as_float_or_array('ref', ref, val_if_none=None, flatten=True)
        ref0 = format_as_float_or_array('ref0', ref0, val_if_none=None, flatten=True)

        # determine adder and scaler based on args
        adder, scaler = determine_adder_scaler(ref0, ref, adder, scaler)

        if lower is None:
            # if not set, set lower to -INF_BOUND and don't apply adder/scaler
            lower = -INF_BOUND
        else:
            # Convert lower to ndarray/float as necessary
            lower = format_as_float_or_array('lower', lower, flatten=True)
            # Apply scaler/adder
            lower = (lower + adder) * scaler

        if upper is None:
            # if not set, set upper to INF_BOUND and don't apply adder/scaler
            upper = INF_BOUND
        else:
            # Convert upper to ndarray/float as necessary
            upper = format_as_float_or_array('upper', upper, flatten=True)
            # Apply scaler/adder
            upper = (upper + adder) * scaler

        if self._static_mode:
            design_vars = self._static_design_vars
        else:
            design_vars = self._design_vars

        if isinstance(scaler, np.ndarray):
            if np.all(scaler == 1.0):
                scaler = None
        elif scaler == 1.0:
            scaler = None
        dv['scaler'] = scaler

        if isinstance(adder, np.ndarray):
            if not np.any(adder):
                adder = None
        elif adder == 0.0:
            adder = None
        dv['adder'] = adder

        dv['name'] = name
        dv['upper'] = upper
        dv['lower'] = lower
        dv['ref'] = ref
        dv['ref0'] = ref0
        dv['units'] = units
        dv['cache_linear_solution'] = cache_linear_solution

        if indices is not None:
            indices, size = self._create_indexer(indices, 'design var', name, flat_src=flat_indices)
            if size is not None:
                dv['size'] = size

        dv['indices'] = indices
        dv['flat_indices'] = flat_indices
        dv['parallel_deriv_color'] = parallel_deriv_color

        design_vars[name] = dv

    def add_response(self, name, type_, lower=None, upper=None, equals=None,
                     ref=None, ref0=None, indices=None, index=None, units=None,
                     adder=None, scaler=None, linear=False, parallel_deriv_color=None,
                     cache_linear_solution=False, flat_indices=None, alias=None):
        r"""
        Add a response variable to this system.

        The response can be scaled using ref and ref0.
        The argument :code:`ref0` represents the physical value when the scaled value is 0.
        The argument :code:`ref` represents the physical value when the scaled value is 1.

        Parameters
        ----------
        name : str
            Promoted name of the response variable in the system.
        type_ : str
            The type of response. Supported values are 'con' and 'obj'.
        lower : float or ndarray, optional
            Lower boundary for the variable.
        upper : upper or ndarray, optional
            Upper boundary for the variable.
        equals : equals or ndarray, optional
            Equality constraint value for the variable.
        ref : float or ndarray, optional
            Value of response variable that scales to 1.0 in the driver.
        ref0 : upper or ndarray, optional
            Value of response variable that scales to 0.0 in the driver.
        indices : sequence of int, optional
            If variable is an array, these indicate which entries are of
            interest for this particular response.
        index : int, optional
            If variable is an array, this indicates which entry is of
            interest for this particular response.
        units : str, optional
            Units to convert to before applying scaling.
        adder : float or ndarray, optional
            Value to add to the model value to get the scaled value for the driver. adder
            is first in precedence.  adder and scaler are an alterantive to using ref
            and ref0.
        scaler : float or ndarray, optional
            Value to multiply the model value to get the scaled value for the driver. scaler
            is second in precedence. adder and scaler are an alterantive to using ref
            and ref0.
        linear : bool
            Set to True if constraint is linear. Default is False.
        parallel_deriv_color : str
            If specified, this design var will be grouped for parallel derivative
            calculations with other variables sharing the same parallel_deriv_color.
        cache_linear_solution : bool
            If True, store the linear solution vectors for this variable so they can
            be used to start the next linear solution with an initial guess equal to the
            solution from the previous linear solve.
        flat_indices : bool
            If True, interpret specified indices as being indices into a flat source array.
        alias : str or None
            Alias for this response. Necessary when adding multiple responses on different
            indices of the same variable.
        """
        # Name must be a string
        if not isinstance(name, str):
            raise TypeError('{}: The name argument should be a string, '
                            'got {}'.format(self.msginfo, name))

        # Type must be a string and one of 'con' or 'obj'
        if not isinstance(type_, str):
            raise TypeError('{}: The type argument should be a string'.format(self.msginfo))
        elif type_ not in ('con', 'obj'):
            raise ValueError('{}: The type must be one of \'con\' or \'obj\': '
                             'Got \'{}\' instead'.format(self.msginfo, name))

        if units is not None:
            if not isinstance(units, str):
                raise TypeError(f"{self.msginfo}: The units argument should be a str or None for "
                                f"response '{name}'.")
            try:
                units = simplify_unit(units, msginfo=self.msginfo)
            except ValueError as e:
                raise ValueError(f"{str(e)[:-1]} for response '{name}'.")

        resp = {}

        typemap = {'con': 'Constraint', 'obj': 'Objective'}
        if (name in self._responses or name in self._static_responses) and alias is None:
            msg = ("{}: {} '{}' already exists. Use the 'alias' argument to apply a second "
                   "constraint".format(self.msginfo, typemap[type_], name))
            raise RuntimeError(msg.format(name))

        resp['name'] = name
        resp['alias'] = alias
        if alias is not None:
            name = alias

        # Convert ref/ref0 to ndarray/float as necessary
        ref = format_as_float_or_array('ref', ref, val_if_none=None, flatten=True)
        ref0 = format_as_float_or_array('ref0', ref0, val_if_none=None, flatten=True)

        # determine adder and scaler based on args
        adder, scaler = determine_adder_scaler(ref0, ref, adder, scaler)

        # A constraint cannot be an equality and inequality constraint
        if equals is not None and (lower is not None or upper is not None):
            msg = "{}: Constraint '{}' cannot be both equality and inequality."
            raise ValueError(msg.format(self.msginfo, name))

        if self._static_mode:
            responses = self._static_responses
        else:
            responses = self._responses

        if type_ == 'con':

            # Convert lower to ndarray/float as necessary
            try:
                if lower is None:
                    # don't apply adder/scaler if lower not set
                    lower = -INF_BOUND
                else:
                    lower = format_as_float_or_array('lower', lower, flatten=True)
                    lower = (lower + adder) * scaler
            except (TypeError, ValueError):
                raise TypeError("Argument 'lower' can not be a string ('{}' given). You can not "
                                "specify a variable as lower bound. You can only provide constant "
                                "float values".format(lower))

            # Convert upper to ndarray/float as necessary
            try:
                if upper is None:
                    # don't apply adder/scaler if upper not set
                    upper = INF_BOUND
                else:
                    upper = format_as_float_or_array('upper', upper, flatten=True)
                    upper = (upper + adder) * scaler
            except (TypeError, ValueError):
                raise TypeError("Argument 'upper' can not be a string ('{}' given). You can not "
                                "specify a variable as upper bound. You can only provide constant "
                                "float values".format(upper))
            # Convert equals to ndarray/float as necessary
            if equals is not None:
                try:
                    equals = format_as_float_or_array('equals', equals, flatten=True)
                except (TypeError, ValueError):
                    raise TypeError("Argument 'equals' can not be a string ('{}' given). You can "
                                    "not specify a variable as equals bound. You can only provide "
                                    "constant float values".format(equals))
                equals = (equals + adder) * scaler

            resp['lower'] = lower
            resp['upper'] = upper
            resp['equals'] = equals
            resp['linear'] = linear
            if indices is not None:
                indices, size = self._create_indexer(indices, resp_types[type_], name,
                                                     flat_src=flat_indices)
                if size is not None:
                    resp['size'] = size
            resp['indices'] = indices
        else:  # 'obj'
            if index is not None:
                if not isinstance(index, Integral):
                    raise TypeError(f"{self.msginfo}: index must be of integral type, but type is "
                                    f"{type(index).__name__}")
                index = indexer(index, flat_src=flat_indices)
                resp['size'] = 1
            resp['indices'] = index

        if isinstance(scaler, np.ndarray):
            if np.all(scaler == 1.0):
                scaler = None
        elif scaler == 1.0:
            scaler = None
        resp['scaler'] = scaler

        if isinstance(adder, np.ndarray):
            if not np.any(adder):
                adder = None
        elif adder == 0.0:
            adder = None
        resp['adder'] = adder

        resp['ref'] = ref
        resp['ref0'] = ref0
        resp['type'] = type_
        resp['units'] = units
        resp['cache_linear_solution'] = cache_linear_solution
        resp['parallel_deriv_color'] = parallel_deriv_color
        resp['flat_indices'] = flat_indices

        if alias in responses:
            raise TypeError(f"{self.msginfo}: Constraint alias '{alias}' is a duplicate of an "
                            "existing alias or variable name.")

        responses[name] = resp

    def add_constraint(self, name, lower=None, upper=None, equals=None,
                       ref=None, ref0=None, adder=None, scaler=None, units=None,
                       indices=None, linear=False, parallel_deriv_color=None,
                       cache_linear_solution=False, flat_indices=False, alias=None):
        r"""
        Add a constraint variable to this system.

        Parameters
        ----------
        name : str
            Name of the response variable in the system.
        lower : float or ndarray, optional
            Lower boundary for the variable.
        upper : float or ndarray, optional
            Upper boundary for the variable.
        equals : float or ndarray, optional
            Equality constraint value for the variable.
        ref : float or ndarray, optional
            Value of response variable that scales to 1.0 in the driver.
        ref0 : float or ndarray, optional
            Value of response variable that scales to 0.0 in the driver.
        adder : float or ndarray, optional
            Value to add to the model value to get the scaled value for the driver. adder
            is first in precedence.  adder and scaler are an alterantive to using ref
            and ref0.
        scaler : float or ndarray, optional
            Value to multiply the model value to get the scaled value for the driver. scaler
            is second in precedence. adder and scaler are an alterantive to using ref
            and ref0.
        units : str, optional
            Units to convert to before applying scaling.
        indices : sequence of int, optional
            If variable is an array, these indicate which entries are of
            interest for this particular response.  These may be positive or
            negative integers.
        linear : bool
            Set to True if constraint is linear. Default is False.
        parallel_deriv_color : str
            If specified, this design var will be grouped for parallel derivative
            calculations with other variables sharing the same parallel_deriv_color.
        cache_linear_solution : bool
            If True, store the linear solution vectors for this variable so they can
            be used to start the next linear solution with an initial guess equal to the
            solution from the previous linear solve.
        flat_indices : bool
            If True, interpret specified indices as being indices into a flat source array.
        alias : str
            Alias for this response. Necessary when adding multiple constraints on different
            indices or slices of a single variable.

        Notes
        -----
        The response can be scaled using ref and ref0.
        The argument :code:`ref0` represents the physical value when the scaled value is 0.
        The argument :code:`ref` represents the physical value when the scaled value is 1.
        The arguments (:code:`lower`, :code:`upper`, :code:`equals`) can not be strings or variable
        names.
        """
        self.add_response(name=name, type_='con', lower=lower, upper=upper,
                          equals=equals, scaler=scaler, adder=adder, ref=ref,
                          ref0=ref0, indices=indices, linear=linear, units=units,
                          parallel_deriv_color=parallel_deriv_color,
                          cache_linear_solution=cache_linear_solution,
                          flat_indices=flat_indices, alias=alias)

    def add_objective(self, name, ref=None, ref0=None, index=None, units=None,
                      adder=None, scaler=None, parallel_deriv_color=None,
                      cache_linear_solution=False, flat_indices=False, alias=None):
        r"""
        Add a response variable to this system.

        Parameters
        ----------
        name : str
            Name of the response variable in the system.
        ref : float or ndarray, optional
            Value of response variable that scales to 1.0 in the driver.
        ref0 : float or ndarray, optional
            Value of response variable that scales to 0.0 in the driver.
        index : int, optional
            If variable is an array, this indicates which entry is of
            interest for this particular response. This may be a positive
            or negative integer.
        units : str, optional
            Units to convert to before applying scaling.
        adder : float or ndarray, optional
            Value to add to the model value to get the scaled value for the driver. adder
            is first in precedence.  adder and scaler are an alterantive to using ref
            and ref0.
        scaler : float or ndarray, optional
            Value to multiply the model value to get the scaled value for the driver. scaler
            is second in precedence. adder and scaler are an alterantive to using ref
            and ref0.
        parallel_deriv_color : str
            If specified, this design var will be grouped for parallel derivative
            calculations with other variables sharing the same parallel_deriv_color.
        cache_linear_solution : bool
            If True, store the linear solution vectors for this variable so they can
            be used to start the next linear solution with an initial guess equal to the
            solution from the previous linear solve.
        flat_indices : bool
            If True, interpret specified indices as being indices into a flat source array.
        alias : str
            Alias for this response. Necessary when adding multiple objectives on different
            indices or slices of a single variable.

        Notes
        -----
        The objective can be scaled using scaler and adder, where

        .. math::

            x_{scaled} = scaler(x + adder)

        or through the use of ref/ref0, which map to scaler and adder through
        the equations:

        .. math::

            0 = scaler(ref_0 + adder)

            1 = scaler(ref + adder)

        which results in:

        .. math::

            adder = -ref_0

            scaler = \frac{1}{ref + adder}
        """
        if index is not None and not isinstance(index, int):
            raise TypeError('{}: If specified, objective index must be '
                            'an int.'.format(self.msginfo))
        self.add_response(name, type_='obj', scaler=scaler, adder=adder,
                          ref=ref, ref0=ref0, index=index, units=units,
                          parallel_deriv_color=parallel_deriv_color,
                          cache_linear_solution=cache_linear_solution,
                          flat_indices=flat_indices, alias=alias)

    def _check_voi_meta_sizes(self, typename, meta, names):
        """
        Check that sizes of named metadata agree with meta['size'].

        Parameters
        ----------
        typename : str
            'design var', 'objective', or 'constraint'
        meta : dict
            Metadata dictionary.
        names : list of str
            The metadata entries at each of these names must match meta['size'].
        """
        if 'size' in meta and meta['size'] is not None:
            size = meta['size']
            for mname in names:
                val = meta[mname]
                if isinstance(val, np.ndarray) and size != val.size:
                    raise ValueError(f"{self.msginfo}: When adding {typename} '{meta['name']}',"
                                     f" {mname} should have size {size} but instead has size "
                                     f"{val.size}.")

    def get_design_vars(self, recurse=True, get_sizes=True, use_prom_ivc=True):
        """
        Get the DesignVariable settings from this system.

        Retrieve all design variable settings from the system and, if recurse
        is True, all of its subsystems.

        Parameters
        ----------
        recurse : bool
            If True, recurse through the subsystems and return the path of
            all design vars relative to the this system.
        get_sizes : bool, optional
            If True, compute the size of each design variable.
        use_prom_ivc : bool
            Translate auto_ivc_names to their promoted input names.

        Returns
        -------
        dict
            The design variables defined in the current system and, if
            recurse=True, its subsystems.
        """
        pro2abs_out = self._var_allprocs_prom2abs_list['output']
        pro2abs_in = self._var_allprocs_prom2abs_list['input']
        model = self._problem_meta['model_ref']()
        conns = model._conn_global_abs_in2out
        abs2meta_out = model._var_allprocs_abs2meta['output']

        # Human readable error message during Driver setup.
        out = {}
        try:
            for prom_name, data in self._design_vars.items():
                if 'parallel_deriv_color' in data and data['parallel_deriv_color'] is not None:
                    self._problem_meta['using_par_deriv_color'] = True

                if prom_name in pro2abs_out:

                    # This is an output name, most likely a manual indepvarcomp.
                    abs_name = pro2abs_out[prom_name][0]
                    out[abs_name] = data
                    data['source'] = abs_name
                    data['orig'] = (prom_name, None)
                    dist = abs_name in abs2meta_out and abs2meta_out[abs_name]['distributed']

                else:  # assume an input name else KeyError

                    # Design variable on an input connected to an ivc, so use abs ivc name.
                    in_abs = pro2abs_in[prom_name][0]
                    data['source'] = source = conns[in_abs]
                    data['orig'] = (None, prom_name)
                    dist = source in abs2meta_out and abs2meta_out[source]['distributed']
                    if use_prom_ivc:
                        out[prom_name] = data
                    else:
                        out[source] = data

                data['distributed'] = dist

        except KeyError as err:
            msg = "{}: Output not found for design variable {}."
            raise RuntimeError(msg.format(self.msginfo, str(err)))

        if get_sizes:
            # Size them all
            sizes = model._var_sizes['output']
            abs2idx = model._var_allprocs_abs2idx
            owning_rank = model._owning_rank

            for name, meta in out.items():

                src_name = meta['source']

                if 'size' not in meta:
                    if src_name in abs2idx:
                        if meta['distributed']:
                            meta['size'] = sizes[model.comm.rank, abs2idx[src_name]]
                        else:
                            meta['size'] = sizes[owning_rank[src_name], abs2idx[src_name]]
                    else:
                        meta['size'] = 0  # discrete var, don't know size
                meta['size'] = int(meta['size'])  # make default int so will be json serializable

                if src_name in abs2idx:  # var is continuous
                    indices = meta['indices']
                    vmeta = abs2meta_out[src_name]
                    meta['distributed'] = vmeta['distributed']
                    if indices is not None:
                        # Index defined in this design var.
                        # update src shapes for Indexer objects
                        indices.set_src_shape(vmeta['global_shape'])
                        indices = indices.shaped_instance()
                        meta['size'] = meta['global_size'] = indices.indexed_src_size
                    else:
                        meta['global_size'] = vmeta['global_size']

                    self._check_voi_meta_sizes('design var', meta,
                                               ['ref', 'ref0', 'scaler', 'adder', 'upper', 'lower'])
                else:
                    meta['global_size'] = 0  # discrete var

        if recurse:
            abs2prom_in = self._var_allprocs_abs2prom['input']
            for subsys in self._sorted_sys_iter():
                dvs = subsys.get_design_vars(recurse=recurse, get_sizes=get_sizes,
                                             use_prom_ivc=use_prom_ivc)
                if use_prom_ivc:
                    # have to promote subsystem prom name to this level
                    sub_pro2abs_in = subsys._var_allprocs_prom2abs_list['input']
                    for dv, meta in dvs.items():
                        if dv in sub_pro2abs_in:
                            abs_dv = sub_pro2abs_in[dv][0]
                            out[abs2prom_in[abs_dv]] = meta
                        else:
                            out[dv] = meta
                else:
                    out.update(dvs)

            if (self.comm.size > 1 and self._subsystems_allprocs and
                    self._mpi_proc_allocator.parallel):
                my_out = out
                out = {}
                for all_out in self.comm.allgather(my_out):
                    for name, meta in all_out.items():
                        if name not in out:
                            if name in my_out:
                                out[name] = my_out[name]
                            else:
                                out[name] = meta

        if out and self is model:
            for var, outmeta in out.items():
                if var in abs2meta_out and "openmdao:allow_desvar" not in abs2meta_out[var]['tags']:
                    src, tgt = outmeta['orig']
                    if src is None:
                        self._collect_error(f"Design variable '{tgt}' is connected to '{var}', but "
                                            f"'{var}' is not an IndepVarComp or ImplicitComp "
                                            "output.")
                    else:
                        self._collect_error(f"Design variable '{src}' is not an IndepVarComp or "
                                            "ImplicitComp output.")

        return out

    def get_responses(self, recurse=True, get_sizes=True, use_prom_ivc=False):
        """
        Get the response variable settings from this system.

        Retrieve all response variable settings from the system as a dict,
        keyed by either absolute variable name, promoted name, or alias name,
        depending on the value of use_prom_ivc and whether the original key was
        a promoted output, promoted input, or an alias.

        Parameters
        ----------
        recurse : bool, optional
            If True, recurse through the subsystems and return the path of
            all responses relative to the this system.
        get_sizes : bool, optional
            If True, compute the size of each response.
        use_prom_ivc : bool
            Translate ivc names to their promoted input names.

        Returns
        -------
        dict
            The responses defined in the current system and, if
            recurse=True, its subsystems.
        """
        prom2abs_out = self._var_allprocs_prom2abs_list['output']
        prom2abs_in = self._var_allprocs_prom2abs_list['input']
        model = self._problem_meta['model_ref']()
        conns = model._conn_global_abs_in2out
        abs2meta_out = model._var_allprocs_abs2meta['output']

        # Human readable error message during Driver setup.
        try:
            out = {}
            # keys of self._responses are the alias or the promoted name
            for prom_or_alias, data in self._responses.items():
                if 'parallel_deriv_color' in data and data['parallel_deriv_color'] is not None:
                    self._problem_meta['using_par_deriv_color'] = True

                alias = data['alias']  # may be None
                prom = data['name']  # always a promoted var name

                if alias is not None:
                    if alias in prom2abs_out or alias in prom2abs_in:
                        # Constraint alias should never be the same as any openmdao variable.
                        path = prom2abs_out[prom][0] if prom in prom2abs_out else prom
                        raise RuntimeError(f"{self.msginfo}: Constraint alias '{alias}' on '{path}'"
                                           " is the same name as an existing variable.")
                    data['alias_path'] = self.pathname

                if prom_or_alias in prom2abs_out:
                    abs_out = prom2abs_out[prom_or_alias][0]
                    # for outputs, the dict key is always the absolute name of the output
                    out[abs_out] = data
                    data['source'] = abs_out
                    data['distributed'] = \
                        abs_out in abs2meta_out and abs2meta_out[abs_out]['distributed']

                else:
                    if prom in prom2abs_out:
                        src_path = prom2abs_out[prom][0]
                    else:
                        src_path = conns[prom2abs_in[prom][0]]

                    distrib = src_path in abs2meta_out and abs2meta_out[src_path]['distributed']
                    data['source'] = src_path
                    data['distributed'] = distrib

                    if use_prom_ivc:
                        # dict key is either an alias or the promoted input name
                        out[prom_or_alias] = data
                    else:
                        # dict key is either an alias or the absolute src name since constraints
                        # can be specified on inputs.
                        out[src_path if alias is None else alias] = data

        except KeyError as err:
            msg = "{}: Output not found for response {}."
            raise RuntimeError(msg.format(self.msginfo, str(err)))

        if get_sizes:
            # Size them all
            sizes = model._var_sizes['output']
            abs2idx = model._var_allprocs_abs2idx
            owning_rank = model._owning_rank
            for response in out.values():
                name = response['source']

                # Discrete vars
                if name not in abs2idx:
                    response['size'] = response['global_size'] = 0  # discrete var, don't know size
                    continue

                meta = abs2meta_out[name]
                response['distributed'] = meta['distributed']

                if response['indices'] is not None:
                    indices = response['indices']
                    indices.set_src_shape(meta['global_shape'])
                    indices = indices.shaped_instance()
                    response['size'] = response['global_size'] = indices.indexed_src_size
                else:
                    response['size'] = sizes[owning_rank[name], abs2idx[name]]
                    response['global_size'] = meta['global_size']

                self._check_voi_meta_sizes(resp_types[response['type']], response,
                                           resp_size_checks[response['type']])

        if recurse:
            abs2prom_in = self._var_allprocs_abs2prom['input']
            for subsys in self._sorted_sys_iter():
                resps = subsys.get_responses(recurse=recurse, get_sizes=get_sizes,
                                             use_prom_ivc=use_prom_ivc)
                if use_prom_ivc:
                    # have to promote subsystem prom name to this level
                    sub_pro2abs_in = subsys._var_allprocs_prom2abs_list['input']
                    for dv, meta in resps.items():
                        if dv in sub_pro2abs_in:
                            abs_resp = sub_pro2abs_in[dv][0]
                            out[abs2prom_in[abs_resp]] = meta
                        else:
                            out[dv] = meta
                else:
                    for rkey, rmeta in resps.items():
                        if rkey in out:
                            tdict = {'con': 'constraint', 'obj': 'objective'}
                            rpath = rmeta['alias_path']
                            rname = '.'.join((rpath, rmeta['name'])) if rpath else rkey
                            rtype = tdict[rmeta['type']]
                            ometa = out[rkey]
                            opath = ometa['alias_path']
                            oname = '.'.join((opath, ometa['name'])) if opath else ometa['name']
                            otype = tdict[ometa['type']]
                            raise NameError(f"The same response alias, '{rkey}' was declared for "
                                            f"{rtype} '{rname}' and {otype} '{oname}'.")
                        out[rkey] = rmeta

            if (self.comm.size > 1 and self._subsystems_allprocs and
                    self._mpi_proc_allocator.parallel):
                all_outs = self.comm.allgather(out)
                out = {}
                for all_out in all_outs:
                    out.update(all_out)

        return out

    def get_constraints(self, recurse=True, get_sizes=True, use_prom_ivc=False):
        """
        Get the Constraint settings from this system.

        Retrieve the constraint settings for the current system as a dict,
        keyed by variable name.

        Parameters
        ----------
        recurse : bool, optional
            If True, recurse through the subsystems and return the path of
            all constraints relative to the this system.
        get_sizes : bool, optional
            If True, compute the size of each constraint.
        use_prom_ivc : bool
            Translate ivc names to their promoted input names.

        Returns
        -------
        dict
            The constraints defined in the current system.
        """
        return {
            key: response for key, response in self.get_responses(recurse=recurse,
                                                                  get_sizes=get_sizes,
                                                                  use_prom_ivc=use_prom_ivc).items()
            if response['type'] == 'con'
        }

    def get_objectives(self, recurse=True, get_sizes=True, use_prom_ivc=False):
        """
        Get the Objective settings from this system.

        Retrieve all objectives settings from the system as a dict, keyed
        by variable name.

        Parameters
        ----------
        recurse : bool, optional
            If True, recurse through the subsystems and return the path of
            all objective relative to the this system.
        get_sizes : bool, optional
            If True, compute the size of each objective.
        use_prom_ivc : bool
            Translate ivc names to their promoted input names.

        Returns
        -------
        dict
            The objectives defined in the current system.
        """
        return {
            key: response for key, response in self.get_responses(recurse=recurse,
                                                                  get_sizes=get_sizes,
                                                                  use_prom_ivc=use_prom_ivc).items()
            if response['type'] == 'obj'
        }

    def run_apply_nonlinear(self):
        """
        Compute residuals.

        This calls _apply_nonlinear, but with the model assumed to be in an unscaled state.
        """
        with self._scaled_context_all():
            self._apply_nonlinear()

    def get_io_metadata(self, iotypes=('input', 'output'), metadata_keys=None,
                        includes=None, excludes=None, is_indep_var=None, is_design_var=None,
                        tags=(), get_remote=False, rank=None,
                        return_rel_names=True):
        """
        Retrieve metadata for a filtered list of variables.

        Parameters
        ----------
        iotypes : str or iter of str
            Will contain either 'input', 'output', or both.  Defaults to both.
        metadata_keys : iter of str or None
            Names of metadata entries to be retrieved or None, meaning retrieve all
            available 'allprocs' metadata.  If 'val' or 'src_indices' are required,
            their keys must be provided explicitly since they are not found in the 'allprocs'
            metadata and must be retrieved from local metadata located in each process.
        includes : str, iter of str or None
            Collection of glob patterns for pathnames of variables to include. Default is None,
            which includes all variables.
        excludes : str, iter of str or None
            Collection of glob patterns for pathnames of variables to exclude. Default is None.
        is_indep_var : bool or None
            If None (the default), do no additional filtering of the inputs.
            If True, list only inputs connected to an output tagged `openmdao:indep_var`.
            If False, list only inputs _not_ connected to outputs tagged `openmdao:indep_var`.
        is_design_var : bool or None
            If None (the default), do no additional filtering of the inputs.
            If True, list only inputs connected to outputs that are driver design variables.
            If False, list only inputs _not_ connected to outputs that are driver design variables.
        tags : str or iter of strs
            User defined tags that can be used to filter what gets listed. Only inputs with the
            given tags will be listed.
            Default is None, which means there will be no filtering based on tags.
        get_remote : bool
            If True, retrieve variables from other MPI processes as well.
        rank : int or None
            If None, and get_remote is True, retrieve values from all MPI process to all other
            MPI processes.  Otherwise, if get_remote is True, retrieve values from all MPI
            processes only to the specified rank.
        return_rel_names : bool
            If True, the names returned will be relative to the scope of this System. Otherwise
            they will be absolute names.

        Returns
        -------
        dict
            A dict of metadata keyed on name, where name is either absolute or relative
            based on the value of the `return_rel_names` arg, and metadata is a dict containing
            entries based on the value of the metadata_keys arg.  Every metadata dict will
            always contain two entries, 'promoted_name' and 'discrete', to indicate a given
            variable's promoted name and whether or not it is discrete.
        """
        prefix = self.pathname + '.' if self.pathname else ''
        rel_idx = len(prefix)

        # Setup any modified subsystems so the metadata dicts are up-to-date.
        if self._problem_meta:
            conf_info = self._problem_meta['config_info']
            if conf_info:
                if self._subsystems_allprocs:
                    conf_info._update_modified_systems(self)
                if self.pathname in conf_info._modified_systems:
                    self._setup_var_data()

        if isinstance(iotypes, str):
            iotypes = (iotypes,)
        if isinstance(includes, str):
            includes = (includes,)
        if isinstance(excludes, str):
            excludes = (excludes,)

        gather_keys = {'val', 'src_indices'}
        need_gather = get_remote and self.comm.size > 1
        if metadata_keys is not None:
            keyset = set(metadata_keys)
            diff = keyset - allowed_meta_names
            if diff:
                raise RuntimeError(f"{self.msginfo}: {sorted(diff)} are not valid metadata entry "
                                   "names.")
        need_local_meta = metadata_keys is not None and len(gather_keys.intersection(keyset)) > 0

        all2meta = self._var_allprocs_abs2meta
        if need_local_meta:
            metadict = self._var_abs2meta
            disc_metadict = self._var_discrete
        else:
            metadict = all2meta
            disc_metadict = self._var_allprocs_discrete
            need_gather = False  # we can get everything from 'allprocs' dict without gathering

        if tags:
            tagset = make_set(tags)

        result = {}

        it = self._var_allprocs_abs2prom if get_remote else self._var_abs2prom

        if is_design_var is not None:
            des_vars = self.get_design_vars(get_sizes=False, use_prom_ivc=False)

        for iotype in iotypes:
            cont2meta = metadict[iotype]
            disc2meta = disc_metadict[iotype]

            for abs_name, prom in it[iotype].items():
                if not match_prom_or_abs(abs_name, prom, includes, excludes):
                    continue

                rel_name = abs_name[rel_idx:]
                if abs_name in all2meta[iotype]:  # continuous
                    meta = cont2meta[abs_name] if abs_name in cont2meta else None
                    distrib = all2meta[iotype][abs_name]['distributed']
                else:  # discrete
                    if need_local_meta:  # use relative name for discretes
                        meta = disc2meta[rel_name] if rel_name in disc2meta else None
                    else:
                        meta = disc2meta[abs_name]
                    distrib = False

                if meta is None:
                    ret_meta = None
                else:
                    if metadata_keys is None:
                        ret_meta = dict(meta)
                    else:
                        ret_meta = {}
                        for key in keyset:
                            try:
                                ret_meta[key] = meta[key]
                            except KeyError:
                                ret_meta[key] = 'Unavailable'

                if need_gather:
                    if distrib or abs_name in self._vars_to_gather:
                        if rank is None:
                            allproc_metas = self.comm.allgather(ret_meta)
                        else:
                            allproc_metas = self.comm.gather(ret_meta, root=rank)

                        if rank is None or self.comm.rank == rank:
                            if not ret_meta:
                                ret_meta = {}
                            if distrib:
                                if 'val' in keyset:
                                    # assemble the full distributed value
                                    dist_vals = [m['val'] for m in allproc_metas
                                                 if m is not None and m['val'].size > 0]
                                    if dist_vals:
                                        ret_meta['val'] = np.concatenate(dist_vals)
                                    else:
                                        ret_meta['val'] = np.zeros(0)
                                if 'src_indices' in keyset:
                                    # assemble full src_indices
                                    dist_src_inds = [m['src_indices'] for m in allproc_metas
                                                     if m is not None and m['src_indices'].size > 0]
                                    if dist_src_inds:
                                        ret_meta['src_indices'] = np.concatenate(dist_src_inds)
                                    else:
                                        ret_meta['src_indices'] = np.zeros(0, dtype=INT_DTYPE)

                            elif abs_name in self._vars_to_gather:
                                for m in allproc_metas:
                                    if m is not None:
                                        ret_meta = m
                                        break
                        else:
                            ret_meta = None

                if ret_meta is not None:
                    # handle is_indep_var
                    if is_indep_var is not None:
                        if iotype == 'output':
                            out_meta = meta
                        else:
                            src_name = self.get_source(abs_name)
                            try:
                                out_meta = metadict['output'][src_name]
                            except KeyError:
                                out_meta = disc_metadict['output'][src_name]

                        src_tags = out_meta['tags'] if 'tags' in out_meta else {}
                        if is_indep_var:
                            if 'openmdao:indep_var' not in src_tags:
                                continue
                        elif 'openmdao:indep_var' in src_tags:
                            continue

                    # handle is_design_var
                    if is_design_var is not None:
                        if iotype == 'output':
                            out_name = abs_name
                        else:
                            out_name = self.get_source(abs_name)
                        if is_design_var:
                            if out_name not in des_vars:
                                continue
                        elif out_name in des_vars:
                            continue

                    # handle tags
                    if tags and not tagset & ret_meta['tags']:
                        continue

                    ret_meta['prom_name'] = prom
                    ret_meta['discrete'] = abs_name not in all2meta[iotype]

                    if return_rel_names:
                        result[rel_name] = ret_meta
                    else:
                        result[abs_name] = ret_meta

        return result

    def list_inputs(self,
                    val=True,
                    prom_name=True,
                    units=False,
                    shape=False,
                    global_shape=False,
                    desc=False,
                    hierarchical=True,
                    print_arrays=False,
                    tags=None,
                    includes=None,
                    excludes=None,
                    is_indep_var=None,
                    is_design_var=None,
                    all_procs=False,
                    out_stream=_DEFAULT_OUT_STREAM,
                    print_min=False,
                    print_max=False,
                    return_format='list'):
        """
        Write a list of input names and other optional information to a specified stream.

        Parameters
        ----------
        val : bool, optional
            When True, display/return input values. Default is True.
        prom_name : bool, optional
            When True, display/return the promoted name of the variable.
            Default is True.
        units : bool, optional
            When True, display/return units. Default is False.
        shape : bool, optional
            When True, display/return the shape of the value. Default is False.
        global_shape : bool, optional
            When True, display/return the global shape of the value. Default is False.
        desc : bool, optional
            When True, display/return description. Default is False.
        hierarchical : bool, optional
            When True, human readable output shows variables in hierarchical format.
        print_arrays : bool, optional
            When False, in the columnar display, just display norm of any ndarrays with size > 1.
            The norm is surrounded by vertical bars to indicate that it is a norm.
            When True, also display full values of the ndarray below the row. Format is affected
            by the values set with numpy.set_printoptions
            Default is False.
        tags : str or list of strs
            User defined tags that can be used to filter what gets listed. Only inputs with the
            given tags will be listed.
            Default is None, which means there will be no filtering based on tags.
        includes : None, str, or iter of str
            Collection of glob patterns for pathnames of variables to include. Default is None,
            which includes all input variables.
        excludes : None, str, or iter of str
            Collection of glob patterns for pathnames of variables to exclude. Default is None.
        is_indep_var : bool or None
            If None (the default), do no additional filtering of the inputs.
            If True, list only inputs connected to an output tagged `openmdao:indep_var`.
            If False, list only inputs _not_ connected to outputs tagged `openmdao:indep_var`.
        is_design_var : bool or None
            If None (the default), do no additional filtering of the inputs.
            If True, list only inputs connected to outputs that are driver design variables.
            If False, list only inputs _not_ connected to outputs that are driver design variables.
        all_procs : bool, optional
            When True, display output on all ranks. Default is False, which will display
            output only from rank 0.
        out_stream : file-like object
            Where to send human readable output. Default is sys.stdout.
            Set to None to suppress.
        print_min : bool
            When true, if the input value is an array, print its smallest value.
        print_max : bool
            When true, if the input value is an array, print its largest value.
        return_format : str
            Indicates the desired format of the return value. Can have value of 'list' or 'dict'.
            If 'list', the return value is a list of (name, metadata) tuples.
            if 'dict', the return value is a dictionary mapping {name: metadata}.

        Returns
        -------
        list of (name, metadata) or dict of {name: metadata}
            List or dict of input names and other optional information about those inputs.
        """
        if (self._problem_meta['setup_status'] < _SetupStatus.POST_FINAL_SETUP) and val:
            issue_warning("Calling `list_inputs` before `final_setup` will only "
                          "display the default values of variables and will not show the result of "
                          "any `set_val` calls.")

        if return_format not in ('list', 'dict'):
            badarg = f"'{return_format}'" if isinstance(return_format, str) else f"{return_format}"
            raise ValueError(f"Invalid value ({badarg}) for return_format, "
                             "must be a string value of 'list' or 'dict'")

        metavalues = val and self._inputs is None

        keynames = ['val', 'units', 'shape', 'global_shape', 'desc', 'tags']
        keyvals = [metavalues, units, shape, global_shape, desc, tags is not None]
        keys = [n for i, n in enumerate(keynames) if keyvals[i]]

        inputs = self.get_io_metadata(('input',), keys, includes, excludes,
                                      is_indep_var, is_design_var, tags,
                                      get_remote=True,
                                      rank=None if all_procs or val else 0,
                                      return_rel_names=False)

        if inputs:
            to_remove = ['discrete']
            if tags:
                to_remove.append('tags')
            if not prom_name:
                to_remove.append('prom_name')
            for _, meta in inputs.items():
                for key in to_remove:
                    del meta[key]

        if val and self._inputs is not None:
            # we want value from the input vector, not from the metadata
            print_options = np.get_printoptions()
            np_precision = print_options['precision']

            for n, meta in inputs.items():
                meta['val'] = self._abs_get_val(n, get_remote=True,
                                                rank=None if all_procs else 0, kind='input')
                if isinstance(meta['val'], np.ndarray):
                    if print_min:
                        meta['min'] = np.round(np.min(meta['val']), np_precision)

                    if print_max:
                        meta['max'] = np.round(np.max(meta['val']), np_precision)

        if not inputs or (not all_procs and self.comm.rank != 0):
            return []

        if out_stream:
            self._write_table('input', inputs, hierarchical, print_arrays, all_procs,
                              out_stream)

        if self.pathname:
            # convert to relative names
            rel_idx = len(self.pathname) + 1
            inputs = [(n[rel_idx:], meta) for n, meta in inputs.items()]
        else:
            inputs = list(inputs.items())

        if return_format == 'dict':
            return dict(inputs)
        else:
            return inputs

    def list_outputs(self,
                     explicit=True, implicit=True,
                     val=True,
                     prom_name=True,
                     residuals=False,
                     residuals_tol=None,
                     units=False,
                     shape=False,
                     global_shape=False,
                     bounds=False,
                     scaling=False,
                     desc=False,
                     hierarchical=True,
                     print_arrays=False,
                     tags=None,
                     includes=None,
                     excludes=None,
                     is_indep_var=None,
                     is_design_var=None,
                     all_procs=False,
                     list_autoivcs=False,
                     out_stream=_DEFAULT_OUT_STREAM,
                     print_min=False,
                     print_max=False,
                     return_format='list'):
        """
        Write a list of output names and other optional information to a specified stream.

        Parameters
        ----------
        explicit : bool, optional
            Include outputs from explicit components. Default is True.
        implicit : bool, optional
            Include outputs from implicit components. Default is True.
        val : bool, optional
            When True, display output values. Default is True.
        prom_name : bool, optional
            When True, display the promoted name of the variable.
            Default is True.
        residuals : bool, optional
            When True, display residual values. Default is False.
        residuals_tol : float, optional
            If set, limits the output of list_outputs to only variables where
            the norm of the resids array is greater than the given 'residuals_tol'.
            Default is None.
        units : bool, optional
            When True, display units. Default is False.
        shape : bool, optional
            When True, display/return the shape of the value. Default is False.
        global_shape : bool, optional
            When True, display/return the global shape of the value. Default is False.
        bounds : bool, optional
            When True, display/return bounds (lower and upper). Default is False.
        scaling : bool, optional
            When True, display/return scaling (ref, ref0, and res_ref). Default is False.
        desc : bool, optional
            When True, display/return description. Default is False.
        hierarchical : bool, optional
            When True, human readable output shows variables in hierarchical format.
        print_arrays : bool, optional
            When False, in the columnar display, just display norm of any ndarrays with size > 1.
            The norm is surrounded by vertical bars to indicate that it is a norm.
            When True, also display full values of the ndarray below the row. Format  is affected
            by the values set with numpy.set_printoptions
            Default is False.
        tags : str or list of strs
            User defined tags that can be used to filter what gets listed. Only outputs with the
            given tags will be listed.
            Default is None, which means there will be no filtering based on tags.
        includes : None, str, or iter of str
            Collection of glob patterns for pathnames of variables to include. Default is None,
            which includes all output variables.
        excludes : None, str, or iter of str
            Collection of glob patterns for pathnames of variables to exclude. Default is None.
        is_indep_var : bool or None
            If None (the default), do no additional filtering of the inputs.
            If True, list only outputs tagged `openmdao:indep_var`.
            If False, list only outputs that are _not_ tagged `openmdao:indep_var`.
        is_design_var : bool or None
            If None (the default), do no additional filtering of the inputs.
            If True, list only inputs connected to outputs that are driver design variables.
            If False, list only inputs _not_ connected to outputs that are driver design variables.
        all_procs : bool, optional
            When True, display output on all processors. Default is False.
        list_autoivcs : bool
            If True, include auto_ivc outputs in the listing.  Defaults to False.
        out_stream : file-like
            Where to send human readable output. Default is sys.stdout.
            Set to None to suppress.
        print_min : bool
            When true, if the output value is an array, print its smallest value.
        print_max : bool
            When true, if the output value is an array, print its largest value.
        return_format : str
            Indicates the desired format of the return value. Can have value of 'list' or 'dict'.
            If 'list', the return value is a list of (name, metadata) tuples.
            if 'dict', the return value is a dictionary mapping {name: metadata}.

        Returns
        -------
        list of (name, metadata) or dict of {name: metadata}
            List or dict of output names and other optional information about those outputs.
        """
        if return_format not in ('list', 'dict'):
            badarg = f"'{return_format}'" if isinstance(return_format, str) else f"{return_format}"
            raise ValueError(f"Invalid value ({badarg}) for return_format, "
                             "must be a string value of 'list' or 'dict'")

        keynames = ['val', 'units', 'shape', 'global_shape', 'desc', 'tags']
        keyflags = [val, units, shape, global_shape, desc, tags]

        keys = [name for i, name in enumerate(keynames) if keyflags[i]]

        if bounds:
            keys.extend(('lower', 'upper'))
        if scaling:
            keys.extend(('ref', 'ref0', 'res_ref'))

        outputs = self.get_io_metadata(('output',), keys, includes, excludes,
                                       is_indep_var, is_design_var, tags,
                                       get_remote=True,
                                       rank=None if all_procs or val or residuals else 0,
                                       return_rel_names=False)

        # filter auto_ivcs if requested
        if outputs and not list_autoivcs:
            outputs = {n: m for n, m in outputs.items() if not n.startswith('_auto_ivc.')}

        # get values & resids
        if self._outputs is not None and (val or residuals or residuals_tol):
            to_remove = []
            print_options = np.get_printoptions()
            np_precision = print_options['precision']

            for name, meta in outputs.items():
                if val:
                    # we want value from the input vector, not from the metadata
                    meta['val'] = self._abs_get_val(name, get_remote=True,
                                                    rank=None if all_procs else 0, kind='output')

                    if isinstance(meta['val'], np.ndarray):
                        if print_min:
                            meta['min'] = np.round(np.min(meta['val']), np_precision)

                        if print_max:
                            meta['max'] = np.round(np.max(meta['val']), np_precision)

                if residuals or residuals_tol:
                    resids = self._abs_get_val(name, get_remote=True,
                                               rank=None if all_procs else 0,
                                               kind='residual')
                    if residuals_tol and np.linalg.norm(resids) < residuals_tol:
                        to_remove.append(name)
                    elif residuals:
                        meta['resids'] = resids

            # remove any outputs that don't pass the residuals_tol filter
            for name in to_remove:
                del outputs[name]

        # NOTE: calls to _abs_get_val() above are collective calls and must be done on all procs
        if not outputs or (not all_procs and self.comm.rank != 0):
            return []

        # remove metadata we don't want to show/return
        to_remove = ['discrete']
        if tags:
            to_remove.append('tags')
        if not prom_name:
            to_remove.append('prom_name')
        for _, meta in outputs.items():
            for key in to_remove:
                del meta[key]

        rel_idx = len(self.pathname) + 1 if self.pathname else 0

        states = set(self._list_states())
        if explicit:
            expl_outputs = {n: m for n, m in outputs.items() if n not in states}
            if out_stream:
                self._write_table('explicit', expl_outputs, hierarchical, print_arrays,
                                  all_procs, out_stream)

            if self.name:  # convert to relative name
                expl_outputs = [(n[rel_idx:], meta) for n, meta in expl_outputs.items()]
            else:
                expl_outputs = list(expl_outputs.items())

        if implicit:
            impl_outputs = {}
            if residuals_tol:
                for n, m in outputs.items():
                    if n in states:
                        if residuals_tol and 'resids' in m:
                            if np.linalg.norm(m['resids']) >= residuals_tol:
                                impl_outputs[n] = m
                        else:
                            impl_outputs[n] = m
            else:
                impl_outputs = {n: m for n, m in outputs.items() if n in states}
            if out_stream:
                self._write_table('implicit', impl_outputs, hierarchical, print_arrays,
                                  all_procs, out_stream)
            if self.name:  # convert to relative name
                impl_outputs = [(n[rel_idx:], meta) for n, meta in impl_outputs.items()]
            else:
                impl_outputs = list(impl_outputs.items())

        if explicit and implicit:
            outputs = expl_outputs + impl_outputs
        elif explicit:
            outputs = expl_outputs
        elif implicit:
            outputs = impl_outputs
        else:
            raise RuntimeError('You have excluded both Explicit and Implicit components.')

        if return_format == 'dict':
            return dict(outputs)
        else:
            return outputs

    def _write_table(self, var_type, var_data, hierarchical, print_arrays, all_procs, out_stream):
        """
        Write table of variable names, values, residuals, and metadata to out_stream.

        Parameters
        ----------
        var_type : 'input', 'explicit' or 'implicit'
            Indicates type of variables, input or explicit/implicit output.
        var_data : dict
            dict of name and metadata.
        hierarchical : bool
            When True, human readable output shows variables in hierarchical format.
        print_arrays : bool
            When False, in the columnar display, just display norm of any ndarrays with size > 1.
            The norm is surrounded by vertical bars to indicate that it is a norm.
            When True, also display full values of the ndarray below the row. Format  is affected
            by the values set with numpy.set_printoptions
            Default is False.
        all_procs : bool, optional
            When True, display output on all processors.
        out_stream : file-like object
            Where to send human readable output.
            Set to None to suppress.
        """
        if out_stream is None:
            return

        if self._outputs is None:
            var_list = var_data.keys()
            top_name = self.name
        else:
            inputs = var_type == 'input'
            outputs = not inputs
            var_list = self._get_vars_exec_order(inputs=inputs, outputs=outputs, variables=var_data)
            top_name = self.name if self.name else 'model'

        if all_procs or self.comm.rank == 0:
            write_var_table(self.pathname, var_list, var_type, var_data,
                            hierarchical, top_name, print_arrays, out_stream)

    def _get_vars_exec_order(self, inputs=False, outputs=False, variables=None):
        """
        Get list of variable names in execution order, based on the order subsystems were setup.

        Parameters
        ----------
        outputs : bool, optional
            Get names of output variables. Default is False.
        inputs : bool, optional
            Get names of input variables. Default is False.
        variables : Collection (list or dict)
            Absolute path names of the subset of variables to include.
            If None then all variables will be included. Default is None.

        Returns
        -------
        list
            list of variable names in execution order
        """
        var_list = []

        real_vars = self._var_allprocs_abs2meta
        disc_vars = self._var_allprocs_discrete

        in_or_out = []
        if inputs:
            in_or_out.append('input')
        if outputs:
            in_or_out.append('output')

        if self._subsystems_allprocs:
            for subsys, _ in self._subsystems_allprocs.values():
                prefix = subsys.pathname + '.'
                for io in in_or_out:
                    for var_name in chain(real_vars[io], disc_vars[io]):
                        if variables is None or var_name in variables:
                            if var_name.startswith(prefix):
                                var_list.append(var_name)
        else:
            # For components with no children, self._subsystems_allprocs is empty.
            for io in in_or_out:
                for var_name in chain(real_vars[io], disc_vars[io]):
                    if not variables or var_name in variables:
                        var_list.append(var_name)

        return var_list

    def run_solve_nonlinear(self):
        """
        Compute outputs.

        This calls _solve_nonlinear, but with the model assumed to be in an unscaled state.
        """
        with self._scaled_context_all():
            self._solve_nonlinear()

    def run_apply_linear(self, mode, scope_out=None, scope_in=None):
        """
        Compute jac-vec product.

        This calls _apply_linear, but with the model assumed to be in an unscaled state.

        Parameters
        ----------
        mode : str
            'fwd' or 'rev'.
        scope_out : set or None
            Set of absolute output names in the scope of this mat-vec product.
            If None, all are in the scope.
        scope_in : set or None
            Set of absolute input names in the scope of this mat-vec product.
            If None, all are in the scope.
        """
        with self._scaled_context_all():
            self._apply_linear(None, ContainsAll(), mode, scope_out, scope_in)

    def run_solve_linear(self, mode):
        """
        Apply inverse jac product.

        This calls _solve_linear, but with the model assumed to be in an unscaled state.

        Parameters
        ----------
        mode : str
            'fwd' or 'rev'.
        """
        with self._scaled_context_all():
            self._solve_linear(mode, ContainsAll())

    def run_linearize(self, sub_do_ln=True):
        """
        Compute jacobian / factorization.

        This calls _linearize, but with the model assumed to be in an unscaled state.

        Parameters
        ----------
        sub_do_ln : bool
            Flag indicating if the children should call linearize on their linear solvers.
        """
        with self._scaled_context_all():
            do_ln = self._linear_solver is not None and self._linear_solver._linearize_children()
            self._linearize(self._assembled_jac, sub_do_ln=do_ln)
            if self._linear_solver is not None and sub_do_ln:
                self._linear_solver._linearize()

    def _apply_nonlinear(self):
        """
        Compute residuals. The model is assumed to be in a scaled state.
        """
        raise NotImplementedError(self.msginfo + ": _apply_nonlinear has not been overridden")

    def check_config(self, logger):
        """
        Perform optional error checks.

        Parameters
        ----------
        logger : object
            The object that manages logging output.
        """
        pass

    def _iter_call_apply_linear(self):
        """
        Return whether to call _apply_linear on this System from within parent _apply_linear.

        Returns
        -------
        bool
            True if _apply_linear should be called from within a parent _apply_linear.
        """
        return True

    def _apply_linear(self, jac, rel_systems, mode, scope_in=None, scope_out=None):
        """
        Compute jac-vec product. The model is assumed to be in a scaled state.

        Parameters
        ----------
        jac : Jacobian or None
            If None, use local jacobian, else use assembled jacobian jac.
        rel_systems : set of str
            Set of names of relevant systems based on the current linear solve.
        mode : str
            'fwd' or 'rev'.
        scope_out : set or None
            Set of absolute output names in the scope of this mat-vec product.
            If None, all are in the scope.
        scope_in : set or None
            Set of absolute input names in the scope of this mat-vec product.
            If None, all are in the scope.
        """
        raise NotImplementedError(self.msginfo + ": _apply_linear has not been overridden")

    def _solve_linear(self, mode, rel_systems, scope_out=_UNDEFINED, scope_in=_UNDEFINED):
        """
        Apply inverse jac product. The model is assumed to be in a scaled state.

        Parameters
        ----------
        mode : str
            'fwd' or 'rev'.
        rel_systems : set of str
            Set of names of relevant systems based on the current linear solve.
        scope_out : set, None, or _UNDEFINED
            Outputs relevant to possible lower level calls to _apply_linear on Components.
        scope_in : set, None, or _UNDEFINED
            Inputs relevant to possible lower level calls to _apply_linear on Components.
        """
        pass

    def _linearize(self, jac, sub_do_ln=True):
        """
        Compute jacobian / factorization. The model is assumed to be in a scaled state.

        Parameters
        ----------
        jac : Jacobian or None
            If None, use local jacobian, else use assembled jacobian jac.
        sub_do_ln : bool
            Flag indicating if the children should call linearize on their linear solvers.
        """
        pass

    def _list_states(self):
        """
        Return list of all states at and below this system.

        Returns
        -------
        list
            List of all states.
        """
        return []

    def _list_states_allprocs(self):
        """
        Return list of all states at and below this system across all procs.

        Returns
        -------
        list
            List of all states.
        """
        return []

    def load_model_options(self):
        """
        Load the relevant model options from `Problem._metadata['model_options']`.

        This method examines each path filter and corresponding options in
        self._problem_meta['model_options']. If this System's pathname matches
        the given path filter, it will assume the value for each given option
        which it possesses.
        """
        model_options = self._problem_meta['model_options']
        for path_filter, path_options in model_options.items():
            if fnmatchcase(self.pathname, path_filter):
                for option, val in path_options.items():
                    if option in self.options:
                        self.options[option] = val

    def add_recorder(self, recorder, recurse=False):
        """
        Add a recorder to the system.

        Parameters
        ----------
        recorder : <CaseRecorder>
           A recorder instance.
        recurse : bool
            Flag indicating if the recorder should be added to all the subsystems.
        """
        if MPI:
            raise RuntimeError(self.msginfo + ": Recording of Systems when running parallel "
                                              "code is not supported yet")

        self._rec_mgr.append(recorder)

        if recurse:
            for s in self.system_iter(include_self=False, recurse=recurse):
                s._rec_mgr.append(recorder)

    def record_iteration(self):
        """
        Record an iteration of the current System.
        """
        global _recordable_funcs

        if self._rec_mgr._recorders:
            parallel = self._rec_mgr._check_parallel() if self.comm.size > 1 else False
            options = self.recording_options
            metadata = create_local_meta(self.pathname)

            # Get the data to record
            if self._recording_iter.stack:
                stack_top = self._recording_iter.stack[-1][0]
                method = stack_top.rsplit('.', 1)[-1]

                if method not in _recordable_funcs:
                    raise ValueError(f"{self.msginfo}: {method} must be one of: "
                                     f"{sorted(_recordable_funcs)}")

                if 'nonlinear' in method:
                    inputs, outputs, residuals = self.get_nonlinear_vectors()
                    vec_name = 'nonlinear'
                else:
                    inputs, outputs, residuals = self.get_linear_vectors()
                    vec_name = 'linear'
            else:
                # outside of a run, just record nonlinear vectors
                inputs, outputs, residuals = self.get_nonlinear_vectors()
                vec_name = 'nonlinear'

            discrete_inputs = self._discrete_inputs
            discrete_outputs = self._discrete_outputs
            filt = self._filtered_vars_to_record

            data = {'input': {}, 'output': {}, 'residual': {}}
            if options['record_inputs'] and (inputs._names or len(discrete_inputs) > 0):
                data['input'] = self._retrieve_data_of_kind(filt, 'input', vec_name, parallel)

            if options['record_outputs'] and (outputs._names or len(discrete_outputs) > 0):
                data['output'] = self._retrieve_data_of_kind(filt, 'output', vec_name, parallel)

            if options['record_residuals'] and residuals._names:
                data['residual'] = self._retrieve_data_of_kind(filt, 'residual', vec_name, parallel)

            self._rec_mgr.record_iteration(self, data, metadata)

        # All calls to _solve_nonlinear are recorded, The counter is incremented after recording.
        self.iter_count += 1
        if not self.under_approx:
            self.iter_count_without_approx += 1

    def _clear_iprint(self):
        """
        Clear out the iprint stack from the solvers.
        """
        self.nonlinear_solver._solver_info.clear()

    def _reset_iter_counts(self):
        """
        Recursively reset iteration counter for all systems and solvers.
        """
        for s in self.system_iter(include_self=True, recurse=True):
            s.iter_count = 0
            s.iter_count_apply = 0
            s.iter_count_without_approx = 0

            if s._linear_solver:
                s._linear_solver._iter_count = 0
            if s._nonlinear_solver:
                nl = s._nonlinear_solver
                nl._iter_count = 0
                if hasattr(nl, 'linesearch') and nl.linesearch:
                    nl.linesearch._iter_count = 0

    def get_reports_dir(self):
        """
        Get the path to the directory where the report files should go.

        If it doesn't exist, it will be created.

        Returns
        -------
        str
            The path to the directory where reports should be written.
        """
        return self._problem_meta['reports_dir']

    def _set_finite_difference_mode(self, active):
        """
        Turn on or off finite difference mode.

        Recurses to turn on or off finite difference mode in all subsystems.

        Parameters
        ----------
        active : bool
            Finite difference flag; set to True prior to commencing finite difference.
        """
        for sub in self.system_iter(include_self=True, recurse=True):
            sub.under_finite_difference = active

    def _set_complex_step_mode(self, active):
        """
        Turn on or off complex stepping mode.

        Recurses to turn on or off complex stepping mode in all subsystems and their vectors.

        Parameters
        ----------
        active : bool
            Complex mode flag; set to True prior to commencing complex step.
        """
        for sub in self.system_iter(include_self=True, recurse=True):
            sub.under_complex_step = active
            sub._inputs.set_complex_step_mode(active)
            sub._outputs.set_complex_step_mode(active)
            sub._residuals.set_complex_step_mode(active)

            if sub._doutputs._alloc_complex:
                sub._doutputs.set_complex_step_mode(active)
                sub._dinputs.set_complex_step_mode(active)
                sub._dresiduals.set_complex_step_mode(active)
                if sub.nonlinear_solver:
                    sub.nonlinear_solver._set_complex_step_mode(active)

                if sub.linear_solver:
                    sub.linear_solver._set_complex_step_mode(active)

                if sub._owns_approx_jac:
                    sub._jacobian.set_complex_step_mode(active)

                if sub._assembled_jac:
                    sub._assembled_jac.set_complex_step_mode(active)

    def cleanup(self):
        """
        Clean up resources prior to exit.
        """
        # shut down all recorders
        self._rec_mgr.shutdown()

        # do any required cleanup on solvers
        if self._nonlinear_solver:
            self._nonlinear_solver.cleanup()
        if self._linear_solver:
            self._linear_solver.cleanup()

    def _get_gradient_nl_solver_systems(self):
        """
        Return a set of all Systems, including this one, that have a gradient nonlinear solver.

        Returns
        -------
        set
            Set of Systems containing nonlinear solvers that compute gradients.
        """
        return set(s for s in self.system_iter(include_self=True, recurse=True)
                   if s.nonlinear_solver and s.nonlinear_solver.supports['gradients'])

    def _jac_var_info_abs2prom(self, var_info):
        """
        Return a new list with tuples' [0] entry converted from absolute to promoted names.

        Parameters
        ----------
        var_info : list of (name, offset, end, idxs)
            The list that uses absolute names.

        Returns
        -------
        list
            The new list with promoted names.
        """
        new_list = []
        abs2prom_in = self._var_allprocs_abs2prom['input']
        abs2prom_out = self._var_allprocs_abs2prom['output']
        for tup in var_info:
            lst = list(tup)
            if tup[0] in abs2prom_out:
                lst[0] = abs2prom_out[tup[0]]
            else:
                lst[0] = abs2prom_in[tup[0]]
            new_list.append(lst)
        return new_list

    def _abs_get_val(self, abs_name, get_remote=False, rank=None, vec_name=None, kind=None,
                     flat=False, from_root=False):
        """
        Return the value of the variable specified by the given absolute name.

        Parameters
        ----------
        abs_name : str
            The absolute name of the variable.
        get_remote : bool or None
            If True, return the value even if the variable is remote. NOTE: This function must be
            called in all procs in the Problem's MPI communicator.
            If False, only retrieve the value if it is on the current process, or only the part
            of the value that's on the current process for a distributed variable.
            If None and the variable is remote or distributed, a RuntimeError will be raised.
        rank : int or None
            If not None, specifies that the value is to be gathered to the given rank only.
            Otherwise, if get_remote is specified, the value will be broadcast to all procs
            in the MPI communicator.
        vec_name : str
            Name of the vector to use.
        kind : str or None
            Kind of variable ('input', 'output', or 'residual').  If None, returned value
            will be either an input or output.
        flat : bool
            If True, return the flattened version of the value.
        from_root : bool
            If True, resolve variables from top level scope.

        Returns
        -------
        object or None
            The value of the requested output/input/resid variable.  None if variable is not found.
        """
        discrete = distrib = False
        val = _UNDEFINED
        if from_root:
            all_meta = self._problem_meta['model_ref']()._var_allprocs_abs2meta
            my_meta = self._problem_meta['model_ref']()._var_abs2meta
            io = 'output' if abs_name in all_meta['output'] else 'input'
            all_meta = all_meta[io]
            my_meta = my_meta[io]
        else:
            io = 'output' if abs_name in self._var_allprocs_abs2meta['output'] else 'input'
            all_meta = self._var_allprocs_abs2meta[io]
            my_meta = self._var_abs2meta[io]

        vars_to_gather = self._problem_meta['vars_to_gather']

        # if abs_name is non-discrete it should be found in all_meta
        if abs_name in all_meta:
            if get_remote:
                meta = all_meta[abs_name]
                distrib = meta['distributed']
            elif self.comm.size > 1:
                if abs_name in vars_to_gather and vars_to_gather[abs_name] != self.comm.rank:
                    raise RuntimeError(f"{self.msginfo}: Variable '{abs_name}' is not local to "
                                       f"rank {self.comm.rank}. You can retrieve values from "
                                       "other processes using `get_val(<name>, get_remote=True)`.")

                meta = my_meta[abs_name]
                distrib = meta['distributed']
                if distrib and get_remote is None:
                    raise RuntimeError(f"{self.msginfo}: Variable '{abs_name}' is a distributed "
                                       "variable. You can retrieve values from all processes "
                                       "using `get_val(<name>, get_remote=True)` or from the "
                                       "local process using `get_val(<name>, get_remote=False)`.")
        else:
            discrete = True
            relname = abs_name[len(self.pathname) + 1:] if self.pathname else abs_name
            if relname in self._discrete_outputs:
                val = self._discrete_outputs[relname]
            elif relname in self._discrete_inputs:
                val = self._discrete_inputs[relname]
            elif abs_name in self._var_allprocs_discrete['output']:
                pass  # non-local discrete output
            elif abs_name in self._var_allprocs_discrete['input']:
                pass  # non-local discrete input
            elif get_remote:
                raise ValueError(f"{self.msginfo}: Can't find variable named '{abs_name}'.")
            else:
                return _UNDEFINED

        typ = 'output' if abs_name in self._var_allprocs_abs2prom['output'] else 'input'
        if kind is None:
            kind = typ
        if vec_name is None:
            vec_name = 'nonlinear'

        if not discrete:
            try:
                vec = self._vectors[kind][vec_name]
            except KeyError:
                if abs_name in my_meta:
                    if vec_name != 'nonlinear':
                        raise ValueError(f"{self.msginfo}: Can't get variable named '{abs_name}' "
                                         "because linear vectors are not available before "
                                         "final_setup.")
                    val = my_meta[abs_name]['val']
            else:
                if from_root:
                    vec = vec._root_vector
                if vec._contains_abs(abs_name):
                    val = vec._abs_get_val(abs_name, flat)

        if get_remote and (distrib or abs_name in vars_to_gather) and self.comm.size > 1:
            owner = self._owning_rank[abs_name]
            myrank = self.comm.rank
            if rank is None:  # bcast
                if distrib:
                    idx = self._var_allprocs_abs2idx[abs_name]
                    sizes = self._var_sizes[typ][:, idx]
                    # TODO: could cache these offsets
                    offsets = np.zeros(sizes.size, dtype=INT_DTYPE)
                    offsets[1:] = np.cumsum(sizes[:-1])
                    if val is _UNDEFINED:
                        loc_val = np.zeros(sizes[myrank])
                    else:
                        loc_val = np.ascontiguousarray(val)
                    val = np.zeros(np.sum(sizes))
                    self.comm.Allgatherv(loc_val, [val, sizes, offsets, MPI.DOUBLE])
                    if not flat:
                        val.shape = meta['global_shape'] if get_remote else meta['shape']
                else:
                    if owner != self.comm.rank:
                        val = None
                    # TODO: use Bcast if not discrete for speed
                    new_val = self.comm.bcast(val, root=owner)
                    val = new_val
            else:  # retrieve to rank
                if distrib:
                    idx = self._var_allprocs_abs2idx[abs_name]
                    sizes = self._var_sizes[typ][:, idx]
                    # TODO: could cache these offsets
                    offsets = np.zeros(sizes.size, dtype=INT_DTYPE)
                    offsets[1:] = np.cumsum(sizes[:-1])
                    if val is _UNDEFINED:
                        loc_val = np.zeros(sizes[idx])
                    else:
                        loc_val = np.ascontiguousarray(val)
                    val = np.zeros(np.sum(sizes))
                    self.comm.Gatherv(loc_val, [val, sizes, offsets, MPI.DOUBLE], root=rank)
                    if not flat:
                        val.shape = meta['global_shape'] if get_remote else meta['shape']
                else:
                    if rank != owner:
                        tag = self._var_allprocs_abs2idx[abs_name]
                        # avoid tag collisions between inputs, outputs, and resids
                        if kind != 'output':
                            tag += len(self._var_allprocs_abs2meta['output'])
                            if kind == 'residual':
                                tag += len(self._var_allprocs_abs2meta['input'])
                        if self.comm.rank == owner:
                            self.comm.send(val, dest=rank, tag=tag)
                        elif self.comm.rank == rank:
                            val = self.comm.recv(source=owner, tag=tag)

        return val

    def get_val(self, name, units=None, indices=None, get_remote=False, rank=None,
                vec_name='nonlinear', kind=None, flat=False, from_src=True):
        """
        Get an output/input/residual variable.

        Function is used if you want to specify display units.

        Parameters
        ----------
        name : str
            Promoted or relative variable name in the root system's namespace.
        units : str, optional
            Units to convert to before return.
        indices : int or list of ints or tuple of ints or int ndarray or Iterable or None, optional
            Indices or slice to return.
        get_remote : bool or None
            If True, retrieve the value even if it is on a remote process.  Note that if the
            variable is remote on ANY process, this function must be called on EVERY process
            in the Problem's MPI communicator.
            If False, only retrieve the value if it is on the current process, or only the part
            of the value that's on the current process for a distributed variable.
            If None and the variable is remote or distributed, a RuntimeError will be raised.
        rank : int or None
            If not None, only gather the value to this rank.
        vec_name : str
            Name of the vector to use.   Defaults to 'nonlinear'.
        kind : str or None
            Kind of variable ('input', 'output', or 'residual').  If None, returned value
            will be either an input or output.
        flat : bool
            If True, return the flattened version of the value.
        from_src : bool
            If True, retrieve value of an input variable from its connected source.

        Returns
        -------
        object
            The value of the requested output/input variable.
        """
        abs_names = name2abs_names(self, name)
        if not abs_names:
            raise KeyError('{}: Variable "{}" not found.'.format(self.msginfo, name))
        simp_units = simplify_unit(units)

        if from_src:
            conns = self._problem_meta['model_ref']()._conn_global_abs_in2out
        else:
            conns = []
        if from_src and abs_names[0] in conns:  # pull input from source
            src = conns[abs_names[0]]
            if src in self._var_allprocs_abs2prom['output']:
                caller = self
            else:
                # src is outside of this system so get the value from the model
                caller = self._problem_meta['model_ref']()
            return caller._get_input_from_src(name, abs_names, conns, units=simp_units,
                                              indices=indices, get_remote=get_remote, rank=rank,
                                              vec_name='nonlinear', flat=flat, scope_sys=self)
        else:
            val = self._abs_get_val(abs_names[0], get_remote, rank, vec_name, kind, flat)

            if indices is not None:
                val = val[indices]

            if units is not None:
                val = self.convert2units(abs_names[0], val, simp_units)

        return val

    def _get_cached_val(self, name, abs_names, get_remote=False):
        # We have set and cached already
        for abs_name in abs_names:
            if abs_name in self._initial_condition_cache:
                return self._initial_condition_cache[abs_name][0]

        # Vector not setup, so we need to pull values from saved metadata request.
        model = self._problem_meta['model_ref']()

        try:
            conns = model._conn_abs_in2out
        except AttributeError:
            conns = {}

        abs_name = abs_names[0]
        vars_to_gather = self._problem_meta['vars_to_gather']
        units = None

        meta = model._var_abs2meta
        io = 'output' if abs_name in meta['output'] else 'input'
        if abs_name in meta[io]:
            if abs_name in conns:
                smeta = meta['output'][conns[abs_name]]
                val = smeta['val']  # output
                units = smeta['units']
            else:
                vmeta = meta[io][abs_name]
                val = vmeta['val']
                units = vmeta['units']
        else:
            # not found in real outputs or inputs, try discretes
            meta = model._var_discrete
            io = 'output' if abs_name in meta['output'] else 'input'
            if abs_name in meta[io]:
                if abs_name in conns:
                    val = meta['output'][conns[abs_name]]['val']
                else:
                    val = meta[io][abs_name]['val']

        if get_remote and abs_name in vars_to_gather:
            owner = vars_to_gather[abs_name]
            if model.comm.rank == owner:
                model.comm.bcast(val, root=owner)
            else:
                val = model.comm.bcast(None, root=owner)

        if val is not _UNDEFINED:
            # Need to cache the "get" in case the user calls in-place numpy operations.
            self._initial_condition_cache[abs_name] = (val, units, self.pathname, name)

        return val

    def set_val(self, name, val, units=None, indices=None):
        """
        Set an input or output variable.

        Parameters
        ----------
        name : str
            Promoted or relative variable name in the system's namespace.
        val : object
            Value to assign to this variable.
        units : str, optional
            Units of the value.
        indices : int or list of ints or tuple of ints or int ndarray or Iterable or None, optional
            Indices or slice to set.
        """
        model = self._problem_meta['model_ref']()
        conns = model._conn_global_abs_in2out
        post_setup = self._problem_meta['setup_status'] >= _SetupStatus.POST_SETUP
        has_vectors = self._problem_meta['setup_status'] >= _SetupStatus.POST_FINAL_SETUP
        value = val

        all_meta = model._var_allprocs_abs2meta
        loc_meta = model._var_abs2meta
        n_proms = 0  # if nonzero, name given was promoted input name w/o a matching prom output

        try:
            ginputs = model._group_inputs
        except AttributeError:
            ginputs = {}  # could happen if top level system is not a Group

        if post_setup:
            abs_names = name2abs_names(self, name)
        else:
            raise RuntimeError(f"{self.msginfo}: Called set_val({name}, ...) before setup "
                               "completes.")

        if abs_names:
            n_proms = len(abs_names)  # for output this will never be > 1
            if n_proms > 1 and name in ginputs:
                abs_name = ginputs[name][0].get('use_tgt', abs_names[0])
            else:
                abs_name = abs_names[0]
        else:
            raise KeyError(f'{model.msginfo}: Variable "{name}" not found.')

        set_units = None

        if abs_name in conns:  # we're setting an input
            src = conns[abs_name]
            if abs_name not in model._var_allprocs_discrete['input']:  # input is continuous
                value = np.asarray(value)
                tmeta = all_meta['input'][abs_name]
                tunits = tmeta['units']
                sunits = all_meta['output'][src]['units']
                if abs_name in loc_meta['input']:
                    tlocmeta = loc_meta['input'][abs_name]
                else:
                    tlocmeta = None

                gunits = ginputs[name][0].get('units') if name in ginputs else None
                if n_proms > 1:  # promoted input name was used
                    if gunits is None:
                        tunit_list = [all_meta['input'][n]['units'] for n in abs_names]
                        tu0 = tunit_list[0]
                        for tu in tunit_list:
                            if tu != tu0:
                                model._show_ambiguity_msg(name, ('units',), abs_names)

                if units is None:
                    # avoids double unit conversion
                    ivalue = value
                    if sunits is not None:
                        if gunits is not None and gunits != tunits:
                            value = model.convert_from_units(src, value, gunits)
                        elif tunits is not None:
                            value = model.convert_from_units(src, value, tunits)
                        else:
                            msg = f"A value with no units has been specified for input " + \
                                  f"'{name}', but the source ('{src}') has units '{sunits}'. " + \
                                  f"No unit checking can be done."
                            issue_warning(msg, prefix=self.msginfo, category=UnitsWarning)
                else:
                    if gunits is None:
                        ivalue = model.convert_from_units(abs_name, value, units)
                    else:
                        ivalue = model.convert_units(name, value, units, gunits)
                    value = model.convert_from_units(src, value, units)
                set_units = sunits
        else:
            src = abs_name
            if units is not None:
                value = model.convert_from_units(abs_name, value, units)
                try:
                    set_units = all_meta['output'][abs_name]['units']
                except KeyError:  # this can happen if a component is the top level System
                    set_units = all_meta['input'][abs_name]['units']

        # Caching only needed if vectors aren't allocated yet.
        if not has_vectors:
            ic_cache = model._initial_condition_cache
            if indices is not None:
                self._get_cached_val(name, abs_names)
                try:
                    cval = ic_cache[abs_name][0]
                    if _is_slicer_op(indices):
                        try:
                            ic_cache[abs_name] = (value[indices], set_units, self.pathname, name)
                        except IndexError:
                            cval[indices] = value
                            ic_cache[abs_name] = (cval, set_units, self.pathname, name)
                    else:
                        cval[indices] = value
                        ic_cache[abs_name] = (cval, set_units, self.pathname, name)
                except Exception as err:
                    raise RuntimeError(f"Failed to set value of '{name}': {str(err)}.")
            else:
                ic_cache[abs_name] = (value, set_units, self.pathname, name)
        else:
            myrank = model.comm.rank

            if indices is None:
                indices = _full_slice

            if model._outputs._contains_abs(abs_name):
                distrib = all_meta['output'][abs_name]['distributed']
                if (distrib and indices is _full_slice and
                        value.size == all_meta['output'][abs_name]['global_size']):
                    # assume user is setting using full distributed value
                    sizes = model._var_sizes['output'][:, model._var_allprocs_abs2idx[abs_name]]
                    start = np.sum(sizes[:myrank])
                    end = start + sizes[myrank]
                    model._outputs.set_var(abs_name, value[start:end], indices)
                else:
                    model._outputs.set_var(abs_name, value, indices)
            elif abs_name in conns:  # input name given. Set value into output
                src_is_auto_ivc = src.startswith('_auto_ivc.')
                # when setting auto_ivc output, error messages should refer
                # to the promoted name used in the set_val call
                var_name = name if src_is_auto_ivc else src
                if model._outputs._contains_abs(src):  # src is local
                    if (model._outputs._abs_get_val(src).size == 0 and
                            src_is_auto_ivc and
                            all_meta['output'][src]['distributed']):
                        pass  # special case, auto_ivc dist var with 0 local size
                    elif tmeta['has_src_indices']:
                        if tlocmeta:  # target is local
                            flat = False
                            if name in model._var_prom2inds:
                                sshape, inds, flat = model._var_prom2inds[name]
                                src_indices = inds
                            elif (tlocmeta.get('manual_connection') or
                                  model._inputs._contains_abs(name)):
                                src_indices = tlocmeta['src_indices']
                            else:
                                src_indices = None

                            if src_indices is None:
                                model._outputs.set_var(src, value, _full_slice, flat,
                                                       var_name=var_name)
                            else:
                                flat = src_indices._flat_src

                                if tmeta['distributed']:
                                    src_indices = src_indices.shaped_array()
                                    ssizes = model._var_sizes['output']
                                    sidx = model._var_allprocs_abs2idx[src]
                                    ssize = ssizes[myrank, sidx]
                                    start = np.sum(ssizes[:myrank, sidx])
                                    end = start + ssize
                                    if np.any(src_indices < start) or np.any(src_indices >= end):
                                        raise RuntimeError(f"{model.msginfo}: Can't set {name}: "
                                                           "src_indices refer "
                                                           "to out-of-process array entries.")
                                    if start > 0:
                                        src_indices = src_indices - start
                                    src_indices = indexer(src_indices)
                                if indices is _full_slice:
                                    model._outputs.set_var(src, value, src_indices, flat,
                                                           var_name=var_name)
                                else:
                                    model._outputs.set_var(src, value, src_indices.apply(indices),
                                                           True, var_name=var_name)
                        else:
                            raise RuntimeError(f"{model.msginfo}: Can't set {abs_name}: remote"
                                               " connected inputs with src_indices currently not"
                                               " supported.")
                    else:
                        value = np.asarray(value)
                        if indices is not _full_slice:
                            indices = indexer(indices)
                        model._outputs.set_var(src, value, indices, var_name=var_name)
                elif src in model._discrete_outputs:
                    model._discrete_outputs[src] = value
                # also set the input
                # TODO: maybe remove this if inputs are removed from case recording
                if n_proms < 2:
                    if model._inputs._contains_abs(abs_name):
                        model._inputs.set_var(abs_name, ivalue, indices)
                    elif abs_name in model._discrete_inputs:
                        model._discrete_inputs[abs_name] = value
                    else:
                        # must be a remote var. so, just do nothing on this proc. We can't get here
                        # unless abs_name is found in connections, so the variable must exist.
                        if abs_name in model._var_allprocs_abs2meta:
                            print(f"Variable '{name}' is remote on rank {self.comm.rank}.  "
                                  "Local assignment ignored.")
            elif abs_name in model._discrete_outputs:
                model._discrete_outputs[abs_name] = value
            elif model._inputs._contains_abs(abs_name):   # could happen if model is a component
                model._inputs.set_var(abs_name, value, indices)
            elif abs_name in model._discrete_inputs:   # could happen if model is a component
                model._discrete_inputs[abs_name] = value

    def _get_input_from_src(self, name, abs_ins, conns, units=None, indices=None,
                            get_remote=False, rank=None, vec_name='nonlinear', flat=False,
                            scope_sys=None):
        """
        Given an input name, retrieve the value from its source output.

        Parameters
        ----------
        name : str
            Promoted or relative variable name in the root system's namespace.
        abs_ins : list of str
            List of absolute input names.
        conns : dict
            Mapping of absolute names of each input to its connected output across the whole model.
        units : str, optional
            Units to convert to before return.
        indices : int or list of ints or tuple of ints or int ndarray or Iterable or None, optional
            Indices or slice to return.
        get_remote : bool
            If True, retrieve the value even if it is on a remote process.  Note that if the
            variable is remote on ANY process, this function must be called on EVERY process
            in the Problem's MPI communicator.
            If False, only retrieve the value if it is on the current process, or only the part
            of the value that's on the current process for a distributed variable.
            If None and the variable is remote or distributed, a RuntimeError will be raised.
        rank : int or None
            If not None, only gather the value to this rank.
        vec_name : str
            Name of the vector to use.   Defaults to 'nonlinear'.
        flat : bool
            If True, return the flattened version of the value.
        scope_sys : <System> or None
            If not None, the System where the original get_val was called.  This situation
            happens when get_val is called on an input, and the source connected to that input
            resides in a different scope.

        Returns
        -------
        object
            The value of the requested variable.
        """
        abs_name = abs_ins[0]
        src = conns[abs_name]
        if src in self._var_allprocs_discrete['output']:
            return self._abs_get_val(src, get_remote, rank, vec_name, 'output', flat,
                                     from_root=True)

        is_prom = len(abs_ins) > 1 or name != abs_ins[0]

        if scope_sys is None:
            scope_sys = self

        abs2meta_all_ins = self._var_allprocs_abs2meta['input']

        # if we have multiple promoted inputs that are explicitly connected to an output and units
        # have not been specified, look for group input to disambiguate
        if units is None and len(abs_ins) > 1:
            if abs_name not in self._var_allprocs_discrete['input']:
                # can't get here unless Group because len(abs_ins) always == 1 for comp
                try:
                    units = scope_sys._group_inputs[name][0]['units']
                except (KeyError, IndexError):
                    unit0 = abs2meta_all_ins[abs_ins[0]]['units']
                    for n in abs_ins[1:]:
                        if unit0 != abs2meta_all_ins[n]['units']:
                            self._show_ambiguity_msg(name, ('units',), abs_ins)
                            break

        is_local = abs_name in self._var_abs2meta['input']
        src_indices = vshape = None
        if is_local:  # input is local
            vmeta = self._var_abs2meta['input'][abs_name]
            if vmeta.get('manual_connection') or not is_prom:
                src_indices = vmeta['src_indices']
                vshape = vmeta['shape']
        else:
            vmeta = abs2meta_all_ins[abs_name]

        distrib = vmeta['distributed']
        vdynshape = vmeta['shape_by_conn']
        for n in abs_ins:
            if abs2meta_all_ins[n]['has_src_indices']:
                has_src_indices = True
                break
        else:
            has_src_indices = False

        if is_prom:
            # see if we have any 'intermediate' level src_indices when using a promoted name
            n = name
            scope = scope_sys
            while n:
                if n in scope._var_prom2inds:
                    _, inds, _ = scope._var_prom2inds[n]
                    if inds is None:
                        if is_prom:  # using a promoted lookup
                            src_indices = None
                            vshape = None
                            has_src_indices = False
                    else:
                        shp = inds.indexed_src_shape
                        src_indices = inds
                        has_src_indices = True
                        if is_prom:
                            vshape = shp
                    break

                parent, _, child = n.partition('.')
                if child:
                    s = scope._get_subsystem(parent)
                    if s is not None:
                        scope = s
                n = child

        if self.comm.size > 1 and get_remote:
            if self.comm.rank == self._owning_rank[abs_name]:
                self.comm.bcast(has_src_indices, root=self.comm.rank)
            else:
                has_src_indices = self.comm.bcast(None, root=self._owning_rank[abs_name])

        model_ref = self._problem_meta['model_ref']()
        smeta = model_ref._var_allprocs_abs2meta['output'][src]
        sdistrib = smeta['distributed']
        dynshape = vdynshape or smeta['shape_by_conn']
        slocal = src in model_ref._var_abs2meta['output']

        if self.comm.size > 1:
            if distrib and get_remote is None:
                raise RuntimeError(f"{self.msginfo}: Variable '{abs_name}' is a distributed "
                                   "variable. You can retrieve values from all processes "
                                   "using `get_val(<name>, get_remote=True)` or from the "
                                   "local process using `get_val(<name>, get_remote=False)`.")

            if sdistrib and not distrib and not get_remote:
                raise RuntimeError(f"{self.msginfo}: Non-distributed variable '{abs_name}' has "
                                   f"a distributed source, '{src}', so you must retrieve its value "
                                   "using 'get_remote=True'.")

        # get value of the source
        val = self._abs_get_val(src, get_remote, rank, vec_name, 'output', flat, from_root=True)

        if has_src_indices:
            if not is_local:
                val = np.zeros(0)
            elif src_indices is None:
                if vshape is not None:
                    val = val.reshape(vshape)
            else:
                if distrib and (sdistrib or dynshape or not slocal) and not get_remote:
                    var_idx = self._var_allprocs_abs2idx[src]
                    # sizes for src var in each proc
                    sizes = self._var_sizes['output'][:, var_idx]
                    start = np.sum(sizes[:self.comm.rank])
                    end = start + sizes[self.comm.rank]
                    src_indices = src_indices.shaped_array(copy=True)
                    if np.all(np.logical_and(src_indices >= start, src_indices < end)):
                        if src_indices.size > 0:
                            src_indices = src_indices - start
                        val = val.ravel()[src_indices]
                        fail = 0
                    else:
                        fail = 1
                    if self.comm.allreduce(fail) > 0:
                        raise RuntimeError(f"{self.msginfo}: Can't retrieve distributed variable "
                                           f"'{abs_name}' because its src_indices reference "
                                           "entries from other processes. You can retrieve values "
                                           "from all processes using "
                                           "`get_val(<name>, get_remote=True)`.")
                else:
                    if src_indices._flat_src:
                        val = val.ravel()[src_indices.flat()]
                        # if at component level, just keep shape of the target and don't flatten
                        if not flat and not is_prom:
                            shp = vmeta['shape']
                            val.shape = shp
                    else:
                        val = val[src_indices()]
                        if vshape is not None and val.shape != vshape:
                            val.shape = vshape
                        elif not is_prom and vmeta is not None and val.shape != vmeta['shape']:
                            val.shape = vmeta['shape']

            if get_remote and self.comm.size > 1:
                if distrib:
                    if rank is None:
                        parts = self.comm.allgather(val)
                        parts = [p for p in parts if p.size > 0]
                        val = np.concatenate(parts, axis=0)
                    else:
                        parts = self.comm.gather(val, root=rank)
                        if rank == self.comm.rank:
                            parts = [p for p in parts if p.size > 0]
                            val = np.concatenate(parts, axis=0)
                        else:
                            val = None
                else:  # non-distrib input
                    if self.comm.rank == self._owning_rank[abs_name]:
                        self.comm.bcast(val, root=self.comm.rank)
                    else:
                        val = self.comm.bcast(None, root=self._owning_rank[abs_name])

            if distrib and get_remote:
                val.shape = abs2meta_all_ins[abs_name]['global_shape']
            elif not flat and val.size > 0 and vshape is not None:
                val.shape = vshape
        elif vshape is not None:
            val = val.reshape(vshape)

        if indices is not None:
            val = val[indices]

        if units is not None:
            if smeta['units'] is not None:
                try:
                    val = self.convert2units(src, val, units)
                except TypeError:  # just call this to get the right error message
                    self.convert2units(abs_name, val, units)
            else:
                val = self.convert2units(abs_name, val, units)
        elif (vmeta['units'] is not None and smeta['units'] is not None and
              vmeta['units'] != smeta['units']):
            val = self.convert2units(src, val, vmeta['units'])

        return val

    def _retrieve_data_of_kind(self, filtered_vars, kind, vec_name, parallel=False):
        """
        Retrieve variables, either local or remote, in the filtered_vars list.

        Parameters
        ----------
        filtered_vars : dict
            Dictionary containing entries for 'input', 'output', and/or 'residual'.
        kind : str
            Either 'input', 'output', or 'residual'.
        vec_name : str
            Either 'nonlinear' or 'linear'.
        parallel : bool
            If True, recorders are parallel, so only local values should be saved in each proc.

        Returns
        -------
        dict
            Variable values keyed on absolute name.
        """
        prom2abs_in = self._var_allprocs_prom2abs_list['input']
        conns = self._problem_meta['model_ref']()._conn_global_abs_in2out
        vdict = {}
        variables = filtered_vars.get(kind)
        if variables:
            vec = self._vectors[kind][vec_name]
            rank = self.comm.rank
            discrete_vec = () if kind == 'residual' else self._var_discrete[kind]
            offset = len(self.pathname) + 1 if self.pathname else 0

            if self.comm.size == 1:
                get = vec._abs_get_val
                srcget = self._vectors['output'][vec_name]._abs_get_val
                vdict = {}
                if discrete_vec:
                    for n in variables:
                        if vec._contains_abs(n):
                            vdict[n] = get(n, False)
                        elif n[offset:] in discrete_vec:
                            vdict[n] = discrete_vec[n[offset:]]['val']
                        else:
                            ivc_path = conns[prom2abs_in[n][0]]
                            if vec._contains_abs(ivc_path):
                                vdict[ivc_path] = srcget(ivc_path, False)
                            elif ivc_path[offset:] in discrete_vec:
                                vdict[ivc_path] = discrete_vec[ivc_path[offset:]]['val']
                else:
                    for name in variables:
                        if name in self._responses and self._responses[name]['alias'] is not None:
                            name = self._responses[name]['source']
                        if vec._contains_abs(name):
                            vdict[name] = get(name, False)
                        else:
                            ivc_path = conns[prom2abs_in[name][0]]
                            vdict[ivc_path] = srcget(ivc_path, False)
            elif parallel:
                get = self._abs_get_val
                vdict = {}
                if discrete_vec:
                    for name in variables:
                        if name in self._responses and self._responses[name]['alias'] is not None:
                            name = self._responses[name]['source']
                        if vec._contains_abs(name):
                            vdict[name] = get(name, get_remote=True, rank=0,
                                              vec_name=vec_name, kind=kind)
                        elif name[offset:] in discrete_vec and self._owning_rank[name] == rank:
                            vdict[name] = discrete_vec[name[offset:]]['val']
                else:
                    for name in variables:
                        if vec._contains_abs(name):
                            vdict[name] = get(name, get_remote=True, rank=0,
                                              vec_name=vec_name, kind=kind)
                        else:
                            ivc_path = conns[prom2abs_in[name][0]]
                            vdict[name] = get(ivc_path, get_remote=True, rank=0,
                                              vec_name=vec_name, kind='output')
            else:
                io = 'input' if kind == 'input' else 'output'
                meta = self._var_allprocs_abs2meta[io]
                for name in variables:
                    if self._owning_rank[name] == 0 and not meta[name]['distributed']:
                        # if using a serial recorder and rank 0 owns the variable,
                        # use local value on rank 0 and do nothing on other ranks.
                        if rank == 0:
                            if vec._contains_abs(name):
                                vdict[name] = vec._abs_get_val(name, flat=False)
                            elif name[offset:] in discrete_vec:
                                vdict[name] = discrete_vec[name[offset:]]['val']
                    else:
                        vdict[name] = self.get_val(name, get_remote=True, rank=0,
                                                   vec_name=vec_name, kind=kind, from_src=False)

        return vdict

    def convert2units(self, name, val, units):
        """
        Convert the given value to the specified units.

        Parameters
        ----------
        name : str
            Name of the variable.
        val : float or ndarray of float
            The value of the variable.
        units : str
            The units to convert to.

        Returns
        -------
        float or ndarray of float
            The value converted to the specified units.
        """
        base_units = self._get_var_meta(name, 'units')

        if base_units == units:
            return val

        try:
            scale, offset = unit_conversion(base_units, units)
        except Exception:
            msg = "{}: Can't express variable '{}' with units of '{}' in units of '{}'."
            raise TypeError(msg.format(self.msginfo, name, base_units, units))

        return (val + offset) * scale

    def convert_from_units(self, name, val, units):
        """
        Convert the given value from the specified units to those of the named variable.

        Parameters
        ----------
        name : str
            Name of the variable.
        val : float or ndarray of float
            The value of the variable.
        units : str
            The units to convert to.

        Returns
        -------
        float or ndarray of float
            The value converted to the specified units.
        """
        base_units = self._get_var_meta(name, 'units')

        if base_units == units:
            return val

        try:
            scale, offset = unit_conversion(units, base_units)
        except Exception:
            msg = "{}: Can't express variable '{}' with units of '{}' in units of '{}'."
            raise TypeError(msg.format(self.msginfo, name, base_units, units))

        return (val + offset) * scale

    def convert_units(self, name, val, units_from, units_to):
        """
        Wrap the utility convert_units and give a good error message.

        Parameters
        ----------
        name : str
            Name of the variable.
        val : float or ndarray of float
            The value of the variable.
        units_from : str
            The units to convert from.
        units_to : str
            The units to convert to.

        Returns
        -------
        float or ndarray of float
            The value converted to the specified units.
        """
        if units_from == units_to:
            return val

        try:
            scale, offset = unit_conversion(units_from, units_to)
        except Exception:
            raise TypeError(f"{self.msginfo}: Can't set variable '{name}' with units "
                            f"'{units_from}' to value with units '{units_to}'.")

        return (val + offset) * scale

    def _get_var_meta(self, name, key):
        """
        Get metadata for a variable.

        Parameters
        ----------
        name : str
            Variable name (promoted, relative, or absolute) in the root system's namespace.
        key : str
            Key into the metadata dict for the given variable.

        Returns
        -------
        object
            The value stored under key in the metadata dictionary for the named variable.
        """
        if self._problem_meta is not None:
            model_ref = self._problem_meta['model_ref']()
        else:
            model_ref = None

        if model_ref is not None:
            meta_all = model_ref._var_allprocs_abs2meta
            meta_loc = model_ref._var_abs2meta
        else:
            meta_all = self._var_allprocs_abs2meta
            meta_loc = self._var_abs2meta

        meta = None
        if name in meta_all['output']:
            abs_name = name
            meta = meta_all['output'][name]
        elif name in meta_all['input']:
            abs_name = name
            meta = meta_all['input'][name]

        if meta is None:
            abs_name = name2abs_name(self, name)
            if abs_name is not None:
                if abs_name in meta_all['output']:
                    meta = meta_all['output'][abs_name]
                elif abs_name in meta_all['input']:
                    meta = meta_all['input'][abs_name]

        if meta:
            if key in meta:
                return meta[key]
            else:
                # key is either bogus or a key into the local metadata dict
                # (like 'val' or 'src_indices'). If MPI is active, this val may be remote
                # on some procs
                if self.comm.size > 1 and abs_name in self._vars_to_gather:
                    # TODO: fix this
                    # cause a failure in all procs to avoid a hang
                    raise RuntimeError(f"{self.msgifo}: No support yet for retrieving local "
                                       f"metadata key '{key}' from a remote proc.")
                elif abs_name in meta_loc['output']:
                    try:
                        return meta_loc['output'][abs_name][key]
                    except KeyError:
                        raise KeyError(f"{self.msginfo}: Metadata key '{key}' not found for "
                                       f"variable '{name}'.")
                elif abs_name in meta_loc['input']:
                    try:
                        return meta_loc['input'][abs_name][key]
                    except KeyError:
                        raise KeyError(f"{self.msginfo}: Metadata key '{key}' not found for "
                                       f"variable '{name}'.")

        if abs_name is not None:
            if abs_name in self._var_allprocs_discrete['output']:
                meta = self._var_allprocs_discrete['output'][abs_name]
            elif abs_name in self._var_allprocs_discrete['input']:
                meta = self._var_allprocs_discrete['input'][abs_name]

            if meta and key in meta:
                return meta[key]

            rel_idx = len(self.pathname) + 1 if self.pathname else 0
            relname = abs_name[rel_idx:]
            if relname in self._var_discrete['output']:
                meta = self._var_discrete['output'][relname]
            elif relname in self._var_discrete['input']:
                meta = self._var_discrete['input'][relname]

            if meta:
                try:
                    return meta[key]
                except KeyError:
                    raise KeyError(f"{self.msginfo}: Metadata key '{key}' not found for "
                                   f"variable '{name}'.")

        raise KeyError(f"{self.msginfo}: Metadata for variable '{name}' not found.")

    def _resolve_ambiguous_input_meta(self):
        pass

    def _generate_md5_hash(self):
        """
        Generate an md5 hash for the data structure of this model.

        The hash is generated from an encoded string containing the physical model hiearchy,
        including all component and variable names, and all connection information.

        The hash is used by the n2 viewer to determine if a saved view can be reused. It is not
        intended to accurately track whether a model has been changed, so no options/settings are
        tracked.

        Returns
        -------
        str
            The md5 hash string for the model.
        """
        data = []

        # Model Hierarchy.
        for system in self.system_iter(include_self=True, recurse=True):

            # System name and depth.
            pathname = system.pathname
            if pathname:
                name_parts = pathname.split('.')
                data.append((name_parts[-1], len(name_parts)))

            else:
                data.append(('model', 0))

            # Local (relative) names for Component inputs and outputs.
            try:
                data.append(sorted(system._var_rel_names['input']))
                data.append(sorted(system._var_rel_names['output']))
            except AttributeError:
                continue

        # All Connections.
        # Note: dictionary can be in any order, so we have to sort.
        for key in sorted(self._conn_global_abs_in2out):
            data.append(self._conn_global_abs_in2out[key])

        return hashlib.md5(str(data).encode()).hexdigest()  # nosec: content not sensitive

    def _get_full_dist_shape(self, abs_name, local_shape):
        """
        Get the full 'distributed' shape for a variable.

        Variable name is absolute and variable is assumed to be continuous.

        Parameters
        ----------
        abs_name : str
            Absolute name of the variable.

        local_shape : tuple
            Local shape of the variable, used in error reporting.

        Returns
        -------
        tuple
            The distributed shape for the given variable.
        """
        if abs_name in self._var_allprocs_abs2meta['output']:
            io = 'output'
            scope = self
        elif abs_name in self._problem_meta['model_ref']()._var_allprocs_abs2meta['output']:
            io = 'output'
            scope = self._problem_meta['model_ref']()
        else:
            io = 'input'
            scope = self
        # io = 'output' if abs_name in self._var_allprocs_abs2meta['output'] else 'input'
        meta = scope._var_allprocs_abs2meta[io][abs_name]
        var_idx = scope._var_allprocs_abs2idx[abs_name]
        global_size = np.sum(scope._var_sizes[io][:, var_idx])

        # assume that all but the first dimension of the shape of a
        # distributed variable is the same on all procs
        shape = meta['shape']
        if shape is None and self._get_saved_errors():
            # a setup error has occurred earlier that caused shape to be None.  Just return (0,)
            # to avoid a confusing KeyError
            return (0,)
        high_dims = shape[1:]
        with multi_proc_exception_check(self.comm):
            if high_dims:
                high_size = shape_to_len(high_dims)

                dim_size_match = bool(global_size % high_size == 0)
                if dim_size_match is False:
                    raise RuntimeError(f"{self.msginfo}: All but the first dimension of the "
                                       "shape's local parts in a distributed variable must match "
                                       f"across processes. For output '{abs_name}', local shape "
                                       f"{local_shape} in MPI rank {self.comm.rank} has a "
                                       "higher dimension that differs in another rank.")

                dim1 = global_size // high_size
                return tuple([dim1] + list(high_dims))

        return (global_size,)

    def _has_fast_rel_lookup(self):
        """
        Return True if this System should have fast relative variable name lookup in vectors.

        Returns
        -------
        bool
            True if this System should have fast relative variable name lookup in vectors.
        """
        return False

    def _collect_error(self, msg, exc_type=None, tback=None, ident=None):
        """
        Save an error message to raise as an exception later.

        Parameters
        ----------
        msg : str
            The connection error message to be saved.
        exc_type : class or None
            The type of exception to be raised if this error is the only one collected.
        tback : traceback or None
            The traceback of a caught exception.
        ident : int
            Identifier of the object responsible for issuing the error.
        """
        if exc_type is None:
            exc_type = RuntimeError

        if tback is None:
            tback = make_traceback()

        if self.msginfo not in msg:
            msg = f"{self.msginfo}: {msg}"

        saved_errors = self._get_saved_errors()

        # if saved_errors is None it means we have already finished setup and all errors should
        # be raised as exceptions immediately.
        if saved_errors is None or env_truthy('OPENMDAO_FAIL_FAST'):
            raise exc_type(msg).with_traceback(tback)

        saved_errors.append((ident, msg, exc_type, tback))

    def _get_saved_errors(self):
        if self._problem_meta is None:
            return self._saved_errors
        return self._problem_meta['saved_errors']

    def _set_problem_meta(self, prob_meta):
        self._problem_meta = prob_meta
        # transfer any temporarily stored error msgs to the Problem
        if self._saved_errors and prob_meta['saved_errors'] is not None:
            prob_meta['saved_errors'].extend(self._saved_errors)
        self._saved_errors = None if env_truthy('OPENMDAO_FAIL_FAST') else []

    def _get_inconsistent_keys(self):
        keys = set()
        if self.comm.size > 1:
            from openmdao.core.component import Component
            if isinstance(self, Component):
                keys.update(self._inconsistent_keys)
            else:
                for comp in self.system_iter(recurse=True, include_self=True, typ=Component):
                    keys.update(comp._inconsistent_keys)
            myrank = self.comm.rank

            for rank, proc_keys in enumerate(self.comm.allgather(keys)):
                if rank != myrank:
                    keys.update(proc_keys)
        return keys

    def is_explicit(self):
        """
        Return True if this is an explicit component.

        Returns
        -------
        bool
            True if this is an explicit component.
        """
        return False

    def _get_sys_promotion_tree(self, tree=None):
        """
        Return a dict of all subsystems and their promoted inputs/outputs.

        Parameters
        ----------
        tree : dict
            A dict of subsystems and their promoted inputs/outputs.

        Returns
        -------
        dict
            A dict of subsystems and their promoted inputs/outputs.
        """
        if tree is None:
            tree = {}

        tree[self.pathname] = {'proms_out': defaultdict(set), 'proms_in': defaultdict(set)}

        parent = self.pathname.rpartition('.')[0] if self.pathname else None
        if parent in tree:
            parent_node = tree[parent]
            out_promotions = parent_node['proms_out']
            in_promotions = parent_node['proms_in']
            maps = self._get_promotion_maps()
            for prom_out, tup in maps['output'].items():
                out_promotions[tup[0]].add(self.name + '.' + prom_out)
            for prom_in, tup in maps['input'].items():
                in_promotions[tup[0]].add(self.name + '.' + prom_in)

        for subsys in self._subsystems_myproc:
            subsys._get_sys_promotion_tree(tree=tree)

        return tree

    def _get_promote_lists(self, tree, abs_vnames, io):
        """
        Return a list of (sysname, varpath, prom_name) tuples.

        Parameters
        ----------
        tree : dict
            A dict of subsystems and their promoted inputs/outputs.
        abs_vnames : list of str
            List of absolute variable names.
        io : str
            'input' or 'output'

        Returns
        -------
        list of (str, str, str)
            List of (sysname, varpath, prom_name) tuples.
        """
        promotion_list = []
        if abs_vnames:
            node_proms = f'proms_{io}'
            for abs_vname in abs_vnames:
                # starting vname is just the local
                vname = abs_vname.rpartition('.')[2]
                # systems from the bottom up
                slist = list(all_ancestors(abs_vname))[1:]
                if not self.pathname:
                    slist += ['']
                for spath in slist:
                    sname = spath.rpartition('.')[2]
                    node = tree[spath]
                    proms = node[node_proms]
                    for pname, subs in proms.items():
                        if vname in subs:
                            promotion_list.append((spath, vname, pname))
                            vname = sname + '.' + pname
                            break
                    else:
                        vname = sname + '.' + vname

        return promotion_list

    def get_promotions(self, inprom=None, outprom=None):
        """
        Return all promotions for the given promoted variable(s).

        In other words, how and where did promotions occur to convert absolute variable names into
        the given promoted name(s) at the current System level.

        Parameters
        ----------
        inprom : str or None
            The promoted input variable name.
        outprom : str or None
            The promoted output variable name.

        Returns
        -------
        dict
            Dictionary keyed on system pathname containing input and/or output promotion lists for
            each System where promotions occurred to produce the given promoted variable(s).
        """
        if inprom is None and outprom is None:
            raise RuntimeError(f"{self.msginfo}: At least one of (inprom, outprom) must be set "
                               "when calling get_promotions.")

        if self._promotion_tree is None:
            self._promotion_tree = self._get_sys_promotion_tree()
        tree = self._promotion_tree

        plist_ins = plist_outs = None
        if outprom is None and inprom in self._var_allprocs_prom2abs_list['output']:
            outprom = inprom

        if outprom is not None:
            try:
                abs_outs = self._var_allprocs_prom2abs_list['output'][outprom]
            except KeyError:
                raise KeyError(f"{self.msginfo}: Promoted output variable '{outprom}' was not "
                               "found.")

            plist_outs = self._get_promote_lists(tree, abs_outs, 'out')

        if inprom is not None:
            try:
                abs_ins = self._var_allprocs_prom2abs_list['input'][inprom]
            except KeyError:
                raise KeyError(f"{self.msginfo}: Promoted input variable '{inprom}' was not "
                               "found.")

            plist_ins = self._get_promote_lists(tree, abs_ins, 'in')

        # create a dict that interleaves all of the input and output promotions, keeping the
        # number of rows consistent when adding a promotion tree info to a table.
        sys_prom_map = defaultdict(lambda: [None, set(), None, set()])
        if plist_outs:
            for spath, sub, theprom in plist_outs:
                sys_prom_map[spath][2] = theprom
                sys_prom_map[spath][3].add(sub)

        if plist_ins:
            for spath, sub, theprom in plist_ins:
                sys_prom_map[spath][0] = theprom
                sys_prom_map[spath][1].add(sub)

        # return regular dict sorted by system pathname
        return {spath: data for spath, data in sorted(sys_prom_map.items(), key=lambda x: x[0])}

<<<<<<< HEAD
    def _sorted_sys_iter(self):
        yield from ()
=======
    def load_case(self, case):
        """
        Pull all input and output variables from a Case into this System.

        Override this method if the System requires special handling when loading a case.

        Parameters
        ----------
        case : Case or dict
            A Case from a CaseReader, or a dictionary with key 'inputs' mapped to the
            output of problem.model.list_inputs and key 'outputs' mapped to the output
            of prob.model.list_outputs. Both list_inputs and list_outputs should be called
            with `prom_name=True` and `return_format='dict'`.
        """
        pass
>>>>>>> b02cb344
<|MERGE_RESOLUTION|>--- conflicted
+++ resolved
@@ -6156,10 +6156,9 @@
         # return regular dict sorted by system pathname
         return {spath: data for spath, data in sorted(sys_prom_map.items(), key=lambda x: x[0])}
 
-<<<<<<< HEAD
     def _sorted_sys_iter(self):
         yield from ()
-=======
+
     def load_case(self, case):
         """
         Pull all input and output variables from a Case into this System.
@@ -6174,5 +6173,4 @@
             of prob.model.list_outputs. Both list_inputs and list_outputs should be called
             with `prom_name=True` and `return_format='dict'`.
         """
-        pass
->>>>>>> b02cb344
+        pass