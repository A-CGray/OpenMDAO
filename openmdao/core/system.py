--- conflicted
+++ resolved
@@ -37,12 +37,7 @@
     UnusedOptionWarning, warn_deprecation
 from openmdao.utils.general_utils import determine_adder_scaler, \
     format_as_float_or_array, ContainsAll, all_ancestors, make_set, match_prom_or_abs, \
-<<<<<<< HEAD
         _is_slicer_op
-from openmdao.utils.notebook_utils import notebook, tabulate
-=======
-    _is_slicer_op
->>>>>>> 5daf9e9d
 from openmdao.approximation_schemes.complex_step import ComplexStep
 from openmdao.approximation_schemes.finite_difference import FiniteDifference
 
@@ -2456,11 +2451,7 @@
 
     def add_design_var(self, name, lower=None, upper=None, ref=None, ref0=None, indices=None,
                        adder=None, scaler=None, units=None,
-<<<<<<< HEAD
-                       parallel_deriv_color=None, cache_linear_solution=False, flat_indices=True):
-=======
-                       parallel_deriv_color=None, cache_linear_solution=False, flat_indices=None):
->>>>>>> 5daf9e9d
+                       parallel_deriv_color=None, cache_linear_solution=False, flat_indices=False):
         r"""
         Add a design variable to this system.
 
@@ -2579,11 +2570,7 @@
         dv['cache_linear_solution'] = cache_linear_solution
 
         if indices is not None:
-<<<<<<< HEAD
             indices, size = self._create_indexer(indices, 'design var', name, flat_src=flat_indices)
-=======
-            indices, size = self._create_indexer(indices, 'design var', name, flat=flat_indices)
->>>>>>> 5daf9e9d
             if size is not None:
                 dv['size'] = size
 
@@ -2736,11 +2723,7 @@
             resp['linear'] = linear
             if indices is not None:
                 indices, size = self._create_indexer(indices, resp_types[type_], name,
-<<<<<<< HEAD
                                                      flat_src=flat_indices)
-=======
-                                                     flat=flat_indices)
->>>>>>> 5daf9e9d
                 if size is not None:
                     resp['size'] = size
             resp['indices'] = indices
@@ -2749,11 +2732,7 @@
                 if not isinstance(index, Integral):
                     raise TypeError(f"{self.msginfo}: index must be of integral type, but type is "
                                     f"{type(index).__name__}")
-<<<<<<< HEAD
-                index = indexer(index, flat_src=True)
-=======
-                index = indexer(index, flat=flat_indices)
->>>>>>> 5daf9e9d
+                index = indexer(index, flat_src=flat_indices)
                 resp['size'] = 1
             resp['indices'] = index
 
@@ -2787,11 +2766,7 @@
     def add_constraint(self, name, lower=None, upper=None, equals=None,
                        ref=None, ref0=None, adder=None, scaler=None, units=None,
                        indices=None, linear=False, parallel_deriv_color=None,
-<<<<<<< HEAD
-                       cache_linear_solution=False, flat_indices=True):
-=======
-                       cache_linear_solution=False, flat_indices=None):
->>>>>>> 5daf9e9d
+                       cache_linear_solution=False, flat_indices=False):
         r"""
         Add a constraint variable to this system.
 
@@ -2852,11 +2827,7 @@
 
     def add_objective(self, name, ref=None, ref0=None, index=None, units=None,
                       adder=None, scaler=None, parallel_deriv_color=None,
-<<<<<<< HEAD
-                      cache_linear_solution=False, flat_indices=True):
-=======
-                      cache_linear_solution=False, flat_indices=None):
->>>>>>> 5daf9e9d
+                      cache_linear_solution=False, flat_indices=False):
         r"""
         Add a response variable to this system.
 
@@ -3042,9 +3013,6 @@
                         # Index defined in this design var.
                         # update src shapes for Indexer objects
                         indices.set_src_shape(vmeta['global_shape'])
-                        indices._check_flat_indices_warning(meta['flat_indices'],
-                                                            vmeta['global_shape'], name,
-                                                            prefix=self.msginfo)
                         indices = indices.shaped_instance()
                         meta['size'] = meta['global_size'] = indices.indexed_src_size
                     else:
@@ -3167,9 +3135,6 @@
                 if response['indices'] is not None:
                     indices = response['indices']
                     indices.set_src_shape(meta['global_shape'])
-                    indices._check_flat_indices_warning(response['flat_indices'],
-                                                        meta['global_shape'], name,
-                                                        prefix=self.msginfo)
                     indices = indices.shaped_instance()
                     response['size'] = response['global_size'] = indices.indexed_src_size
                 else:
