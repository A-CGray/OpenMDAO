--- conflicted
+++ resolved
@@ -750,11 +750,7 @@
         # If we're only updating and not recursing, processors don't need to be redistributed.
         if recurse:
             # Besides setting up the processors, this method also builds the model hierarchy.
-<<<<<<< HEAD
-            self._setup_procs(self.pathname, comm, mode, self._problem_meta)
-=======
-            self._setup_procs(self.pathname, comm, mode, setup_mode, self._problem_options)
->>>>>>> e7d4b3c4
+            self._setup_procs(self.pathname, comm, mode, setup_mode, self._problem_meta)
 
         # Recurse model from the bottom to the top for configuring.
         # Set static_mode to False in all subsystems because inputs & outputs may be created.
@@ -780,11 +776,7 @@
         self._setup_var_sizes(recurse=recurse)
 
         if self.pathname == '':
-<<<<<<< HEAD
             self._top_level_setup2(setup_mode)
-=======
-            self._resolve_connected_input_defaults()
->>>>>>> e7d4b3c4
 
         self._setup_connections(recurse=recurse)
 
@@ -1415,7 +1407,7 @@
             for subsys in self._subsystems_myproc:
                 subsys._setup_recording(recurse)
 
-    def _setup_procs(self, pathname, comm, mode, prob_meta):
+    def _setup_procs(self, pathname, comm, mode, setup_mode, prob_meta):
         """
         Execute first phase of the setup process.
 
@@ -1430,6 +1422,8 @@
         mode : string
             Derivatives calculation mode, 'fwd' for forward, and 'rev' for
             reverse (adjoint). Default is 'rev'.
+        setup_mode : str
+            What type of setup this is, one of ['full', 'reconf', 'update'].
         prob_meta : dict
             Problem level options.
         """
@@ -4221,24 +4215,12 @@
             kind = typ
 
         if not discrete:
-<<<<<<< HEAD
-            if not self._vectors[kind]:
-                # final_setup hasn't happened yet so vectors don't exist
-                if kind == 'residual':
-                    raise RuntimeError(f"{self.msginfo}: Can't retrieve residual '{abs_name}' "
-                                       "because final_setup hasn't been called yet.")
-                if abs_name in self._var_abs2meta:
-                    val = self._var_abs2meta[abs_name]['value']
-            else:
-                vec = self._vectors[kind][vec_name]
-=======
             try:
                 vec = self._vectors[kind][vec_name]
             except KeyError:
                 if abs_name in self._var_abs2meta:
                     val = self._var_abs2meta[abs_name]['value']
             else:
->>>>>>> e7d4b3c4
                 if abs_name in vec._views:
                     val = vec._views_flat[abs_name] if flat else vec._views[abs_name]
 
@@ -4283,12 +4265,7 @@
                             val = self.comm.recv(source=owner, tag=tag)
 
         if not flat and val is not _undefined and not discrete:
-<<<<<<< HEAD
-            shape = meta['global_shape'] if get_remote and distrib else meta['shape']
-            val = val.reshape(shape)
-=======
             val.shape = meta['global_shape'] if get_remote and distrib else meta['shape']
->>>>>>> e7d4b3c4
 
         return val
 
