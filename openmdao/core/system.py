--- conflicted
+++ resolved
@@ -39,7 +39,7 @@
 from openmdao.utils.general_utils import determine_adder_scaler, \
     format_as_float_or_array, all_ancestors, match_prom_or_abs, \
     ensure_compatible, env_truthy, make_traceback, _is_slicer_op, _wrap_comm, _unwrap_comm, \
-    _om_mpi_debug, SystemMeta
+    _om_mpi_debug
 from openmdao.utils.file_utils import _get_outputs_dir
 from openmdao.utils.jax_utils import _jax_update_class_attrs, _jax_register_class
 from openmdao.approximation_schemes.complex_step import ComplexStep
@@ -174,7 +174,6 @@
     return wrapper
 
 
-<<<<<<< HEAD
 class SystemMetaclass(type):
     """
     A metaclass for System.
@@ -204,20 +203,31 @@
     """
 
     def __new__(metaclass, name, bases, attrs):
-
+        """
+        Create a new class that has been registered as a pytree.
+
+        Parameters
+        ----------
+        name : str
+            The name of the class.
+        bases : tuple
+            The base classes of the class.
+        attrs : dict
+            The attributes of the class.
+
+        Returns
+        -------
+        class
+            The class with the metaclass applied.
+        """
         _jax_update_class_attrs(name, bases, attrs)
-
         cls = super().__new__(metaclass, name, bases, attrs)
-
         _jax_register_class(cls, name, bases, attrs)
 
         return cls
 
 
 class System(object, metaclass=SystemMetaclass):
-=======
-class System(object, metaclass=SystemMeta):
->>>>>>> 82e9a414
     """
     Base class for all systems in OpenMDAO.
 
@@ -596,13 +606,12 @@
 
         self._during_sparsity = False
 
-<<<<<<< HEAD
         if not hasattr(self, 'compute_primal'):
             self.compute_primal = None
 
         self._jac_func_ = None  # for computing jacobian using AD (jax)
         self._self_statics_hash = _UNDEFINED
-=======
+
     if _om_mpi_debug:
         @property
         def comm(self):
@@ -651,7 +660,6 @@
                 MPI communicator object.
             """
             self._comm = comm
->>>>>>> 82e9a414
 
     @property
     def under_approx(self):
