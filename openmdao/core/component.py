--- conflicted
+++ resolved
@@ -2450,7 +2450,6 @@
 
                     actual_steps[rel_key].append(fd_options['step'])
 
-<<<<<<< HEAD
                     # Determine if fd or cs.
                     method = requested_method
 
@@ -2474,7 +2473,7 @@
                     # Perform the FD here.
                     approximation.compute_approximations(self, jac=approx_jac)
 
-                for abs_key, partial in approx_jac.items():
+                for abs_key, fd_partial in approx_jac.items():
                     rel_key = abs_key2rel_key(self, abs_key)
                     deriv = partials_data[rel_key]
                     subjacs_info = approx_jac._subjacs[abs_key].info
@@ -2483,7 +2482,7 @@
                     if 'J_fd' not in deriv:
                         deriv['J_fd'] = []
                         deriv['steps'] = []
-                    deriv['J_fd'].append(partial)
+                    deriv['J_fd'].append(fd_partial)
                     deriv['steps'] = actual_steps[rel_key]
                     deriv['rows'] = subjacs_info['rows']
                     deriv['cols'] = subjacs_info['cols']
@@ -2497,62 +2496,12 @@
                             # Dot product test for adjoint validity.
                             m = mfree_directions[_of].flatten()
                             d = mfree_directions[_wrt].flatten()
-                            mhat = partial.flatten()
+                            mhat = fd_partial.flatten()
                             dhat = deriv['J_rev'].flatten()
 
                             if 'directional_fd_rev' not in deriv:
                                 deriv['directional_fd_rev'] = []
-                            deriv['directional_fd_rev'].append((mhat.dot(m), dhat.dot(d)))
-=======
-                all_fd_options[local_wrt] = fd_options
-                if local_wrt in mfree_directions:
-                    vector = mfree_directions.get(local_wrt)
-                else:
-                    vector = None
-
-                # prevent adding multiple approxs with same wrt (and confusing users with
-                # warnings)
-                if abs_key[1] not in added_wrts:
-                    approximations[fd_options['method']].add_approximation(abs_key, self,
-                                                                           fd_options,
-                                                                           vector=vector)
-                    added_wrts.add(abs_key[1])
-
-            approx_jac = _CheckingJacobian(self)
-            for approximation in approximations.values():
-                # Perform the FD here.
-                approximation.compute_approximations(self, jac=approx_jac)
-
-            for abs_key, fd_partial in approx_jac.items():
-                rel_key = abs_key2rel_key(self, abs_key)
-                deriv = partials_data[rel_key]
-                subjacs_info = approx_jac._subjacs_info[abs_key]
-                _of, _wrt = rel_key
-
-                if 'J_fd' not in deriv:
-                    deriv['J_fd'] = []
-                    deriv['steps'] = []
-                deriv['J_fd'].append(fd_partial)
-                deriv['steps'] = actual_steps[rel_key]
-                deriv['rows'] = subjacs_info['rows']
-                deriv['cols'] = subjacs_info['cols']
-
-                if 'uncovered_nz' in subjacs_info:
-                    deriv['uncovered_nz'] = subjacs_info['uncovered_nz']
-                    deriv['uncovered_threshold'] = subjacs_info['uncovered_threshold']
-
-                if _wrt in local_opts and local_opts[_wrt]['directional']:
-                    if self.matrix_free:
-                        # Dot product test for adjoint validity.
-                        m = mfree_directions[_of].flatten()
-                        d = mfree_directions[_wrt].flatten()
-                        mhat = fd_partial.flatten()
-                        dhat = deriv['J_rev'].flatten()
-
-                        if 'directional_fd_rev' not in deriv:
-                            deriv['directional_fd_rev'] = []
-                        deriv['directional_fd_rev'].append((dhat.dot(d), mhat.dot(m)))
->>>>>>> 48670320
+                            deriv['directional_fd_rev'].append((dhat.dot(d), mhat.dot(m)))
 
         # convert to regular dict from defaultdict
         partials_data = {key: dict(d) for key, d in partials_data.items()}
