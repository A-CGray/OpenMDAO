--- conflicted
+++ resolved
@@ -812,19 +812,6 @@
         # after auto_ivcs have been added, but auto_ivcs can't be added until after we know all of
         # the connections.
         self._setup_global_connections()
-<<<<<<< HEAD
-=======
-        self._setup_dynamic_shapes()
-
-        self._top_level_post_connections()
-
-        self._setup_var_sizes()
-
-        self._top_level_post_sizes()
-
-        # determine which connections are managed by which group, and check validity of connections
-        self._setup_connections()
->>>>>>> 51782d37
 
     def _check_required_connections(self):
         conns = self._conn_global_abs_in2out
@@ -1097,7 +1084,6 @@
         This method is called only on the top level Group.
         """
         self._setup_dynamic_shapes()
-        self._setup_jax()
 
         self._problem_meta['vars_to_gather'] = self._vars_to_gather
 
