--- conflicted
+++ resolved
@@ -227,29 +227,6 @@
         self._warned = False
         self._computing_coloring = False
 
-<<<<<<< HEAD
-=======
-        # Set the Problem name so that it can be referenced from command line tools (e.g. check)
-        # that accept a Problem argument, and to name the corresponding outputs subdirectory.
-        if name:  # if name hasn't been used yet, use it. Otherwise, error
-            if name in _problem_names:
-                issue_warning(f"The problem name '{name}' already exists")
-            self._name = name
-        else:  # No name given: look for a name, of the form, 'problemN', that hasn't been used
-            problem_counter = len(_problem_names) + 1 if _problem_names else ''
-            base = _default_prob_name()
-            _name = f"{base}{problem_counter}"
-            if _name in _problem_names:  # need to make it unique so append string of form '.N'
-                i = 1
-                while True:
-                    _name = f"{base}{problem_counter}.{i}"
-                    if _name not in _problem_names:
-                        break
-                    i += 1
-            self._name = _name
-        _problem_names.append(self._name)
-
->>>>>>> 8d6632a3
         if comm is None:
             use_mpi = check_mpi_env()
             if use_mpi is False:
@@ -368,10 +345,9 @@
             # Set the Problem name so that it can be referenced from command line tools (e.g. check)
             # that accept a Problem argument, and to name the corresponding outputs subdirectory.
             if name:  # if name hasn't been used yet, use it. Otherwise, error
-                if name not in _problem_names:
-                    self._name = name
-                else:
-                    raise ValueError(f"The problem name '{name}' already exists")
+                if name in _problem_names:
+                    issue_warning(f"The problem name '{name}' already exists")
+                self._name = name
             else:  # No name given: look for a name, of the form, 'problemN', that hasn't been used
                 problem_counter = len(_problem_names) + 1 if _problem_names else ''
                 base = _default_prob_name()
