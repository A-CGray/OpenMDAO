"""Define the ParallelGroup class."""

from openmdao.core.group import Group
from openmdao.utils.om_warnings import issue_warning


class ParallelGroup(Group):
    """
    Class used to group systems together to be executed in parallel.

    Parameters
    ----------
    **kwargs : dict
        Dict of arguments available here and in all descendants of this Group.
    """

    def __init__(self, **kwargs):
        """
        Set the mpi_proc_allocator option to 'parallel'.
        """
        super().__init__(**kwargs)
        self._mpi_proc_allocator.parallel = True

    def _configure(self):
        """
        Configure our model recursively to assign any children settings.

        Highest system's settings take precedence.
        """
        super()._configure()
        if self.comm.size > 1:
            self._has_guess = any(self.comm.allgather(self._has_guess))

    def _get_sys_promotion_tree(self, tree):
        tree = super()._get_sys_promotion_tree(tree)

        if self.comm.size > 1:
            prefix = self.pathname + '.' if self.pathname else ''
            subtree = {n: data for n, data in tree.items() if n.startswith(prefix)}
            for sub in self.comm.allgather(subtree):  # TODO: make this more efficient
                for n, data in sub.items():
                    if n not in tree:
                        tree[n] = data

        return tree

    def _ordered_comp_name_iter(self):
        """
        Yield contained component pathnames in order of execution.

        For components within ParallelGroups, true execution order is unknown so components
        will be ordered by rank within a ParallelGroup.
        """
        if self.comm.size > 1:
            names = []
            for s in self._subsystems_myproc:
                if isinstance(s, Group):
                    names.extend(s._ordered_comp_name_iter())
                else:
                    names.append(s.pathname)
            seen = set()
            for ranknames in self.comm.allgather(names):
                for name in ranknames:
                    if name not in seen:
                        yield name
                        seen.add(name)
        else:
            yield from super()._ordered_comp_name_iter()

<<<<<<< HEAD
    def _check_order(self, reorder=True, recurse=True, out_of_order=None):
        """
        Check if auto ordering is needed and if so, set the order appropriately.

        Parameters
        ----------
        reorder : bool
            If True, reorder the subsystems based on the new order.  Otherwise
            just return the out-of-order connections.
        recurse : bool
            If True, call this method on all subgroups.
        out_of_order : dict
            Lists of out-of-order connections keyed by group pathname.

        Returns
        -------
        dict
            Lists of out-of-order connections keyed by group pathname.
        """
        if self.options['auto_order']:
            issue_warning("auto_order is not supported in ParallelGroup. "
                          "Ignoring auto_order option.", prefix=self.msginfo)

        if out_of_order is None:
            out_of_order = {}

        if recurse:
            for s in self._subgroups_myproc:
                s._check_order(reorder, recurse, out_of_order)

        return out_of_order
=======
    def comm_info_iter(self):
        """
        Yield comm size and rank for this system and all subsystems.

        Yields
        ------
        tuple
            A tuple of the form (abs_name, comm_size).
        """
        if self.comm.size > 1:
            for info in self.comm.allgather(list(super().comm_info_iter())):
                yield from info
        else:
            yield from super().comm_info_iter()
>>>>>>> b77e1842

    def _declared_partials_iter(self):
        """
        Iterate over all declared partials.

        Yields
        ------
        (key, meta) : (key, dict)
            key: a tuple of the form (of, wrt)
            meta: a dict containing the partial metadata
        """
        if self.comm.size > 1:
            if self._gather_full_data():
                gathered = self.comm.allgather(self._subjacs_info)
            else:
                gathered = self.comm.allgather({})
            seen = set()
            for rankdict in gathered:
                for key, meta in rankdict.items():
                    if key not in seen:
                        yield key, meta
                        seen.add(key)
        else:
            yield from super()._declared_partials_iter()

    def _get_missing_partials(self, missing):
        """
        Return a list of (of, wrt) tuples for which derivatives have not been declared.

        Parameters
        ----------
        missing : dict
            Dictionary containing list of missing derivatives keyed by system pathname.
        """
        if self.comm.size > 1:
            msng = {}
            super()._get_missing_partials(msng)
            if self._gather_full_data():
                gathered = self.comm.allgather(msng)
            else:
                gathered = self.comm.allgather({})
            seen = set()
            for rankdict in gathered:
                for sysname, mset in rankdict.items():
                    if sysname not in seen:
                        missing[sysname] = mset
                        seen.add(sysname)
        else:
            super()._get_missing_partials(missing)<|MERGE_RESOLUTION|>--- conflicted
+++ resolved
@@ -67,7 +67,6 @@
         else:
             yield from super()._ordered_comp_name_iter()
 
-<<<<<<< HEAD
     def _check_order(self, reorder=True, recurse=True, out_of_order=None):
         """
         Check if auto ordering is needed and if so, set the order appropriately.
@@ -99,7 +98,7 @@
                 s._check_order(reorder, recurse, out_of_order)
 
         return out_of_order
-=======
+
     def comm_info_iter(self):
         """
         Yield comm size and rank for this system and all subsystems.
@@ -114,7 +113,6 @@
                 yield from info
         else:
             yield from super().comm_info_iter()
->>>>>>> b77e1842
 
     def _declared_partials_iter(self):
         """
