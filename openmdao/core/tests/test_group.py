--- conflicted
+++ resolved
@@ -454,7 +454,7 @@
         prob.setup()
         with self.assertRaises(Exception) as cm:
             prob.final_setup()
-            
+
         self.assertEqual(cm.exception.args[0], msg)
 
     def test_required_connection_input_unconnected(self):
@@ -1796,13 +1796,8 @@
         with self.assertRaises(KeyError) as cm:
             top['a']
 
-<<<<<<< HEAD
         self.assertEqual(cm.exception.args[0],
-                         "<model> <class SimpleGroup>: Variable 'a' not found.")
-=======
-        self.assertEqual(str(cm.exception),
-                         "\"<model> <class SimpleGroup>: Could not find 'a'. Perhaps you meant one of the following variables: ['comp2.a']\"")
->>>>>>> 25d85ec8
+                         "<model> <class SimpleGroup>: Variable 'a' not found. Perhaps you meant one of the following variables: ['comp2.a'].")
 
     def test_promotes_inputs_in_config(self):
 
@@ -1821,13 +1816,8 @@
         with self.assertRaises(KeyError) as cm:
             top['b']
 
-<<<<<<< HEAD
         self.assertEqual(cm.exception.args[0],
-                         "<model> <class SimpleGroup>: Variable 'b' not found.")
-=======
-        self.assertEqual(str(cm.exception),
-                         "\"<model> <class SimpleGroup>: Could not find 'b'. Perhaps you meant one of the following variables: ['comp2.b']\"")
->>>>>>> 25d85ec8
+                         "<model> <class SimpleGroup>: Variable 'b' not found. Perhaps you meant one of the following variables: ['comp2.b'].")
 
     def test_promotes_any_in_config(self):
 
@@ -1846,13 +1836,8 @@
         with self.assertRaises(KeyError) as cm:
             top['a']
 
-<<<<<<< HEAD
         self.assertEqual(cm.exception.args[0],
-                         "<model> <class SimpleGroup>: Variable 'a' not found.")
-=======
-        self.assertEqual(str(cm.exception),
-                         "\"<model> <class SimpleGroup>: Could not find 'a'. Perhaps you meant one of the following variables: ['comp2.a']\"")
->>>>>>> 25d85ec8
+                         "<model> <class SimpleGroup>: Variable 'a' not found. Perhaps you meant one of the following variables: ['comp2.a'].")
 
     def test_promotes_alias(self):
         class SubGroup(om.Group):
@@ -2008,13 +1993,8 @@
         with self.assertRaises(KeyError) as cm:
             top['Branch1.G1.comp1.a']
 
-<<<<<<< HEAD
         self.assertEqual(cm.exception.args[0],
-                         "<model> <class BranchGroup>: Variable 'Branch1.G1.comp1.a' not found.")
-=======
-        self.assertEqual(str(cm.exception),
-                           "\"<model> <class BranchGroup>: Could not find 'Branch1.G1.comp1.a'. Perhaps you meant one of the following variables: ['Branch1.G1.comp1.b', 'Branch1.G1.a']\"")
->>>>>>> 25d85ec8
+                         "<model> <class BranchGroup>: Variable 'Branch1.G1.comp1.a' not found. Perhaps you meant one of the following variables: ['Branch1.G1.a', 'Branch1.G1.comp1.b'].")
 
     def test_multiple_promotes_collision(self):
 
