--- conflicted
+++ resolved
@@ -12,11 +12,7 @@
 from parameterized import parameterized
 
 from openmdao.api import Problem, Group, IndepVarComp, ExecComp, ExplicitComponent, \
-<<<<<<< HEAD
-    NonLinearRunOnce, ScipyIterativeSolver
-=======
-    NonlinearRunOnce, NonLinearRunOnce
->>>>>>> 9fe1c616
+    NonlinearRunOnce, NonLinearRunOnce, ScipyIterativeSolver
 from openmdao.devtools.testutil import assert_rel_error
 from openmdao.test_suite.components.sellar import SellarDis1, SellarDis2
 
