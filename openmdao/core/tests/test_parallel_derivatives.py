--- conflicted
+++ resolved
@@ -667,12 +667,8 @@
 
         # now run in rev mode and compare times for deriv calculation
         p = Problem(model=PartialDependGroup())
-<<<<<<< HEAD
-        p.setup(vector_class=PETScVector, mode='rev')
-=======
         p.setup(vector_class=PETScVector, check=False, mode='rev')
 
->>>>>>> 59b2bff4
         p.run_model()
 
         elapsed_rev = time.time()
