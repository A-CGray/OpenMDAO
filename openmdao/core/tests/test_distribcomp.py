from __future__ import print_function

import unittest
import time

import six
import numpy as np

from openmdao.api import Problem, ExplicitComponent, Group, IndepVarComp, ExecComp
from openmdao.utils.mpi import MPI
from openmdao.utils.array_utils import evenly_distrib_idxs
from openmdao.devtools.testutil import assert_rel_error

try:
    from openmdao.vectors.petsc_vector import PETScVector
except ImportError:
    PETScVector = None

if MPI:
    rank = MPI.COMM_WORLD.rank
    commsize = MPI.COMM_WORLD.size
else:
    rank = 0
    commsize = 1


def take_nth(rank, size, seq):
    """Return an iterator over the sequence that returns every
    nth element of seq based on the given rank within a group of
    the given size.  For example, if size = 2, a rank of 0 returns
    even indexed elements and a rank of 1 returns odd indexed elements.
    """
    assert(rank < size)
    it = iter(seq)
    while True:
        for proc in range(size):
            if rank == proc:
                yield six.next(it)
            else:
                six.next(it)


class InOutArrayComp(ExplicitComponent):

    def __init__(self, arr_size=10):
        super(InOutArrayComp, self).__init__()
        self.delay = 0.01
        self.arr_size = arr_size

    def setup(self):
        self.add_input('invec', np.ones(self.arr_size, float))
        self.add_output('outvec', np.ones(self.arr_size, float))

    def compute(self, inputs, outputs):
        time.sleep(self.delay)
        outputs['outvec'] = inputs['invec'] * 2.


class DistribCompSimple(ExplicitComponent):
    """Uses 2 procs but takes full input vars"""

    def __init__(self, arr_size=10):
        super(DistribCompSimple, self).__init__()

        self.arr_size = arr_size

    def setup(self):
        self.add_input('invec', np.ones(self.arr_size, float))
        self.add_output('outvec', np.ones(self.arr_size, float))

    def compute(self, inputs, outputs):
        if MPI and self.comm != MPI.COMM_NULL:
            if rank == 0:
                outvec = inputs['invec'] * 0.25
            elif rank == 1:
                outvec = inputs['invec'] * 0.5

            # now combine vecs from different processes
            both = np.zeros((2, len(outvec)))
            self.comm.Allgather(outvec, both)

            # add both together to get our output
            outputs['outvec'] = both[0, :] + both[1, :]
        else:
            outputs['outvec'] = inputs['invec'] * 0.75


class DistribInputComp(ExplicitComponent):
    """Uses 2 procs and takes input var slices"""
    def __init__(self, arr_size=11):
        super(DistribInputComp, self).__init__()
        self.arr_size = arr_size
        self.distributed = True

    def compute(self, inputs, outputs):
        if MPI:
            self.comm.Allgatherv(inputs['invec']*2.0,
                                 [outputs['outvec'], self.sizes,
                                  self.offsets, MPI.DOUBLE])
        else:
            outputs['outvec'] = inputs['invec'] * 2.0

    def setup(self):
        comm = self.comm
        rank = comm.rank

        self.sizes, self.offsets = evenly_distrib_idxs(comm.size, self.arr_size)
        start = self.offsets[rank]
        end = start + self.sizes[rank]

        self.add_input('invec', np.ones(self.sizes[rank], float),
                       src_indices=np.arange(start, end, dtype=int))
        self.add_output('outvec', np.ones(self.arr_size, float), shape=np.int32(self.arr_size))


class DistribOverlappingInputComp(ExplicitComponent):
    """Uses 2 procs and takes input var slices"""
    def __init__(self, arr_size=11):
        super(DistribOverlappingInputComp, self).__init__()
        self.arr_size = arr_size
        self.distributed = True

    def compute(self, inputs, outputs):
        outputs['outvec'][:] = 0
        if MPI:
            outs = self.comm.allgather(inputs['invec'] * 2.0)
            outputs['outvec'][:8] = outs[0]
            outputs['outvec'][4:11] += outs[1]
        else:
            outs = inputs['invec'] * 2.0
            outputs['outvec'][:8] = outs[:8]
            outputs['outvec'][4:11] += outs[4:11]

    def setup(self):
        """ component declares the local sizes and sets initial values
        for all distributed inputs and outputs"""

        comm = self.comm
        rank = comm.rank

        #need to initialize the input to have the correct local size
        if rank == 0:
            size = 8
            start = 0
            end = 8
        else:
            size = 7
            start = 4
            end = 11

        self.add_output('outvec', np.zeros(self.arr_size, float))
        self.add_input('invec', np.ones(size, float),
                       src_indices=np.arange(start, end, dtype=int))


class DistribInputDistribOutputComp(ExplicitComponent):
    """Uses 2 procs and takes input var slices."""
    def __init__(self, arr_size=11):
        super(DistribInputDistribOutputComp, self).__init__()
        self.arr_size = arr_size
        self.distributed = True

    def compute(self, inputs, outputs):
        outputs['outvec'] = inputs['invec']*2.0

    def setup(self):

        comm = self.comm
        rank = comm.rank

        sizes, offsets = evenly_distrib_idxs(comm.size, self.arr_size)
        start = offsets[rank]
        end = start + sizes[rank]

        self.add_input('invec', np.ones(sizes[rank], float),
                       src_indices=np.arange(start, end, dtype=int))
        self.add_output('outvec', np.ones(sizes[rank], float))


class DistribNoncontiguousComp(ExplicitComponent):
    """Uses 2 procs and takes non-contiguous input var slices and has output
    var slices as well
    """
    def __init__(self, arr_size=11):
        super(DistribNoncontiguousComp, self).__init__()
        self.arr_size = arr_size
        self.distributed = True

    def compute(self, inputs, outputs):
        outputs['outvec'] = inputs['invec']*2.0

    def setup(self):

        comm = self.comm
        rank = comm.rank

        idxs = list(take_nth(rank, comm.size, range(self.arr_size)))

        self.add_input('invec', np.ones(len(idxs), float),
                       src_indices=idxs)
        self.add_output('outvec', np.ones(len(idxs), float))


class DistribGatherComp(ExplicitComponent):
    """Uses 2 procs gathers a distrib input into a full output"""

    def __init__(self, arr_size=11):
        super(DistribGatherComp, self).__init__()
        self.arr_size = arr_size
        self.distributed = True

    def compute(self, inputs, outputs):
        if MPI:
            self.comm.Allgatherv(inputs['invec'],
                                 [outputs['outvec'], self.sizes,
                                     self.offsets, MPI.DOUBLE])
        else:
            outputs['outvec'] = inputs['invec']

    def setup(self):

        comm = self.comm
        rank = comm.rank

        self.sizes, self.offsets = evenly_distrib_idxs(comm.size,
                                                       self.arr_size)
        start = self.offsets[rank]
        end = start + self.sizes[rank]

        #need to initialize the variable to have the correct local size
        self.add_input('invec', np.ones(self.sizes[rank], float),
                       src_indices=np.arange(start, end, dtype=int))
        self.add_output('outvec', np.ones(self.arr_size, float))


class NonDistribGatherComp(ExplicitComponent):
    """Uses 2 procs gathers a distrib output into a full input"""
    def __init__(self, size):
        super(NonDistribGatherComp, self).__init__()
        self.size = size

    def setup(self):
        self.add_input('invec', np.ones(self.size, float))
        self.add_output('outvec', np.ones(self.size, float))

    def compute(self, inputs, outputs):
        outputs['outvec'] = inputs['invec']


@unittest.skipUnless(PETScVector, "PETSc is required.")
class MPITests(unittest.TestCase):

    N_PROCS = 2

    def test_distrib_full_in_out(self):
        size = 11

        p = Problem(model=Group())
        top = p.model
        C1 = top.add_subsystem("C1", InOutArrayComp(size))
        C2 = top.add_subsystem("C2", DistribCompSimple(size))
        top.connect('C1.outvec', 'C2.invec')

        p.setup(vector_class=PETScVector, check=False)

        # Conclude setup but don't run model.
        p.final_setup()

        C1._inputs['invec'] = np.ones(size, float) * 5.0

        p.run_model()

        self.assertTrue(all(C2._outputs['outvec'] == np.ones(size, float)*7.5))

    def test_distrib_idx_in_full_out(self):
        size = 11

        p = Problem(model=Group())
        top = p.model
        C1 = top.add_subsystem("C1", InOutArrayComp(size))
        C2 = top.add_subsystem("C2", DistribInputComp(size))
        top.connect('C1.outvec', 'C2.invec')
        p.setup(vector_class=PETScVector, check=False)

        # Conclude setup but don't run model.
        p.final_setup()

        C1._inputs['invec'] = np.array(range(size, 0, -1), float)

        p.run_model()

        self.assertTrue(all(C2._outputs['outvec'] == np.array(range(size, 0, -1), float)*4))

    def test_distrib_1D_dist_output(self):
        size = 11

        p = Problem(model=Group())
        top = p.model
        C1 = top.add_subsystem("C1", InOutArrayComp(size))
        C2 = top.add_subsystem("C2", DistribInputComp(size))
        C3 = top.add_subsystem("C3", ExecComp("y=x", x=np.zeros(size*commsize),
                                              y=np.zeros(size*commsize)))
        top.connect('C1.outvec', 'C2.invec')
        top.connect('C2.outvec', 'C3.x')
        p.setup(vector_class=PETScVector, check=False)

        # Conclude setup but don't run model.
        p.final_setup()

        C1._inputs['invec'] = np.array(range(size, 0, -1), float)

        p.run_model()

        self.assertTrue(all(C2._outputs['outvec'] == np.array(range(size, 0, -1), float)*4))

    def test_distrib_idx_in_distrb_idx_out(self):
        # normal comp to distrib comp to distrb gather comp
        size = 3

        p = Problem(model=Group())
        top = p.model
        C1 = top.add_subsystem("C1", InOutArrayComp(size))
        C2 = top.add_subsystem("C2", DistribInputDistribOutputComp(size))
        C3 = top.add_subsystem("C3", DistribGatherComp(size))
        top.connect('C1.outvec', 'C2.invec')
        top.connect('C2.outvec', 'C3.invec')
        p.setup(vector_class=PETScVector, check=False)

        # Conclude setup but don't run model.
        p.final_setup()

        C1._inputs['invec'] = np.array(range(size, 0, -1), float)

        p.run_model()

        self.assertTrue(all(C3._outputs['outvec'] == np.array(range(size, 0, -1), float)*4))

<<<<<<< HEAD
=======
    @unittest.skipUnless(MPI, "MPI is not active.")
    def test_distribcomp_feature(self):
        from openmdao.utils.array_utils import evenly_distrib_idxs

        size = 15

        class DistribComp(ExplicitComponent):
            def __init__(self, size):
                super(DistribComp, self).__init__()
                self.size = size
                self.distributed = True

            def compute(self, inputs, outputs):
                if self.comm.rank == 0:
                    outputs['outvec'] = inputs['invec'] * 2.0
                else:
                    outputs['outvec'] = inputs['invec'] * -3.0

            def setup(self):
                comm = self.comm
                rank = comm.rank

                # this results in 8 entries for proc 0 and 7 entries for proc 1 when using 2 processes.
                sizes, offsets = evenly_distrib_idxs(comm.size, self.size)
                start = offsets[rank]
                end = start + sizes[rank]

                self.add_input('invec', np.ones(sizes[rank], float),
                               src_indices=np.arange(start, end, dtype=int))
                self.add_output('outvec', np.ones(sizes[rank], float))


        class Summer(ExplicitComponent):
            """Sums a distributed input."""

            def __init__(self, size):
                super(Summer, self).__init__()
                self.size = size

            def setup(self):
                # this results in 8 entries for proc 0 and 7 entries for proc 1
                # when using 2 processes.
                sizes, offsets = evenly_distrib_idxs(self.comm.size, self.size)
                start = offsets[rank]
                end = start + sizes[rank]

                # NOTE: you must specify src_indices here for the input. Otherwise,
                #       you'll connect the input to [0:local_input_size] of the
                #       full distributed output!
                self.add_input('invec', np.ones(sizes[self.comm.rank], float),
                               src_indices=np.arange(start, end, dtype=int))
                self.add_output('out', 0.0)

            def compute(self, inputs, outputs):
                data = np.zeros(1)
                data[0] = np.sum(self._inputs['invec'])
                total = np.zeros(1)
                self.comm.Allreduce(data, total, op=MPI.SUM)
                self._outputs['out'] = total[0]

        p = Problem(model=Group())
        top = p.model
        top.add_subsystem("indep", IndepVarComp('x', np.zeros(size)))
        top.add_subsystem("C2", DistribComp(size))
        top.add_subsystem("C3", Summer(size))

        top.connect('indep.x', 'C2.invec')
        top.connect('C2.outvec', 'C3.invec')

        p.setup(vector_class=PETScVector)

        p['indep.x'] = np.ones(size)

        p.run_model()

        assert_rel_error(self, p['C3.out'], -5.)

>>>>>>> 418cea96
    def test_noncontiguous_idxs(self):
        # take even input indices in 0 rank and odd ones in 1 rank
        size = 11

        p = Problem(model=Group())
        top = p.model
        C1 = top.add_subsystem("C1", InOutArrayComp(size))
        C2 = top.add_subsystem("C2", DistribNoncontiguousComp(size))
        C3 = top.add_subsystem("C3", DistribGatherComp(size))
        top.connect('C1.outvec', 'C2.invec')
        top.connect('C2.outvec', 'C3.invec')
        p.setup(vector_class=PETScVector, check=False)

        # Conclude setup but don't run model.
        p.final_setup()

        C1._inputs['invec'] = np.array(range(size), float)

        p.run_model()

        if MPI:
            if self.comm.rank == 0:
                self.assertTrue(all(C2._outputs['outvec'] == np.array(list(take_nth(0, 2, range(size))), 'f')*4))
            else:
                self.assertTrue(all(C2._outputs['outvec'] == np.array(list(take_nth(1, 2, range(size))), 'f')*4))

            full_list = list(take_nth(0, 2, range(size))) + list(take_nth(1, 2, range(size)))
            self.assertTrue(all(C3._outputs['outvec'] == np.array(full_list, 'f')*4))
        else:
            self.assertTrue(all(C2._outputs['outvec'] == C1._outputs['outvec']*2.))
            self.assertTrue(all(C3._outputs['outvec'] == C2._outputs['outvec']))

    @unittest.skipUnless(MPI, "MPI is not active.")
    def test_overlapping_inputs_idxs(self):
        # distrib comp with src_indices that overlap, i.e. the same
        # entries are distributed to multiple processes
        size = 11

        p = Problem(model=Group())
        top = p.model
        C1 = top.add_subsystem("C1", InOutArrayComp(size))
        C2 = top.add_subsystem("C2", DistribOverlappingInputComp(size))
        top.connect('C1.outvec', 'C2.invec')
        p.setup(vector_class=PETScVector, check=False)

        # Conclude setup but don't run model.
        p.final_setup()

        C1._inputs['invec'] = np.array(range(size, 0, -1), float)

        p.run_model()

        self.assertTrue(all(C2._outputs['outvec'][:4] == np.array(range(size, 0, -1), float)[:4]*4))
        self.assertTrue(all(C2._outputs['outvec'][8:] == np.array(range(size, 0, -1), float)[8:]*4))

        # overlapping part should be double size of the rest
        self.assertTrue(all(C2._outputs['outvec'][4:8] == np.array(range(size, 0, -1), float)[4:8]*8))

    def test_nondistrib_gather(self):
        # regular comp --> distrib comp --> regular comp.  last comp should
        # automagically gather the full vector without declaring src_indices
        size = 11

        p = Problem(model=Group())
        top = p.model
        C1 = top.add_subsystem("C1", InOutArrayComp(size))
        C2 = top.add_subsystem("C2", DistribInputDistribOutputComp(size))
        C3 = top.add_subsystem("C3", NonDistribGatherComp(size))
        top.connect('C1.outvec', 'C2.invec')
        top.connect('C2.outvec', 'C3.invec')
        p.setup(vector_class=PETScVector, check=False)

        # Conclude setup but don't run model.
        p.final_setup()

        C1._inputs['invec'] = np.array(range(size, 0, -1), float)

        p.run_model()

        if MPI and self.comm.rank == 0:
            self.assertTrue(all(C3._outputs['outvec'] == np.array(range(size, 0, -1), float)*4))


@unittest.skipUnless(PETScVector, "PETSc is required.")
@unittest.skipUnless(MPI, "MPI is required.")
class MPIFeatureTests(unittest.TestCase):

    N_PROCS = 2

    def test_distribcomp_feature(self):
        import numpy as np

        from openmdao.api import Problem, ExplicitComponent, Group, IndepVarComp, PETScVector
        from openmdao.utils.mpi import MPI
        from openmdao.utils.array_utils import evenly_distrib_idxs

        from openmdao.utils.mpi import MPI

        if not MPI:
            raise unittest.SkipTest()

        rank = MPI.COMM_WORLD.rank
        size = 15

        class DistribComp(ExplicitComponent):
            def __init__(self, size):
                super(DistribComp, self).__init__()
                self.size = size
                self.distributed = True

            def compute(self, inputs, outputs):
                if self.comm.rank == 0:
                    outputs['outvec'] = inputs['invec'] * 2.0
                else:
                    outputs['outvec'] = inputs['invec'] * -3.0

            def setup(self):
                comm = self.comm
                rank = comm.rank

                # this results in 8 entries for proc 0 and 7 entries for proc 1 when using 2 processes.
                sizes, offsets = evenly_distrib_idxs(comm.size, self.size)
                start = offsets[rank]
                end = start + sizes[rank]

                self.add_input('invec', np.ones(sizes[rank], float),
                               src_indices=np.arange(start, end, dtype=int))
                self.add_output('outvec', np.ones(sizes[rank], float))

            def get_req_procs(self):
                # require min of 2 processes, max of 5
                return 2, 5

        class Summer(ExplicitComponent):
            """Sums a distributed input."""

            def __init__(self, size):
                super(Summer, self).__init__()
                self.size = size

            def setup(self):
                # this results in 8 entries for proc 0 and 7 entries for proc 1
                # when using 2 processes.
                sizes, offsets = evenly_distrib_idxs(self.comm.size, self.size)
                start = offsets[rank]
                end = start + sizes[rank]

                # NOTE: you must specify src_indices here for the input. Otherwise,
                #       you'll connect the input to [0:local_input_size] of the
                #       full distributed output!
                self.add_input('invec', np.ones(sizes[self.comm.rank], float),
                               src_indices=np.arange(start, end, dtype=int))
                self.add_output('out', 0.0)

            def compute(self, inputs, outputs):
                data = np.zeros(1)
                data[0] = np.sum(self._inputs['invec'])
                total = np.zeros(1)
                self.comm.Allreduce(data, total, op=MPI.SUM)
                self._outputs['out'] = total[0]

        p = Problem(model=Group())
        top = p.model
        top.add_subsystem("indep", IndepVarComp('x', np.zeros(size)))
        top.add_subsystem("C2", DistribComp(size))
        top.add_subsystem("C3", Summer(size))

        top.connect('indep.x', 'C2.invec')
        top.connect('C2.outvec', 'C3.invec')

        p.setup(vector_class=PETScVector)

        p['indep.x'] = np.ones(size)

        p.run_model()

        assert_rel_error(self, p['C3.out'], -5.)


@unittest.skipUnless(PETScVector, "PETSc is required.")
class TestGroupMPI(unittest.TestCase):
    N_PROCS = 2

    def test_promote_distrib(self):
        import numpy as np

        from openmdao.api import Problem, Group, ExplicitComponent, IndepVarComp, PETScVector

        class MyComp(ExplicitComponent):
            def setup(self):
                # decide what parts of the array we want based on our rank
                if self.comm.rank == 0:
                    idxs = [0, 1, 2]
                else:
                    # use [3, -1] here rather than [3, 4] just to show that we
                    # can use negative indices.
                    idxs = [3, -1]

                self.add_input('x', np.ones(len(idxs)), src_indices=idxs)
                self.add_output('y', 1.0)

            def compute(self, inputs, outputs):
                outputs['y'] = np.sum(inputs['x'])*2.0

        p = Problem(model=Group())

        #import wingdbstub

        p.model.add_subsystem('indep', IndepVarComp('x', np.arange(5, dtype=float)),
                              promotes_outputs=['x'])
        C1 = p.model.add_subsystem('C1', MyComp(), promotes_inputs=['x'])

        p.set_solver_print(level=0)
        p.setup(PETScVector)
        p.run_model()
        if C1.comm.rank == 0:
            assert_rel_error(self, p['C1.x'], np.arange(3, dtype=float))
            assert_rel_error(self, p['C1.y'], 6.)
        else:
            assert_rel_error(self, p['C1.x'], np.arange(3, 5, dtype=float))
            assert_rel_error(self, p['C1.y'], 14.)


if __name__ == '__main__':
    from openmdao.utils.mpi import mpirun_tests
    mpirun_tests()<|MERGE_RESOLUTION|>--- conflicted
+++ resolved
@@ -335,12 +335,108 @@
 
         self.assertTrue(all(C3._outputs['outvec'] == np.array(range(size, 0, -1), float)*4))
 
-<<<<<<< HEAD
-=======
+    def test_noncontiguous_idxs(self):
+        # take even input indices in 0 rank and odd ones in 1 rank
+        size = 11
+
+        p = Problem(model=Group())
+        top = p.model
+        C1 = top.add_subsystem("C1", InOutArrayComp(size))
+        C2 = top.add_subsystem("C2", DistribNoncontiguousComp(size))
+        C3 = top.add_subsystem("C3", DistribGatherComp(size))
+        top.connect('C1.outvec', 'C2.invec')
+        top.connect('C2.outvec', 'C3.invec')
+        p.setup(vector_class=PETScVector, check=False)
+
+        # Conclude setup but don't run model.
+        p.final_setup()
+
+        C1._inputs['invec'] = np.array(range(size), float)
+
+        p.run_model()
+
+        if MPI:
+            if self.comm.rank == 0:
+                self.assertTrue(all(C2._outputs['outvec'] == np.array(list(take_nth(0, 2, range(size))), 'f')*4))
+            else:
+                self.assertTrue(all(C2._outputs['outvec'] == np.array(list(take_nth(1, 2, range(size))), 'f')*4))
+
+            full_list = list(take_nth(0, 2, range(size))) + list(take_nth(1, 2, range(size)))
+            self.assertTrue(all(C3._outputs['outvec'] == np.array(full_list, 'f')*4))
+        else:
+            self.assertTrue(all(C2._outputs['outvec'] == C1._outputs['outvec']*2.))
+            self.assertTrue(all(C3._outputs['outvec'] == C2._outputs['outvec']))
+
     @unittest.skipUnless(MPI, "MPI is not active.")
+    def test_overlapping_inputs_idxs(self):
+        # distrib comp with src_indices that overlap, i.e. the same
+        # entries are distributed to multiple processes
+        size = 11
+
+        p = Problem(model=Group())
+        top = p.model
+        C1 = top.add_subsystem("C1", InOutArrayComp(size))
+        C2 = top.add_subsystem("C2", DistribOverlappingInputComp(size))
+        top.connect('C1.outvec', 'C2.invec')
+        p.setup(vector_class=PETScVector, check=False)
+
+        # Conclude setup but don't run model.
+        p.final_setup()
+
+        C1._inputs['invec'] = np.array(range(size, 0, -1), float)
+
+        p.run_model()
+
+        self.assertTrue(all(C2._outputs['outvec'][:4] == np.array(range(size, 0, -1), float)[:4]*4))
+        self.assertTrue(all(C2._outputs['outvec'][8:] == np.array(range(size, 0, -1), float)[8:]*4))
+
+        # overlapping part should be double size of the rest
+        self.assertTrue(all(C2._outputs['outvec'][4:8] == np.array(range(size, 0, -1), float)[4:8]*8))
+
+    def test_nondistrib_gather(self):
+        # regular comp --> distrib comp --> regular comp.  last comp should
+        # automagically gather the full vector without declaring src_indices
+        size = 11
+
+        p = Problem(model=Group())
+        top = p.model
+        C1 = top.add_subsystem("C1", InOutArrayComp(size))
+        C2 = top.add_subsystem("C2", DistribInputDistribOutputComp(size))
+        C3 = top.add_subsystem("C3", NonDistribGatherComp(size))
+        top.connect('C1.outvec', 'C2.invec')
+        top.connect('C2.outvec', 'C3.invec')
+        p.setup(vector_class=PETScVector, check=False)
+
+        # Conclude setup but don't run model.
+        p.final_setup()
+
+        C1._inputs['invec'] = np.array(range(size, 0, -1), float)
+
+        p.run_model()
+
+        if MPI and self.comm.rank == 0:
+            self.assertTrue(all(C3._outputs['outvec'] == np.array(range(size, 0, -1), float)*4))
+
+
+@unittest.skipUnless(PETScVector, "PETSc is required.")
+@unittest.skipUnless(MPI, "MPI is required.")
+class MPIFeatureTests(unittest.TestCase):
+
+    N_PROCS = 2
+
     def test_distribcomp_feature(self):
+        import numpy as np
+
+        from openmdao.api import Problem, ExplicitComponent, Group, IndepVarComp, PETScVector
+        from openmdao.utils.mpi import MPI
         from openmdao.utils.array_utils import evenly_distrib_idxs
 
+        from openmdao.utils.mpi import MPI
+
+        if not MPI:
+            raise unittest.SkipTest()
+
+        rank = MPI.COMM_WORLD.rank
         size = 15
 
         class DistribComp(ExplicitComponent):
@@ -368,185 +464,6 @@
                                src_indices=np.arange(start, end, dtype=int))
                 self.add_output('outvec', np.ones(sizes[rank], float))
 
-
-        class Summer(ExplicitComponent):
-            """Sums a distributed input."""
-
-            def __init__(self, size):
-                super(Summer, self).__init__()
-                self.size = size
-
-            def setup(self):
-                # this results in 8 entries for proc 0 and 7 entries for proc 1
-                # when using 2 processes.
-                sizes, offsets = evenly_distrib_idxs(self.comm.size, self.size)
-                start = offsets[rank]
-                end = start + sizes[rank]
-
-                # NOTE: you must specify src_indices here for the input. Otherwise,
-                #       you'll connect the input to [0:local_input_size] of the
-                #       full distributed output!
-                self.add_input('invec', np.ones(sizes[self.comm.rank], float),
-                               src_indices=np.arange(start, end, dtype=int))
-                self.add_output('out', 0.0)
-
-            def compute(self, inputs, outputs):
-                data = np.zeros(1)
-                data[0] = np.sum(self._inputs['invec'])
-                total = np.zeros(1)
-                self.comm.Allreduce(data, total, op=MPI.SUM)
-                self._outputs['out'] = total[0]
-
-        p = Problem(model=Group())
-        top = p.model
-        top.add_subsystem("indep", IndepVarComp('x', np.zeros(size)))
-        top.add_subsystem("C2", DistribComp(size))
-        top.add_subsystem("C3", Summer(size))
-
-        top.connect('indep.x', 'C2.invec')
-        top.connect('C2.outvec', 'C3.invec')
-
-        p.setup(vector_class=PETScVector)
-
-        p['indep.x'] = np.ones(size)
-
-        p.run_model()
-
-        assert_rel_error(self, p['C3.out'], -5.)
-
->>>>>>> 418cea96
-    def test_noncontiguous_idxs(self):
-        # take even input indices in 0 rank and odd ones in 1 rank
-        size = 11
-
-        p = Problem(model=Group())
-        top = p.model
-        C1 = top.add_subsystem("C1", InOutArrayComp(size))
-        C2 = top.add_subsystem("C2", DistribNoncontiguousComp(size))
-        C3 = top.add_subsystem("C3", DistribGatherComp(size))
-        top.connect('C1.outvec', 'C2.invec')
-        top.connect('C2.outvec', 'C3.invec')
-        p.setup(vector_class=PETScVector, check=False)
-
-        # Conclude setup but don't run model.
-        p.final_setup()
-
-        C1._inputs['invec'] = np.array(range(size), float)
-
-        p.run_model()
-
-        if MPI:
-            if self.comm.rank == 0:
-                self.assertTrue(all(C2._outputs['outvec'] == np.array(list(take_nth(0, 2, range(size))), 'f')*4))
-            else:
-                self.assertTrue(all(C2._outputs['outvec'] == np.array(list(take_nth(1, 2, range(size))), 'f')*4))
-
-            full_list = list(take_nth(0, 2, range(size))) + list(take_nth(1, 2, range(size)))
-            self.assertTrue(all(C3._outputs['outvec'] == np.array(full_list, 'f')*4))
-        else:
-            self.assertTrue(all(C2._outputs['outvec'] == C1._outputs['outvec']*2.))
-            self.assertTrue(all(C3._outputs['outvec'] == C2._outputs['outvec']))
-
-    @unittest.skipUnless(MPI, "MPI is not active.")
-    def test_overlapping_inputs_idxs(self):
-        # distrib comp with src_indices that overlap, i.e. the same
-        # entries are distributed to multiple processes
-        size = 11
-
-        p = Problem(model=Group())
-        top = p.model
-        C1 = top.add_subsystem("C1", InOutArrayComp(size))
-        C2 = top.add_subsystem("C2", DistribOverlappingInputComp(size))
-        top.connect('C1.outvec', 'C2.invec')
-        p.setup(vector_class=PETScVector, check=False)
-
-        # Conclude setup but don't run model.
-        p.final_setup()
-
-        C1._inputs['invec'] = np.array(range(size, 0, -1), float)
-
-        p.run_model()
-
-        self.assertTrue(all(C2._outputs['outvec'][:4] == np.array(range(size, 0, -1), float)[:4]*4))
-        self.assertTrue(all(C2._outputs['outvec'][8:] == np.array(range(size, 0, -1), float)[8:]*4))
-
-        # overlapping part should be double size of the rest
-        self.assertTrue(all(C2._outputs['outvec'][4:8] == np.array(range(size, 0, -1), float)[4:8]*8))
-
-    def test_nondistrib_gather(self):
-        # regular comp --> distrib comp --> regular comp.  last comp should
-        # automagically gather the full vector without declaring src_indices
-        size = 11
-
-        p = Problem(model=Group())
-        top = p.model
-        C1 = top.add_subsystem("C1", InOutArrayComp(size))
-        C2 = top.add_subsystem("C2", DistribInputDistribOutputComp(size))
-        C3 = top.add_subsystem("C3", NonDistribGatherComp(size))
-        top.connect('C1.outvec', 'C2.invec')
-        top.connect('C2.outvec', 'C3.invec')
-        p.setup(vector_class=PETScVector, check=False)
-
-        # Conclude setup but don't run model.
-        p.final_setup()
-
-        C1._inputs['invec'] = np.array(range(size, 0, -1), float)
-
-        p.run_model()
-
-        if MPI and self.comm.rank == 0:
-            self.assertTrue(all(C3._outputs['outvec'] == np.array(range(size, 0, -1), float)*4))
-
-
-@unittest.skipUnless(PETScVector, "PETSc is required.")
-@unittest.skipUnless(MPI, "MPI is required.")
-class MPIFeatureTests(unittest.TestCase):
-
-    N_PROCS = 2
-
-    def test_distribcomp_feature(self):
-        import numpy as np
-
-        from openmdao.api import Problem, ExplicitComponent, Group, IndepVarComp, PETScVector
-        from openmdao.utils.mpi import MPI
-        from openmdao.utils.array_utils import evenly_distrib_idxs
-
-        from openmdao.utils.mpi import MPI
-
-        if not MPI:
-            raise unittest.SkipTest()
-
-        rank = MPI.COMM_WORLD.rank
-        size = 15
-
-        class DistribComp(ExplicitComponent):
-            def __init__(self, size):
-                super(DistribComp, self).__init__()
-                self.size = size
-                self.distributed = True
-
-            def compute(self, inputs, outputs):
-                if self.comm.rank == 0:
-                    outputs['outvec'] = inputs['invec'] * 2.0
-                else:
-                    outputs['outvec'] = inputs['invec'] * -3.0
-
-            def setup(self):
-                comm = self.comm
-                rank = comm.rank
-
-                # this results in 8 entries for proc 0 and 7 entries for proc 1 when using 2 processes.
-                sizes, offsets = evenly_distrib_idxs(comm.size, self.size)
-                start = offsets[rank]
-                end = start + sizes[rank]
-
-                self.add_input('invec', np.ones(sizes[rank], float),
-                               src_indices=np.arange(start, end, dtype=int))
-                self.add_output('outvec', np.ones(sizes[rank], float))
-
-            def get_req_procs(self):
-                # require min of 2 processes, max of 5
-                return 2, 5
 
         class Summer(ExplicitComponent):
             """Sums a distributed input."""
