"""Test getting/setting variables and subjacs with promoted/relative/absolute names."""

import unittest
import numpy as np
from openmdao.api import Problem, Group, ExecComp, IndepVarComp, DirectSolver, ParallelGroup
from openmdao.utils.mpi import MPI
from openmdao.utils.assert_utils import assert_near_equal, assert_warning
from openmdao.utils.om_warnings import OpenMDAOWarning
from openmdao.utils.testing_utils import use_tempdirs

try:
    from openmdao.vectors.petsc_vector import PETScVector
except ImportError:
    PETScVector = None


class TestGetSetVariables(unittest.TestCase):

    def test_no_promotion(self):
        """
        Illustrative examples showing how to access variables and subjacs.
        """
        c = ExecComp('y=2*x')

        g = Group()
        g.add_subsystem('c', c)

        model = Group()
        model.add_subsystem('g', g)

        p = Problem(model)
        p.setup()

        # -------------------------------------------------------------------

        # inputs
        p['g.c.x'] = 5.0
        self.assertEqual(p['g.c.x'], 5.0)

        # outputs
        p['g.c.y'] = 5.0
        self.assertEqual(p['g.c.y'], 5.0)

        # Conclude setup but don't run model.
        p.final_setup()

        inputs, outputs, residuals = g.get_nonlinear_vectors()

        # inputs
        inputs['c.x'] = 5.0
        self.assertEqual(inputs['c.x'], 5.0)

        # outputs
        outputs['c.y'] = 5.0
        self.assertEqual(outputs['c.y'], 5.0)

        # Removed part of test where we set values into the jacobian willy-nilly.
        # You can only set declared values now.

    def test_with_promotion(self):
        """
        Illustrative examples showing how to access variables and subjacs.
        """
        c1 = IndepVarComp('x')
        c2 = ExecComp('y=2*x')
        c3 = ExecComp('z=3*x')

        g = Group()
        g.add_subsystem('c1', c1, promotes=['*'])
        g.add_subsystem('c2', c2, promotes=['*'])
        g.add_subsystem('c3', c3, promotes=['*'])

        model = Group()
        model.add_subsystem('g', g, promotes=['*'])

        p = Problem(model)
        p.setup()

        # -------------------------------------------------------------------

        # inputs
        p['g.c2.x'] = 5.0
        self.assertEqual(p['g.c2.x'], 5.0)

        # outputs
        p['g.c2.y'] = 5.0
        self.assertEqual(p['g.c2.y'], 5.0)
        p['y'] = 5.0
        self.assertEqual(p['y'], 5.0)

        # Conclude setup but don't run model.
        p.final_setup()

        inputs, outputs, residuals = g.get_nonlinear_vectors()

        # inputs
        inputs['c2.x'] = 5.0
        self.assertEqual(inputs['c2.x'], 5.0)

        # outputs
        outputs['c2.y'] = 5.0
        self.assertEqual(outputs['c2.y'], 5.0)
        outputs['y'] = 5.0
        self.assertEqual(outputs['y'], 5.0)

        # Removed part of test where we set values into the jacobian willy-nilly. You can only set
        # declared values now.

    def test_no_promotion_errors(self):
        """
        Tests for error-handling for invalid variable names and keys.
        """
        p = Problem()
        model = p.model
        g = model.add_subsystem('g', Group(assembled_jac_type='dense'))
        g.linear_solver = DirectSolver(assemble_jac=True)
        g.add_subsystem('c', ExecComp('y=2*x'))
        p.setup()

        # -------------------------------------------------------------------

<<<<<<< HEAD
        msg = "<model> <class Group>: Variable '{}' not found."
=======
        msg = "\"<model> <class Group>: Could not find '{}'. Perhaps you meant one of the following variables: ['g.c.{}']\""
>>>>>>> 25d85ec8

        # inputs
        with self.assertRaises(KeyError) as ctx:
            p['x'] = 5.0
<<<<<<< HEAD
        self.assertEqual(ctx.exception.args[0], msg.format('x'))

        with self.assertRaises(KeyError) as ctx:
            p['x']
        self.assertEqual(ctx.exception.args[0], msg.format('x'))
=======
        self.assertEqual(str(ctx.exception), msg.format('x', 'x'))

        with self.assertRaises(KeyError) as ctx:
            p['x']
        self.assertEqual(str(ctx.exception), msg.format('x', 'x'))
>>>>>>> 25d85ec8

        # outputs
        with self.assertRaises(KeyError) as ctx:
            p['y'] = 5.0
<<<<<<< HEAD
        self.assertEqual(ctx.exception.args[0], msg.format('y'))

        with self.assertRaises(KeyError) as ctx:
            p['y']
        self.assertEqual(ctx.exception.args[0], msg.format('y'))
=======
        self.assertEqual(str(ctx.exception), msg.format('y', 'y'))

        with self.assertRaises(KeyError) as ctx:
            p['y']
        self.assertEqual(str(ctx.exception), msg.format('y', 'y'))
>>>>>>> 25d85ec8

        p.final_setup()

        msg = "'g' <class Group>: Variable name '{}' not found."
        inputs, outputs, residuals = g.get_nonlinear_vectors()

        # inputs
        for vname in ['x', 'g.c.x']:
            with self.assertRaises(KeyError) as cm:
               inputs[vname] = 5.0
            self.assertEqual(cm.exception.args[0], f"'g' <class Group>: Variable name '{vname}' not found.")

            with self.assertRaises(KeyError) as cm:
               inputs[vname]
            self.assertEqual(cm.exception.args[0], f"'g' <class Group>: Variable name '{vname}' not found.")


        # outputs
        for vname in ['y', 'g.c.y']:
            with self.assertRaises(KeyError) as cm:
               outputs[vname] = 5.0
            self.assertEqual(cm.exception.args[0], f"'g' <class Group>: Variable name '{vname}' not found.")

            with self.assertRaises(KeyError) as cm:
               outputs[vname]
            self.assertEqual(cm.exception.args[0], f"'g' <class Group>: Variable name '{vname}' not found.")

        msg = r'Variable name pair \("{}", "{}"\) not found.'
        jac = g.linear_solver._assembled_jac

        # d(output)/d(input)
        with self.assertRaisesRegex(KeyError, msg.format('y', 'x')):
            jac['y', 'x'] = 5.0
        with self.assertRaisesRegex(KeyError, msg.format('y', 'x')):
            jac['y', 'x']
        # allow absolute keys now
        # with self.assertRaisesRegex(KeyError, msg.format('g.c.y', 'g.c.x')):
        #     jac['g.c.y', 'g.c.x'] = 5.0
        # with self.assertRaisesRegex(KeyError, msg.format('g.c.y', 'g.c.x')):
        #     deriv = jac['g.c.y', 'g.c.x']

        # d(output)/d(output)
        with self.assertRaisesRegex(KeyError, msg.format('y', 'y')):
            jac['y', 'y'] = 5.0
        with self.assertRaisesRegex(KeyError, msg.format('y', 'y')):
            jac['y', 'y']
        # allow absoute keys now
        # with self.assertRaisesRegex(KeyError, msg.format('g.c.y', 'g.c.y')):
        #     jac['g.c.y', 'g.c.y'] = 5.0
        # with self.assertRaisesRegex(KeyError, msg.format('g.c.y', 'g.c.y')):
        #     deriv = jac['g.c.y', 'g.c.y']

    def test_with_promotion_errors(self):
        """
        Tests for error-handling for invalid variable names and keys.
        """
        g = Group(assembled_jac_type='dense')
        g.add_subsystem('c1', IndepVarComp('x'), promotes=['*'])
        g.add_subsystem('c2', ExecComp('y=2*x'), promotes=['*'])
        g.add_subsystem('c3', ExecComp('z=3*x'), promotes=['*'])
        g.linear_solver = DirectSolver(assemble_jac=True)

        model = Group()
        model.add_subsystem('g', g, promotes=['*'])

        p = Problem(model)
        p.setup()

        # Conclude setup but don't run model.
        p.final_setup()

        # -------------------------------------------------------------------

        msg1 = "'g' <class Group>: Variable name '{}' not found."
        msg2 = "'g' <class Group>: The promoted name x is invalid because it refers to multiple inputs: " \
               "[g.c2.x ,g.c3.x]. Access the value from the connected output variable x instead."

        inputs, outputs, residuals = g.get_nonlinear_vectors()

        # inputs
        with self.assertRaises(Exception) as context:
            inputs['x'] = 5.0
        self.assertEqual(str(context.exception), msg2)
        with self.assertRaises(Exception) as context:
            self.assertEqual(inputs['x'], 5.0)
        self.assertEqual(str(context.exception), msg2)

        with self.assertRaises(KeyError) as cm:
            inputs['g.c2.x'] = 5.0
        self.assertEqual(cm.exception.args[0], msg1.format('g.c2.x'))

        with self.assertRaises(KeyError) as cm:
            inputs['g.c2.x']
        self.assertEqual(cm.exception.args[0], msg1.format('g.c2.x'))

        # outputs
        with self.assertRaises(KeyError) as cm:
            outputs['g.c2.y'] = 5.0
        self.assertEqual(cm.exception.args[0], msg1.format('g.c2.y'))

        with self.assertRaises(KeyError) as cm:
            outputs['g.c2.y']
        self.assertEqual(cm.exception.args[0], msg1.format('g.c2.y'))

        msg1 = r'Variable name pair \("{}", "{}"\) not found.'

        jac = g.linear_solver._assembled_jac

        # d(outputs)/d(inputs)
        with self.assertRaises(Exception) as context:
            jac['y', 'x'] = 5.0
        self.assertEqual(context.exception.args[0], msg2)

        with self.assertRaises(Exception) as context:
            self.assertEqual(jac['y', 'x'], 5.0)
        self.assertEqual(str(context.exception), msg2)

    def test_serial_multi_src_inds(self):
        p = Problem()
        p.model.add_subsystem('indep', IndepVarComp('x', val=np.ones(10)))
        p.model.add_subsystem('C1', ExecComp('y=x*2.', x=np.zeros(7), y=np.zeros(7)))
        p.model.add_subsystem('C2', ExecComp('y=x*3.', x=np.zeros(3), y=np.zeros(3)))
        p.model.connect('indep.x', 'C1.x', src_indices=list(range(7)))
        p.model.connect('indep.x', 'C2.x', src_indices=list(range(7, 10)))
        p.setup()

        p['C1.x'] = (np.arange(7) + 1.) * 2.
        p['C2.x'] = (np.arange(7,10) + 1.) * 3.

        p.run_model()

        np.testing.assert_allclose(p['indep.x'][:7], (np.arange(7) + 1.) * 2.)
        np.testing.assert_allclose(p['indep.x'][7:10], (np.arange(7,10) + 1.) * 3.)
        np.testing.assert_allclose(p['C1.x'], (np.arange(7) + 1.) * 2.)
        np.testing.assert_allclose(p['C2.x'], (np.arange(7,10) + 1.) * 3.)
        np.testing.assert_allclose(p['C1.y'], (np.arange(7) + 1.) * 4.)
        np.testing.assert_allclose(p['C2.y'], (np.arange(7,10) + 1.) * 9.)

    def test_serial_multi_src_inds_promoted(self):
        p = Problem()
        p.model.add_subsystem('indep', IndepVarComp('x', val=np.ones(10)), promotes=['x'])
        p.model.add_subsystem('C1', ExecComp('y=x*2.',
                                             x={'val': np.zeros(7)},
                                             y={'val': np.zeros(7)}))
        p.model.add_subsystem('C2', ExecComp('y=x*3.',
                                             x={'val': np.zeros(3)},
                                             y={'val': np.zeros(3)}))

        p.model.promotes('C1', inputs=['x'], src_indices=list(range(7)))
        p.model.promotes('C2', inputs=['x'], src_indices=list(range(7, 10)))

        p.setup()

        p['C1.x'] = (np.arange(7) + 1.) * 2.
        p['C2.x'] = (np.arange(7,10) + 1.) * 3.

        p.run_model()

        np.testing.assert_allclose(p['indep.x'][:7], (np.arange(7) + 1.) * 2.)
        np.testing.assert_allclose(p['indep.x'][7:10], (np.arange(7,10) + 1.) * 3.)
        np.testing.assert_allclose(p['C1.x'], (np.arange(7) + 1.) * 2.)
        np.testing.assert_allclose(p['C2.x'], (np.arange(7,10) + 1.) * 3.)
        np.testing.assert_allclose(p['C1.y'], (np.arange(7) + 1.) * 4.)
        np.testing.assert_allclose(p['C2.y'], (np.arange(7,10) + 1.) * 9.)

    def test_serial_multi_src_inds_units_promoted(self):
        p = Problem()
        indep = p.model.add_subsystem('indep', IndepVarComp(), promotes=['x'])
        indep.add_output('x', units='inch', val=np.ones(10))
        p.model.add_subsystem('C1', ExecComp('y=x*2.',
                                             x={'val': np.zeros(7),
                                                'units': 'ft'},
                                             y={'val': np.zeros(7), 'units': 'ft'}))
        p.model.add_subsystem('C2', ExecComp('y=x*3.',
                                             x={'val': np.zeros(3),
                                                'units': 'inch'},
                                             y={'val': np.zeros(3), 'units': 'inch'}))

        p.model.promotes('C1', inputs=['x'], src_indices=list(range(7)))
        p.model.promotes('C2', inputs=['x'], src_indices=list(range(7, 10)))

        p.setup()

        p['C1.x'] = np.ones(7) * 2.
        p['C2.x'] = np.ones(3) * 3.

        p.run_model()

        np.testing.assert_allclose(p['indep.x'][:7], np.ones(7) * 24.)
        np.testing.assert_allclose(p['indep.x'][7:10], np.ones(3) * 3.)
        np.testing.assert_allclose(p['C1.x'], np.ones(7) * 2.)
        np.testing.assert_allclose(p['C1.y'], np.ones(7) * 4.)
        np.testing.assert_allclose(p['C2.x'], np.ones(3) * 3.)
        np.testing.assert_allclose(p['C2.y'], np.ones(3) * 9.)

    def test_serial_multi_src_inds_units_promoted_no_src(self):
        p = Problem(name='serial_multi_src_inds_units_promoted_no_src')
        p.model.add_subsystem('C1', ExecComp('y=x*2.',
                                             x={'val': np.zeros(7),
                                                'units': 'ft'},
                                             y={'val': np.zeros(7), 'units': 'ft'}))
        p.model.add_subsystem('C2', ExecComp('y=x*3.',
                                             x={'val': np.zeros(3),
                                                'units': 'inch'},
                                             y={'val': np.zeros(3), 'units': 'inch'}))
        p.model.add_subsystem('C3', ExecComp('y=x*4.',
                                             x={'val': np.zeros(10), 'units': 'mm'},
                                             y={'val': np.zeros(10), 'units': 'mm'}),
                         promotes=['x'])

        p.model.promotes('C1', inputs=['x'], src_indices=list(range(7)))
        p.model.promotes('C2', inputs=['x'], src_indices=list(range(7, 10)))

        with self.assertRaises(RuntimeError) as cm:
            p.setup()
            p.final_setup()

        self.assertEqual(str(cm.exception),
           "\nCollected errors for problem 'serial_multi_src_inds_units_promoted_no_src':"
           "\n   <model> <class Group>: The following inputs, ['C1.x', 'C2.x', 'C3.x'], promoted "
           "to 'x', are connected but their metadata entries ['units'] differ. Call "
           "<group>.set_input_defaults('x', units=?), where <group> is the model to remove the ambiguity.")

    def test_serial_multi_src_inds_units_setval_promoted(self):
        p = Problem()
        indep = p.model.add_subsystem('indep', IndepVarComp(), promotes=['x'])
        indep.add_output('x', units='inch', val=np.ones(10))
        p.model.add_subsystem('C1', ExecComp('y=x*2.',
                                             x={'val': np.zeros(7),
                                                'units': 'ft'},
                                             y={'val': np.zeros(7), 'units': 'ft'}))
        p.model.add_subsystem('C2', ExecComp('y=x*3.',
                                             x={'val': np.zeros(3),
                                                'units': 'inch'},
                                             y={'val': np.zeros(3), 'units': 'inch'}))

        p.model.promotes('C1', inputs=['x'], src_indices=list(range(7)))
        p.model.promotes('C2', inputs=['x'], src_indices=list(range(7, 10)))

        p.setup()

        p.set_val('C1.x', np.ones(7) * 24., units='inch')
        p.set_val('C2.x', np.ones(3) * 3., units='inch')

        p.run_model()

        np.testing.assert_allclose(p['indep.x'][:7], np.ones(7) * 24.)
        np.testing.assert_allclose(p['indep.x'][7:10], np.ones(3) * 3.)
        np.testing.assert_allclose(p['C1.x'], np.ones(7) * 2.)
        np.testing.assert_allclose(p['C1.y'], np.ones(7) * 4.)
        np.testing.assert_allclose(p['C2.x'], np.ones(3) * 3.)
        np.testing.assert_allclose(p['C2.y'], np.ones(3) * 9.)


@unittest.skipUnless(MPI and PETScVector, "MPI and PETSc are required.")
@use_tempdirs
class ParTestCase(unittest.TestCase):
    N_PROCS = 2

    def test_par_multi_src_inds(self):
        p = Problem()
        p.model.add_subsystem('indep', IndepVarComp('x', val=np.ones(10)))
        par = p.model.add_subsystem('par', ParallelGroup())
        par.add_subsystem('C1', ExecComp('y=x*2.', x=np.zeros(7), y=np.zeros(7)))
        par.add_subsystem('C2', ExecComp('y=x*3.', x=np.zeros(3), y=np.zeros(3)))
        p.model.connect('indep.x', 'par.C1.x', src_indices=list(range(7)))
        p.model.connect('indep.x', 'par.C2.x', src_indices=list(range(7, 10)))

        p.setup()

        p['indep.x'] = np.concatenate([(np.arange(7) + 1.) * 2., (np.arange(7, 10) + 1.) * 3.])

        p.run_model()

        np.testing.assert_allclose(p['indep.x'][:7], (np.arange(7) + 1.) * 2.)
        np.testing.assert_allclose(p['indep.x'][7:10], (np.arange(7,10) + 1.) * 3.)
        np.testing.assert_allclose(p.get_val('par.C1.x', get_remote=True), (np.arange(7) + 1.) * 2.)
        np.testing.assert_allclose(p.get_val('par.C2.x', get_remote=True), (np.arange(7,10) + 1.) * 3.)
        np.testing.assert_allclose(p.get_val('par.C1.y', get_remote=True), (np.arange(7) + 1.) * 4.)
        np.testing.assert_allclose(p.get_val('par.C2.y', get_remote=True), (np.arange(7,10) + 1.) * 9.)

    @unittest.expectedFailure
    def test_par_multi_src_inds_fail(self):
        p = Problem()
        p.model.add_subsystem('indep', IndepVarComp('x', val=np.ones(10)))
        par = p.model.add_subsystem('par', ParallelGroup())
        par.add_subsystem('C1', ExecComp('y=x*2.', x=np.zeros(7), y=np.zeros(7)))
        par.add_subsystem('C2', ExecComp('y=x*3.', x=np.zeros(3), y=np.zeros(3)))
        p.model.connect('indep.x', 'par.C1.x', src_indices=list(range(7)))
        p.model.connect('indep.x', 'par.C2.x', src_indices=list(range(7, 10)))

        p.setup()

        p['par.C1.x'] = (np.arange(7) + 1.) * 2.
        p['par.C2.x'] = (np.arange(7,10) + 1.) * 3.

        p.run_model()

        np.testing.assert_allclose(p['indep.x'][:7], (np.arange(7) + 1.) * 2.)
        np.testing.assert_allclose(p['indep.x'][7:10], (np.arange(7,10) + 1.) * 3.)
        np.testing.assert_allclose(p['par.C1.x'], (np.arange(7) + 1.) * 2.)
        np.testing.assert_allclose(p['par.C2.x'], (np.arange(7,10) + 1.) * 3.)
        np.testing.assert_allclose(p['par.C1.y'], (np.arange(7) + 1.) * 4.)
        np.testing.assert_allclose(p['par.C2.y'], (np.arange(7,10) + 1.) * 9.)

    def test_load_case_remote_input_src_indices(self):
        import numpy as np
        import openmdao.api as om
        from openmdao.utils.assert_utils import assert_near_equal

        p = om.Problem()

        class CompA(om.ExplicitComponent):

            def setup(self):
                self.add_input('x', shape=(5,))
                self.add_output('y', shape=(5,))

            def compute(self, inputs, outputs):
                outputs['y'] = inputs['x']

        class CompB(om.ExplicitComponent):

            def setup(self):
                self.add_input('y', shape=(1,))
                self.add_output('z', shape=(1,))

            def compute(self, inputs, outputs):
                outputs['z'] = inputs['y']

        p.add_recorder(om.SqliteRecorder('load_case_issue.sql'))
        p.recording_options['record_inputs'] = True
        p.recording_options['record_outputs'] = True

        G = p.model.add_subsystem('G', om.ParallelGroup())

        a = G.add_subsystem('a', CompA())
        G.add_subsystem('b', CompB())

        G.connect('a.y', 'b.y', src_indices=[-1])

        G.nonlinear_solver = om.NonlinearBlockJac(iprint=2)
        G.linear_solver = om.PETScKrylov(iprint=2)

        p.setup()

        if a in G._subsystems_myproc:
            p.set_val('G.a.x', np.linspace(0, np.pi, 5))

        p.run_model()

        p.record(case_name='case_1')
        p.cleanup()
        
        p.comm.barrier()

        case_1 = om.CaseReader(p.get_outputs_dir() / 'load_case_issue.sql').get_case('case_1')
        assert_near_equal(case_1.get_val('G.a.y')[-1], case_1.get_val('G.b.y'))

        # Populate the x input with zeros just to make sure we're changing it.
        p.set_val('G.a.x', 0.0)
        p.run_model()

        # Try to load the case into the model. This should trigger the following warning.
        expected_warning = "<model> <class Group>: Cannot set the value of 'G.b.y': " \
                           "Setting the value of a remote connected input with src_indices " \
                           "is currently not supported, you must call `run_model()` to have " \
                           "the outputs populate their corresponding inputs."
        with assert_warning(OpenMDAOWarning, expected_warning, ranks=0):
            p.load_case(case_1)


class SystemSetValTestCase(unittest.TestCase):
    def setup_model(self):
        p = Problem()
        model = p.model
        G1 = model.add_subsystem('G1', Group())
        G2 = G1.add_subsystem('G2', Group())
        C1 = G2.add_subsystem('C1', ExecComp('y=2*x'))

        p.setup()
        return p, G1, G2, C1

    def test_set_val(self):
        p, G1, G2, C1 = self.setup_model()
        C1.set_val('x', 42.)
        G2.set_val('C1.x', 99.)

        assert_near_equal(p['G1.G2.C1.x'], 99.)

        p.final_setup()

        assert_near_equal(p['G1.G2.C1.x'], 99.)

    def test_set_val2(self):
        p, G1, G2, C1 = self.setup_model()
        G2.set_val('C1.x', 99.)
        C1.set_val('x', 42.)

        assert_near_equal(p['G1.G2.C1.x'], 42.)

        p.final_setup()

        assert_near_equal(p['G1.G2.C1.x'], 42.)


if __name__ == '__main__':
    unittest.main()<|MERGE_RESOLUTION|>--- conflicted
+++ resolved
@@ -119,45 +119,25 @@
 
         # -------------------------------------------------------------------
 
-<<<<<<< HEAD
-        msg = "<model> <class Group>: Variable '{}' not found."
-=======
-        msg = "\"<model> <class Group>: Could not find '{}'. Perhaps you meant one of the following variables: ['g.c.{}']\""
->>>>>>> 25d85ec8
+        msg = "<model> <class Group>: Variable '{}' not found. Perhaps you meant one of the following variables: ['g.c.{}']."
 
         # inputs
         with self.assertRaises(KeyError) as ctx:
             p['x'] = 5.0
-<<<<<<< HEAD
-        self.assertEqual(ctx.exception.args[0], msg.format('x'))
+        self.assertEqual(ctx.exception.args[0], msg.format('x', 'x'))
 
         with self.assertRaises(KeyError) as ctx:
             p['x']
-        self.assertEqual(ctx.exception.args[0], msg.format('x'))
-=======
-        self.assertEqual(str(ctx.exception), msg.format('x', 'x'))
-
-        with self.assertRaises(KeyError) as ctx:
-            p['x']
-        self.assertEqual(str(ctx.exception), msg.format('x', 'x'))
->>>>>>> 25d85ec8
+        self.assertEqual(ctx.exception.args[0], msg.format('x', 'x'))
 
         # outputs
         with self.assertRaises(KeyError) as ctx:
             p['y'] = 5.0
-<<<<<<< HEAD
-        self.assertEqual(ctx.exception.args[0], msg.format('y'))
+        self.assertEqual(ctx.exception.args[0], msg.format('y', 'y'))
 
         with self.assertRaises(KeyError) as ctx:
             p['y']
-        self.assertEqual(ctx.exception.args[0], msg.format('y'))
-=======
-        self.assertEqual(str(ctx.exception), msg.format('y', 'y'))
-
-        with self.assertRaises(KeyError) as ctx:
-            p['y']
-        self.assertEqual(str(ctx.exception), msg.format('y', 'y'))
->>>>>>> 25d85ec8
+        self.assertEqual(ctx.exception.args[0], msg.format('y', 'y'))
 
         p.final_setup()
 
@@ -165,25 +145,39 @@
         inputs, outputs, residuals = g.get_nonlinear_vectors()
 
         # inputs
-        for vname in ['x', 'g.c.x']:
-            with self.assertRaises(KeyError) as cm:
-               inputs[vname] = 5.0
-            self.assertEqual(cm.exception.args[0], f"'g' <class Group>: Variable name '{vname}' not found.")
-
-            with self.assertRaises(KeyError) as cm:
-               inputs[vname]
-            self.assertEqual(cm.exception.args[0], f"'g' <class Group>: Variable name '{vname}' not found.")
-
-
-        # outputs
-        for vname in ['y', 'g.c.y']:
-            with self.assertRaises(KeyError) as cm:
-               outputs[vname] = 5.0
-            self.assertEqual(cm.exception.args[0], f"'g' <class Group>: Variable name '{vname}' not found.")
-
-            with self.assertRaises(KeyError) as cm:
-               outputs[vname]
-            self.assertEqual(cm.exception.args[0], f"'g' <class Group>: Variable name '{vname}' not found.")
+        with self.assertRaises(KeyError) as cm:
+           inputs['x'] = 5.0
+        self.assertEqual(cm.exception.args[0], "'g' <class Group>: Variable name 'x' not found.")
+
+        with self.assertRaises(KeyError) as cm:
+           inputs['x']
+        self.assertEqual(cm.exception.args[0], "'g' <class Group>: Variable name 'x' not found. Perhaps you meant one of the following variables: ['c.x'].")
+
+        with self.assertRaises(KeyError) as cm:
+           inputs['g.c.x'] = 5.0
+        self.assertEqual(cm.exception.args[0], "'g' <class Group>: Variable name 'g.c.x' not found.")
+
+        with self.assertRaises(KeyError) as cm:
+           inputs['g.c.x']
+        self.assertEqual(cm.exception.args[0], "'g' <class Group>: Variable name 'g.c.x' not found. Perhaps you meant one of the following variables: ['c.x', 'c.y'].")
+
+
+        # outputs
+        with self.assertRaises(KeyError) as cm:
+           outputs['y'] = 5.0
+        self.assertEqual(cm.exception.args[0], "'g' <class Group>: Variable name 'y' not found.")
+
+        with self.assertRaises(KeyError) as cm:
+           outputs['y']
+        self.assertEqual(cm.exception.args[0], "'g' <class Group>: Variable name 'y' not found. Perhaps you meant one of the following variables: ['c.y'].")
+
+        with self.assertRaises(KeyError) as cm:
+           outputs['g.c.y'] = 5.0
+        self.assertEqual(cm.exception.args[0], "'g' <class Group>: Variable name 'g.c.y' not found.")
+
+        with self.assertRaises(KeyError) as cm:
+           outputs['g.c.y']
+        self.assertEqual(cm.exception.args[0], "'g' <class Group>: Variable name 'g.c.y' not found. Perhaps you meant one of the following variables: ['c.x', 'c.y'].")
 
         msg = r'Variable name pair \("{}", "{}"\) not found.'
         jac = g.linear_solver._assembled_jac
@@ -251,7 +245,7 @@
 
         with self.assertRaises(KeyError) as cm:
             inputs['g.c2.x']
-        self.assertEqual(cm.exception.args[0], msg1.format('g.c2.x'))
+        self.assertEqual(cm.exception.args[0], "'g' <class Group>: Variable name 'g.c2.x' not found. Perhaps you meant one of the following variables: ['x'].")
 
         # outputs
         with self.assertRaises(KeyError) as cm:
@@ -260,7 +254,7 @@
 
         with self.assertRaises(KeyError) as cm:
             outputs['g.c2.y']
-        self.assertEqual(cm.exception.args[0], msg1.format('g.c2.y'))
+        self.assertEqual(cm.exception.args[0], "'g' <class Group>: Variable name 'g.c2.y' not found. Perhaps you meant one of the following variables: ['y'].")
 
         msg1 = r'Variable name pair \("{}", "{}"\) not found.'
 
@@ -511,7 +505,7 @@
 
         p.record(case_name='case_1')
         p.cleanup()
-        
+
         p.comm.barrier()
 
         case_1 = om.CaseReader(p.get_outputs_dir() / 'load_case_issue.sql').get_case('case_1')
