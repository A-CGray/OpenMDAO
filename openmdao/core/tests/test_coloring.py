--- conflicted
+++ resolved
@@ -52,13 +52,10 @@
 # note: size must be an even number
 SIZE = 10
 
-<<<<<<< HEAD
-def run_opt(driver_class, mode, color_info=None, sparsity=None, derivs=True, **options):
-=======
-def run_opt(driver_class, mode, assemble_type=None, color_info=None, sparsity=None, **options):
+def run_opt(driver_class, mode, assemble_type=None, color_info=None, sparsity=None, derivs=True,
+           **options):
 
     p = Problem(model=CounterGroup())
->>>>>>> 9ff78e23
 
     if assemble_type is not None:
         p.model.linear_solver = DirectSolver(assemble_jac=True)
