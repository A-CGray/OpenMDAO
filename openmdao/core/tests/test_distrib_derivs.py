--- conflicted
+++ resolved
@@ -152,11 +152,7 @@
 
     N_PROCS = 2
 
-<<<<<<< HEAD
-    @unittest.skipUnless(MPI, "only run under MPI")
-=======
     @unittest.skipUnless(MPI, "MPI is not active.")
->>>>>>> 0786c6b0
     def test_distrib_shape(self):
         points = numpy.array([
             [0., 0., 0.],
@@ -190,11 +186,7 @@
 
         assert_rel_error(self, prob['total.y'], final)
 
-<<<<<<< HEAD
-    @unittest.skipUnless(MPI, "only run under MPI")
-=======
     @unittest.skipUnless(MPI, "MPI is not active.")
->>>>>>> 0786c6b0
     def test_two_simple(self):
         size = 3
         group = Group()
@@ -229,11 +221,7 @@
         J = prob.compute_total_derivs(['C2.z'], ['P.x'])
         assert_rel_error(self, J['C2.z', 'P.x'], numpy.diag([6.0, 6.0, 9.0]), 1e-6)
 
-<<<<<<< HEAD
-    @unittest.skipUnless(MPI, "only run under MPI")
-=======
     @unittest.skipUnless(MPI, "MPI is not active.")
->>>>>>> 0786c6b0
     def test_fan_out_grouped(self):
         size = 3
         prob = Problem()
@@ -286,11 +274,7 @@
         assert_rel_error(self, J['C2.y', 'P.x'], diag1, 1e-6)
         assert_rel_error(self, J['C3.y', 'P.x'], diag2, 1e-6)
 
-<<<<<<< HEAD
-    @unittest.skipUnless(MPI, "only run under MPI")
-=======
     @unittest.skipUnless(MPI, "MPI is not active.")
->>>>>>> 0786c6b0
     def test_fan_in_grouped(self):
         size = 3
 
