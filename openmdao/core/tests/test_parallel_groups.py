--- conflicted
+++ resolved
@@ -5,14 +5,7 @@
 import unittest
 import numpy as np
 
-<<<<<<< HEAD
 import openmdao.api as om
-from openmdao.utils.mpi import under_mpirun
-=======
-from openmdao.api import Problem, Group, ParallelGroup, ExecComp, IndepVarComp, \
-                         ExplicitComponent, ImplicitComponent, DefaultVector
-
->>>>>>> f453aa07
 from openmdao.utils.mpi import MPI
 
 try:
