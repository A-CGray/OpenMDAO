--- conflicted
+++ resolved
@@ -118,15 +118,7 @@
             If True (default), scale derivative values by the quantities specified when the desvars
             and responses were added. If False, leave them unscaled.
         get_remote : bool
-<<<<<<< HEAD
-            If True, retrieve the value even if it is on a remote process.  Note that if the
-            variable is remote on ANY process, this function must be called on EVERY process
-            in the Problem's MPI communicator.
-            If False, only retrieve the value if it is on the current process, or only the part
-            of the value that's on the current process for a distributed variable.
-=======
             Whether to get remote variables if using MPI.
->>>>>>> f802e454
         """
         driver = problem.driver
         prom2abs = problem.model._var_allprocs_prom2abs_list['output']
