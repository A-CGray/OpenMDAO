--- conflicted
+++ resolved
@@ -271,31 +271,7 @@
             for name in all_remotes:
                 self._static_var_rel2meta[name]['distributed'] = True
 
-<<<<<<< HEAD
         super(_AutoIndepVarComp, self)._set_vector_class()
-=======
-        super(_AutoIndepVarComp, self)._set_vector_class()
-
-    def _setup_var_data(self):
-        """
-        Compute the list of abs var names, abs/prom name maps, and metadata dictionaries.
-
-        Parameters
-        ----------
-        recurse : bool (ignored)
-            Whether to call this method in subsystems.
-        """
-        super(_AutoIndepVarComp, self)._setup_var_data()
-        if self.comm.size > 1:
-            all_abs2meta = self._var_allprocs_abs2meta
-            abs2meta = self._var_abs2meta
-
-            for name in self._remotes:
-                absname = f"_auto_ivc.{name}"
-                if absname in all_abs2meta:
-                    if absname in abs2meta:
-                        abs2meta[absname]['distributed'] = True
-                    all_abs2meta[absname]['distributed'] = True
 
     def add_output(self, name, val=1.0, shape=None, units=None, res_units=None, desc='',
                    lower=None, upper=None, ref=None, ref0=None, res_ref=None, tags=None,
@@ -364,5 +340,4 @@
 
         self._static_var_rel2meta[name] = metadata
         self._static_var_rel_names['output'].append(name)
-        self._var_added(name)
->>>>>>> 59521bf2
+        self._var_added(name)