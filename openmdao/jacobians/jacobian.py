--- conflicted
+++ resolved
@@ -134,25 +134,10 @@
         try:
             return self._abs_keys[key]
         except KeyError:
-<<<<<<< HEAD
-            resolver = self._system()._resolver
-            of = resolver.any2abs(key[0], 'output')
-            wrt = resolver.rel2abs(key[1], check=True)
-            if wrt is None:
-                wrt = resolver.any2abs(key[1], 'input')
-                if wrt is None:
-                    wrt = resolver.any2abs(key[1], 'output')
-
-            if of is None or wrt is None:
-                return
-            else:
-                abskey = (of, wrt)
-=======
             abskey = self._system()._resolver.any2abs_key(key)
             if abskey is not None:
->>>>>>> d63eae90
                 self._abs_keys[key] = abskey
-                return abskey
+            return abskey
 
     def _abs_key2shape(self, abs_key):
         """
