--- conflicted
+++ resolved
@@ -444,15 +444,9 @@
         model.add_subsystem('input_comp', comp, promotes=['x', 'y1', 'y2', 'y3', 'z'])
 
         problem = Problem(model=model)
-<<<<<<< HEAD
-        model.suppress_solver_output = True
+        problem.set_solver_print(0)
+
         model.linear_solver = DirectSolver(assemble_jac=True)
-=======
-        problem.set_solver_print(0)
-
-        model.linear_solver = DirectSolver()
-        model.jacobian = DenseJacobian()
->>>>>>> 623bc43e
         model.add_subsystem('simple', SimpleCompConst(),
                             promotes=['x', 'y1', 'y2', 'y3', 'z', 'f', 'g'])
         problem.setup(check=False)
