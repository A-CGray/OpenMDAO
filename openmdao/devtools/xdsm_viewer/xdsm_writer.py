"""
XDSM writer using the pyXDSM package or XDSMjs.

The XDSM (eXtended Design Structure Matrix) is a tool used to visualize MDO processes.
It is an extension of the classical Design Structure Matrix commonly used in systems engineering to
describe the interfaces among components of a complex system.

Theoretical background:
Lambe, AB and Martins, JRRA (2012): Extensions to the Design Structure Matrix for the Description of
Multidisciplinary Design, Analysis, and Optimization Processes.
In: Structural and Multidisciplinary Optimization.

The pyXDSM package is available at https://github.com/mdolab/pyXDSM.
XDSMjs is available at https://github.com/OneraHub/XDSMjs.
"""

# TODO solvers: also include solvers of groups, not just for the root. Include connections between
#  component inputs & outputs and the solver.
<<<<<<< HEAD
# TODO numbering of data blocks. Logic: index of the receiving block
=======
# TODO show parallel blocks also in XDSMjs
>>>>>>> e0e03f48

from __future__ import print_function

import json
import os
import warnings

from six import iteritems

from openmdao.devtools.problem_viewer.problem_viewer import _get_viewer_data
from openmdao.devtools.webview import webview
from openmdao.devtools.xdsm_viewer.html_writer import write_html

from numpy.distutils.exec_command import find_executable

_DIR = os.path.dirname(os.path.abspath(__file__))
_XDSMJS_PATH = os.path.join(_DIR, 'XDSMjs')

# Writer is chosen based on the output format
_OUT_FORMATS = {'tex': 'pyxdsm', 'pdf': 'pyxdsm', 'json': 'xdsmjs', 'html': 'xdsmjs'}

# Character substitutions in labels
# pyXDSM:
# Interpreted as TeX syntax
# Underscore is replaced with a skipped underscore
# Round parenthesis is replaced with subscript syntax, e.g. x(1) --> x_{1}
_CHAR_SUBS = {
    'pyxdsm': (('_', '\_'), ('(', '_{'), (')', '}'),),
    'xdsmjs': (),
}
# Variable formatting settings
_SUPERSCRIPTS = {'optimal': '*', 'initial': '(0)', 'target': 't', 'consistency': 'c'}
# Text constants.
# "no_data" - showed as the output of an MDA
_TEXT_CONSTANTS = {'no_data': '(no data)'}
# Default solver, if no solver is added to a group.
_DEFAULT_SOLVER_NAMES = {'linear': 'LN: RUNONCE', 'nonlinear': 'NL: RUNONCE'}
# On which side to place outputs? One of "left", "right"
_OUTPUT_SIDE = 'left'

# Maps OpenMDAO component types with the available block styling options in the writer.
# For pyXDSM check the "diagram_styles" file for style definitions.
# For XDSMjs check the CSS style sheets.
_COMPONENT_TYPE_MAP = {
    'pyxdsm': {
        'indep': 'Function',
        'explicit': 'Analysis',
        'implicit': 'ImplicitAnalysis',
        'exec': 'Function',
        'metamodel': 'Metamodel',
        'optimization': 'Optimization',
        'doe': 'DOE',
        'solver': 'MDA',
    },
    'xdsmjs': {
        'indep': 'function',
        'explicit': 'analysis',
        'implicit': 'analysis',
        'exec': 'function',
        'metamodel': 'metamodel',
        'optimization': 'optimization',
        'doe': 'doe',
        'solver': 'mda',
    }
}

# Default file names in XDSMjs

_XDSMJS_DATA = 'xdsm.json'  # data file, used only if data is not embedded
_XDSMJS_FILENAME = 'xdsm.html'  # output file


# Settings for pyXDSM

# The box width can be set by the user:
# _DEFAULT_BOX_WIDTH or _DEFAULT_BOX_CHAR_LIMIT can be overwritten with keyword argument "box_width"
_DEFAULT_BOX_WIDTH = 3.  # Width of boxes [cm]. Depends on other settings, weather it is used or not
# Maximum characters for line breaking.
# The line can be longer, if a variable name is longer.
_DEFAULT_BOX_CHAR_LIMIT = 25
# Controls the appearance of boxes
# Can be set with keyword argument "box_stacking"
# Options: horizontal, vertical, max_chars, cut_chars, empty
_DEFAULT_BOX_STACKING = 'max_chars'
# Show arrowheads in process connection lines
_PROCESS_ARROWS = False
# Maximum number of lines in a box. No limit, if None.
_MAX_BOX_LINES = None


class AbstractXDSMWriter(object):
    """
    Abstract class to define methods for XDSM writers.

    All methods should be implemented in child classes.
    """
    def __init__(self):
        self.comps = []
        self.connections = []
        self.left_outs = {}
        self.right_outs = {}
        self.ins = {}
        self.processes = []
        self.process_arrows = []

    def add_solver(self, label, name='solver', **kwargs):
        pass  # Implement in child class

    def add_comp(self, name, label=None, comp_type=None, **kwargs):
        pass  # Implement in child class

    def add_func(self, name, **kwargs):
        pass  # Implement in child class

    def add_driver(self, label, name='opt', driver_type='optimization', **kwargs):
        pass  # Implement in child class

    def add_input(self, name, label, style='DataIO', stack=False):
        pass  # Implement in child class

    def add_output(self, name, label, style='DataIO', stack=False, side=_OUTPUT_SIDE):
        pass  # Implement in child class

    def add_process(self, systems, arrow=True):
        pass  # Implement in child class


class XDSMjsWriter(AbstractXDSMWriter):
    """
    Creates an interactive diagram with XDSMjs, which can be opened with a web browser.

    XDSMjs was created by Remi Lafage. The code and documentation is available at
    https://github.com/OneraHub/XDSMjs
    """
    def __init__(self):
        super(XDSMjsWriter, self).__init__()
        self.driver = 'opt'  # Driver default name
        self.comp_names = []  # Component names
        self.comps = []  # List of systems
        self.reserved_words = '_U_',  # Ignored at text formatting
        self._writer_name = 'xdsmjs'

    def _format_id(self, name, subs=(('_', ''),)):
        if name not in self.reserved_words:
            return _replace_chars(name, subs)
        else:
            return name

    def connect(self, src, target, label, **kwargs):
        """
        Connect to system block.

        Parameters
        ----------
        src : str
            Source system name.
        target : str
            Target system name.
        label : str
            Label to be displayed in the XDSM data block.
        kwargs : dict
            Keyword args
        """
        edge = {'to': self._format_id(target),
                'from': self._format_id(src),
                'name': label}
        self.connections.append(edge)

    def add_solver(self, name, label=None, **kwargs):
<<<<<<< HEAD
        """
        Add a solver.
=======
        self.comp_names.append(self._format_id(name))
        self.add_system(name, 'mda', label, **kwargs)
>>>>>>> e0e03f48

        Parameters
        ----------
        label : str
            Label in the XDSM
        name : str
            Name of the solver
        kwargs : dict
            Keyword args
        """
        self.comp_names.append(self._format_id(name))
        style = _COMPONENT_TYPE_MAP[self._writer_name]['solver']
        self.add_system(node_name=name, style=style, label=label, **kwargs)

<<<<<<< HEAD
    def add_comp(self, name, label=None, stack=False, comp_type=None, **kwargs):
        """
        Add a component.

        Parameters
        ----------
        label : str
            Label in the XDSM, defaults to the name of the component.
        name : str
            Name of the component
        stack : bool
            True for parallel components.
            Defaults to False.
        comp_type : str or None
            Component type, e.g. explicit, implicit or metamodel
        kwargs : dict
            Keyword args
        """
        comp_type_map = _COMPONENT_TYPE_MAP
        style = comp_type_map[self._writer_name].get(comp_type, 'analysis')
        self.comp_names.append(self._format_id(name))
        self.add_system(node_name=name, style=style, label=label, stack=stack, **kwargs)
=======
    def add_func(self, name, label=None, **kwargs):
        pass
>>>>>>> e0e03f48

    def add_func(self, name, label=None, stack=False, **kwargs):
        """
        Add a function.

        Parameters
        ----------
        label : str
            Label in the XDSM, defaults to the name of the component.
        name : str
            Name of the component
        stack : bool
            True for parallel.
            Defaults to False.
        kwargs : dict
            Keyword args
        """
        self.add_system(node_name=name, style='function', label=label, stack=stack, **kwargs)

    def add_driver(self, label, name='opt', driver_type='optimization', **kwargs):
        """

        Parameters
        ----------
        label : str
            Label in the XDSM.
        name : str
            Name of the driver.
        driver_type : str
            Optimization or DOE.
            Defaults to "optimization".
        kwargs : dict
            Keyword args
        """
        self.driver = self._format_id(name)
        style = _COMPONENT_TYPE_MAP[self._writer_name].get(driver_type, 'optimization')
        self.add_system(node_name=name, style=style, label=label, **kwargs)

    def add_system(self, node_name, style, label=None, stack=False, **kwargs):
        """
        Add a system.

        Parameters
        ----------
        node_name : str
            Name of the system
        style : str
            Block formatting style.
        label : str
            Label in the XDSM, defaults to the name of the component.
        stack : bool
            True for parallel.
            Defaults to False.
        kwargs : dict
            Keyword args
        """
        if label is None:
            label = node_name
        if stack:  # Parallel block
            style += '_multi'  # Block will be stacked in XDSMjs, if ends with this string
        dct = {"type": style, "id": self._format_id(node_name), "name": label}
        self.comps.append(dct)

    def add_workflow(self, comp_names=None):
<<<<<<< HEAD
        """
        Add a workflow. If "comp_names" is None, all components will be included.

        Parameters
        ----------
        comp_names : list(str) or None, optional
            List of component names.
        """
=======
>>>>>>> e0e03f48
        if comp_names is None:
            comp_names = self.comp_names

        # FIXME now it does not work as expected, because second process might be inserted
        #  into another process (like optimizer and MDA)
        if len(self.processes) < 2:
<<<<<<< HEAD
            self.processes.append([self.driver, comp_names])
=======
            self.processes.append([self.optimizer, comp_names])
>>>>>>> e0e03f48
        else:
            new_proc = [comp_names[0], comp_names[1:]]
            self.processes[1].insert(1, new_proc)

    def add_input(self, name, label=None, style='DataIO', stack=False):
        self.connect(src='_U_', target=name, label=label)

    def add_output(self, name, label=None, style='DataIO', stack=False, side=_OUTPUT_SIDE):
        self.connect(src=name, target='_U_', label=label)

    def collect_data(self):
        """
        Makes a dictionary with the structure of an XDSMjs JSON file.

        Returns
        -------
            dict
        """
        data = {'edges': self.connections, 'nodes': self.comps, 'workflow': self.processes}
        return data

    def write(self, filename='xdsmjs', embed_data=True, **kwargs):
        """
        Writes HTML output file, and depending on the value of "embed_data" a JSON file with the
        data.

        If "embed_data" is true, a single standalone HTML file will be generated, which includes
        the data of the XDSM diagram.

        Parameters
        ----------
        filename : str, optional
            Output file name (without extension).
            Defaults to "xdsmjs".
        embed_data : bool, optional
            Embed XDSM data into the HTML file.
            If False, a JSON file will be also written.
            Defaults to True.
        """
        data = self.collect_data()

        html_filename = '.'.join([filename, 'html'])

        embeddable = kwargs.pop('embeddable', False)
        if embed_data:
            # Write HTML file
            write_html(outfile=html_filename, source_data=data, embeddable=embeddable)
        else:
            json_filename = '.'.join([filename, 'json'])
            with open(json_filename, 'w') as f:
                json.dump(data, f)

            # Write HTML file
            write_html(outfile=html_filename, data_file=json_filename, embeddable=embeddable)
        print('XDSM output file written to: {}'.format(html_filename))


try:
    from pyxdsm.XDSM import XDSM
except ImportError:
    XDSM = None
else:

    class XDSMWriter(XDSM):
        """
        XDSM with some additional semantics.
        Creates a TeX file and TiKZ file, and converts it to PDF.

        .. note:: On Windows it might be necessary to add the second line in the
           :class:`~pyxdsm.XDSM.XDSM`, if an older version of the package is installed::

            diagram_styles_path = os.path.join(module_path, 'diagram_styles')
            diagram_styles_path = diagram_styles_path.replace('\\', '/')  # Add this line on Windows

           This issue is resolved in the latest version of pyXDSM.

        """

        def __init__(self):
            super(XDSMWriter, self).__init__()
            self._writer_name = 'pyxdsm'

        def write(self, filename=None, **kwargs):
            """
            Write the output file.

            This just wraps the XDSM version and throws out incompatible arguments.

            Parameters
            ----------
            filename : str
                Name of the file to be written.
            kwargs : dict
                Keyword args
            """
            build = kwargs.pop('build', False)
            cleanup = kwargs.pop('cleanup', True)

            super(XDSMWriter, self).write(file_name=filename, build=build, cleanup=cleanup, **kwargs)

<<<<<<< HEAD
        def add_system(self, node_name, style, label, stack=False, faded=False):
            """
            Add a system.

            Parameters
            ----------
            node_name :str
                Name of the system.
            style : str
                Block formatting style, e.g. Analysis
            label : str
                Label of system in XDSM.
            stack : bool
                Defaults to False.
            faded : bool
                Defaults to False.
            """
            if label is None:
                label = node_name
            super(XDSMWriter, self).add_system(node_name=node_name, style=style, label=label,
                                               stack=stack, faded=faded)

=======
>>>>>>> e0e03f48
        def add_solver(self, name, label=None, **kwargs):
            """
            Add a solver.

            Parameters
            ----------
            label : str
                Label in the XDSM
            name : str
                Name of the solver
            kwargs : dict
                Keyword args
            """
<<<<<<< HEAD
            style = _COMPONENT_TYPE_MAP[self._writer_name]['solver']
            self.add_system(node_name=name, style=style, label='\\text{%s}' % label, **kwargs)

        def add_comp(self, name, label=None, stack=False, comp_type=None, **kwargs):
=======
            if label is None:
                label = name
            self.add_system(node_name=name, style='MDA', label='\\text{%s}' % label, **kwargs)

        def add_comp(self, name, label=None, stack=False, **kwargs):
>>>>>>> e0e03f48
            """
            Add a component.

            Parameters
            ----------
            label : str
                Label in the XDSM, defaults to the name of the component.
            name : str
                Name of the component
            stack : bool
                True for parallel components.
                Defaults to False.
<<<<<<< HEAD
            comp_type : str or None
                Component type, e.g. explicit, implicit or metamodel
            kwargs : dict
                Keyword args
            """
            comp_type_map = _COMPONENT_TYPE_MAP
            style = comp_type_map[self._writer_name].get(comp_type, 'Analysis')
            self.add_system(node_name=name, style=style, label='\\text{%s}' % label,
=======
            kwargs : dict
                Keyword args
            """
            if label is None:
                label = name
            self.add_system(node_name=name, style='Analysis', label='\\text{%s}' % label,
>>>>>>> e0e03f48
                            stack=stack, **kwargs)

        def add_func(self, name, label=None, stack=False, **kwargs):
            """
            Add a function

            Parameters
            ----------
            label : str
                Label in the XDSM, defaults to the name of the component.
            name : str
                Name of the component
            stack : bool
                True for parallel.
                Defaults to False.
            kwargs : dict
                Keyword args
            """
<<<<<<< HEAD
            self.add_system(node_name=name, style='Function', label='\\text{%s}' % label,
                            stack=stack, **kwargs)

        def add_driver(self, name, label=None, driver_type='Optimization', **kwargs):
=======
            if label is None:
                label = name
            self.add_system(node_name=name, style='Function', label='\\text{%s}' % label,
                            stack=stack, **kwargs)

        def add_optimizer(self, name, label=None, **kwargs):
>>>>>>> e0e03f48
            """
            Add an optimizer.

            Parameters
            ----------
            label : str
                Label in the XDSM
            name : str
                Name of the optimizer.
            driver_type : str
                Driver type can be "Optimizer" or "DOE".
                Defaults to "Optimizer"
            kwargs : dict
                Keyword args
            """
            style = _COMPONENT_TYPE_MAP[self._writer_name].get(driver_type, 'Optimization')
            self.add_system(node_name=name, style=style, label='\\text{%s}' % label, **kwargs)

        def add_workflow(self, comp_names=None):
            """
<<<<<<< HEAD
            Add a workflow. If "comp_names" is None, all components will be included.
=======
            Add a workflow. If not specified, all components will be included.
>>>>>>> e0e03f48

            Parameters
            ----------
            comp_names : list(str) or None, optional
                List of component names.
                Defaults to None.
            """
            if comp_names is None:
                comp_names = [c[0] for c in self.comps]
            comps = comp_names + [comp_names[0]]  # close the loop
            self.add_process(comps, arrow=_PROCESS_ARROWS)


def write_xdsm(problem, filename, model_path=None, recurse=True,
               include_external_outputs=True, out_format='tex',
               include_solver=False, subs=_CHAR_SUBS, show_browser=True,
               add_process_conns=True, show_parallel=True, **kwargs):
    """
    Writes XDSM diagram of an optimization problem.

    With the 'tex' or 'pdf' output format it uses the pyXDSM package, with 'html'
    output format it uses XDSMjs.

    If a component (or group) name is not unique in the diagram, the systems absolute path is
    used as a label. If the component (or group) name is unique, the relative name of the
    system is the label.

    In the diagram the connections are marked with the source name.

    Writer specific settings and default:

    pyXDSM

    * The appearance of the boxes can be controlled with "box_stacking" and "box_width" arguments.
      The box stacking can be:

      * "horizontal" - All variables in one line
      * "vertical" - All variables in one column
      * "cut_chars" - The text in the box will be one line with the maximum number of characters
        limited by "box_width".
      * "max_chars" - The "box_width" argument is used to determine
        the maximum allowed width of boxes (in characters).
      * "empty" - There are no variable names in the data block. Good for large diagrams.

      A default value is taken, if not specified.
    * By default the part of variable names following underscores (_)
      are not converted to subscripts.
      To write in subscripts wrap that part of the name into a round bracket.
      Example: To write :math:`x_12` the variable name should be "x(12)"
    * "box_lines" can be used to limit the number of lines, if the box stacking is vertical
    * "numbered_comps": bool, If True, components are numbered. Defaults to True.
    * "number_alignment": str, Horizontal or vertical. Defaults to horizontal. If "numbered_comps"
      is True, it positions the number either above or in front of the component label.

    XDSMjs

    * If "embed_data" is true, a single standalone HTML file will be generated, which includes
      the data of the XDSM diagram.
    * variable names with exactly one underscore have a subscript.
      Example: "x_12" will be :math:`x_12`
    * If "embeddable" is True, gives a single HTML file that doesn't have the <html>, <DOCTYPE>,
      <body> and <head> tags. If False, gives a single, standalone HTML file for viewing.

    Parameters
    ----------
    problem : Problem
        Problem
    filename : str
        Name of the output files (do not provide file extension)
    model_path : str or None
        Path to the subsystem to be transcribed to XDSM.  If None, use the model root.
    recurse : bool
        If False, treat the top level of each name as the source/target component.
    include_external_outputs : bool
        If True, show externally connected outputs when transcribing a subsystem.
        Defaults to True.
    out_format : str, optional
        Output format, one of "tex" or "pdf" (pyXDSM) or "html" (XDSMjs).
        Defaults to "tex".
    include_solver : bool
        Include or not the problem model's nonlinear solver in the XDSM.
    subs : dict(str, tuple), tuple(str, str), optional
        Characters to be replaced. Dictionary with writer names and character pairs or just the
        character pairs.
    show_browser : bool, optional
        If True, pop up a browser to view the generated html file.
        Defaults to True.
    add_process_conns: bool
        Add process connections (thin black lines)
        Defaults to True
    show_parallel : bool
        Show parallel components with stacked blocks.
        Defaults to True.
    kwargs : dict
        Keyword arguments
    Returns
    -------
       XDSM or AbstractXDSMWriter
    """
    build_pdf = False
    if out_format in ('tex', 'pdf'):
        if XDSM is None:
            print('\nThe "tex" and "pdf" formats require the pyxdsm package. You can download the '
                  'package from https://github.com/mdolab/pyXDSM, or install it directly from '
                  'github using:  pip install git+https://github.com/mdolab/pyXDSM.git')
            return
        elif out_format == 'pdf':
            if not find_executable('pdflatex'):
                print("Can't find pdflatex, so a pdf can't be generated.")
            else:
                build_pdf = True

    viewer_data = _get_viewer_data(problem)
    driver = problem.driver
    if model_path is None:
        _model = problem.model
    else:
        _model = problem.model._get_subsystem(model_path)
        if _model is None:
            msg = 'Model path "{}" does not exist in problem "{}".'
            raise ValueError(msg.format(model_path, problem))

    # Name is None if the driver is not specified
    driver_name = _get_cls_name(driver) if driver else None

    try:
        from openmdao.drivers.doe_driver import DOEDriver
        driver_type = 'doe' if isinstance(driver, DOEDriver) else 'optimization'
    except ImportError:
        driver_type = 'optimization'

    design_vars = _model.get_design_vars()
    responses = _model.get_responses()

    filename = filename.replace('\\', '/')  # Needed for LaTeX

    try:
        writer = _OUT_FORMATS[out_format]
    except KeyError:
        msg = 'Invalid output format "{}", choose from: {}'
        raise ValueError(msg.format(out_format, _OUT_FORMATS.keys()))
    writer_name = writer.lower()  # making it case insensitive
    if isinstance(subs, dict):
        subs = subs[writer_name]  # Getting the character substitutes of the chosen writer
    return _write_xdsm(filename, viewer_data=viewer_data,
                       driver=driver_name, include_solver=include_solver, model_path=model_path,
                       design_vars=design_vars, responses=responses, writer=writer,
                       recurse=recurse, subs=subs,
                       include_external_outputs=include_external_outputs, show_browser=show_browser,
                       add_process_conns=add_process_conns, build_pdf=build_pdf,
<<<<<<< HEAD
                       show_parallel=show_parallel, driver_type=driver_type, **kwargs)
=======
                       show_parallel=show_parallel, **kwargs)
>>>>>>> e0e03f48


def _write_xdsm(filename, viewer_data, driver=None, include_solver=False, cleanup=True,
                design_vars=None, responses=None, residuals=None, model_path=None, recurse=True,
                include_external_outputs=True, subs=_CHAR_SUBS, writer='pyXDSM', show_browser=False,
<<<<<<< HEAD
                add_process_conns=True, show_parallel=True, quiet=False, build_pdf=False,
                output_side=_OUTPUT_SIDE, driver_type='optimization', **kwargs):
=======
                add_process_conns=True, show_parallel=True, quiet=False, build_pdf=False, **kwargs):
>>>>>>> e0e03f48
    """
    XDSM writer. Components are extracted from the connections of the problem.

    Parameters
    ----------
    filename : str
        Filename (absolute path without extension)
    connections : list[(str, str)]
        Connections list
    driver : str or None, optional
        Driver name
    include_solver:  bool, optional
        Defaults to False.
    cleanup : bool, optional
        Clean-up temporary files after making the diagram.
        Defaults to True.
    design_vars : OrderedDict or None
        Design variables
    responses : OrderedDict or None, , optional
        Responses
    model_path : str or None, optional
        Path to the subsystem to be transcribed to XDSM.  If None, use the model root.
    recurse : bool, optional
        If False, treat the top level of each name as the source/target component.
    include_external_outputs : bool, optional
        If True, show externally connected outputs when transcribing a subsystem.
        Defaults to True.
    subs : tuple, optional
       Character pairs to be substituted. Forbidden characters or just for the sake of nicer names.
    writer: str, optional
        Writer is pyXDSM or XDSMjs.
        Defaults to pyXDSM.
    show_browser : bool, optional
        If True, pop up a browser to view the generated html file.
        Defaults to False.
    add_process_conns: bool
        Add process connections (thin black lines)
        Defaults to True
    show_parallel : bool
        Show parallel components with stacked blocks.
        Defaults to True.
    quiet : bool
        Set to True to suppress output from pdflatex
    build_pdf : bool
        If True and a .tex file is generated, create a .pdf file from the .tex.
    output_side : str
        Left or right.
        Defaults to "left"
    driver_type : str
        Optimization or DOE.
        Defaults to "optimization".
    kwargs : dict
        Keyword arguments

    Returns
    -------
        XDSM or AbstractXDSMWriter
    """
    # TODO implement residuals

    writer_name = writer.lower()  # making it case insensitive

    # Box appearance
    box_stacking = kwargs.pop('box_stacking', _DEFAULT_BOX_STACKING)
    box_width = kwargs.pop('box_width', _DEFAULT_BOX_WIDTH)
    box_lines = kwargs.pop('box_lines', _MAX_BOX_LINES)
    # In XDSMjs components are numbered by default, so only add for pyXDSM as an option
    add_component_indices = kwargs.pop('numbered_comps', True) and (writer_name == 'pyxdsm')
    number_alignment = kwargs.pop('number_alignment', 'horizontal')  # nothing, space or new line

    def format_block(names, **kwargs):
        # Sets the width, number of lines and other string formatting for a block.
        if writer_name == 'pyxdsm':
            return _format_block_string(var_names=names, stacking=box_stacking,
                                        box_width=box_width, box_lines=box_lines, **kwargs)
        else:
            return names

    def format_var_str(name, var_type):
        sup = _SUPERSCRIPTS[var_type]
        if writer_name == 'pyxdsm':
            return '{}^{{{}}}'.format(name, sup)
        else:
            return '{}^{}'.format(name, sup)

    def number_label(number, text, alignment):
        # Adds an index to the label either above or on the left side.
        number_str = '{}: '.format(number)
        if alignment == 'horizontal':
            txt = '{}{}'.format(number_str, text)
            if box_stacking == 'vertical':
                return _multiline_block(txt)
            else:
                return txt
        elif alignment == 'vertical':
            return _multiline_block(number_str, text)
        else:
            return text  # In case of a wrong setting

    connections = viewer_data['connections_list']
    tree = viewer_data['tree']

    # Get the top level system to be transcripted to XDSM
    comps = _get_comps(tree, model_path=model_path, recurse=recurse)
    comps_dct = {comp['abs_name']: comp for comp in comps}
    solvers = []

    conns1, external_inputs1, external_outputs1 = _prune_connections(connections,
                                                                     model_path=model_path)

    conns2 = _process_connections(conns1, recurse=recurse, subs=subs)
    external_inputs2 = _process_connections(external_inputs1, recurse=recurse, subs=subs)
    external_outputs2 = _process_connections(external_outputs1, recurse=recurse, subs=subs)

    conns3 = _accumulate_connections(conns2)
    external_inputs3 = _accumulate_connections(external_inputs2)
    external_outputs3 = _accumulate_connections(external_outputs2)

    def add_solver(comps, first=0):
        # Adds a solver.
        # Uses some vars from the outer scope.
        comp_names = [_format_name(c['abs_name']) for c in comps]
        solver_label = _format_solver_str(tree,
                                          stacking=box_stacking,
                                          add_indices=add_component_indices)
        solver_label = _replace_chars(solver_label, subs)
        solver_name = _format_solver_str(tree, stacking='horizontal', add_indices=False)
        solver_name = _format_name(solver_name)

        if solver_label:  # At least one non-default solver (default solvers are ignored)
            nr_components = len(comps)
            if add_component_indices:
                solver_index = _make_loop_str(first=first,
                                              last=nr_components, start_index=1)
                solver_label = number_label(solver_index, solver_label, number_alignment)
            solvers.append(solver_label)
            x.add_solver(name=solver_name, label=solver_label)
            if add_process_conns:
                x.add_workflow([solver_name] + comp_names)

            # Add the connections
            for src, dct in iteritems(conns3):
                for tgt, conn_vars in iteritems(dct):
                    formatted_cons = format_block(conn_vars)
                    if (src in comp_names) and (tgt in comp_names):
                        formatted_targets = [format_var_str(c, 'target') for c in formatted_cons]
                        # From solver to components (targets)
                        x.connect(solver_name, tgt, formatted_targets)
                        # From components to solver
                        x.connect(src, solver_name, formatted_cons)

    if writer_name == 'pyxdsm':  # pyXDSM
        x = XDSMWriter()
    elif writer_name == 'xdsmjs':  # XDSMjs
        x = XDSMjsWriter()
    else:
        msg = 'Undefined XDSM writer "{}"'
        raise ValueError(msg.format(writer_name))

<<<<<<< HEAD
    if driver is not None:
        driver_label = driver
        driver_name = _format_name(driver)
=======
    if optimizer is not None:
        optimizer_label = optimizer
        optimizer_name = _format_name(optimizer)
>>>>>>> e0e03f48
        if add_component_indices:
            opt_index = len(comps) + 1  # index of last block + 1
            if include_solver:
                opt_index += len(solvers)
            nr_comps = len(x.comps)
            index_str = _make_loop_str(first=nr_comps, last=opt_index, start_index=1)
<<<<<<< HEAD
            driver_label = number_label(index_str, driver_label, number_alignment)
        x.add_driver(name=driver_name, label=driver_label, driver_type=driver_type.lower())
=======
            optimizer_label = number_label(index_str, optimizer_label, number_alignment)
        x.add_optimizer(name=optimizer_name, label=optimizer_label)
>>>>>>> e0e03f48

        design_vars2 = _collect_connections(design_vars, recurse=recurse)
        responses2 = _collect_connections(responses, recurse=recurse)

        # Design variables
        for comp, conn_vars in iteritems(design_vars2):
            conn_vars = [_replace_chars(var, subs) for var in conn_vars]  # Format var names
            opt_con_vars = [format_var_str(var, 'optimal') for var in conn_vars]   # Optimal var names
            init_con_vars = [format_var_str(var, 'initial') for var in conn_vars]   # Optimal var names
<<<<<<< HEAD
            x.connect(driver_name, comp, format_block(conn_vars))  # Connection from optimizer
            x.add_output(comp, format_block(opt_con_vars), side=output_side)  # Optimal design variables
            x.add_output(driver_name, format_block(opt_con_vars), side=output_side)  # Optimal design variables
            x.add_input(driver_name, format_block(init_con_vars))  # Initial design variables
=======
            x.connect(optimizer_name, comp, format_block(conn_vars))  # Connection from optimizer
            x.add_output(comp, format_block(opt_con_vars), side='left')  # Optimal design variables
            x.add_output(optimizer_name, format_block(opt_con_vars), side='left')  # Optimal design variables
            x.add_input(optimizer_name, format_block(init_con_vars))  # Initial design variables
>>>>>>> e0e03f48

        # Responses
        for comp, conn_vars in iteritems(responses2):
            conn_vars = [_replace_chars(var, subs) for var in conn_vars]  # Optimal var names
            opt_con_vars = [format_var_str(var, 'optimal') for var in conn_vars]
<<<<<<< HEAD
            x.connect(comp, driver_name, conn_vars)  # Connection to optimizer
            x.add_output(comp, format_block(opt_con_vars), side=output_side)  # Optimal output
=======
            x.connect(comp, optimizer_name, conn_vars)  # Connection to optimizer
            x.add_output(comp, format_block(opt_con_vars), side='left')  # Optimal output
>>>>>>> e0e03f48

    if include_solver:
        # Default "run once" solvers are ignored
        # Nonlinear solver has precedence
        msg = "Solvers in the XDSM diagram are not fully supported yet, and needs manual editing."
        warnings.warn(msg)

        add_solver(comps=comps, first=1)

    # Add components
    for comp in comps:  # Driver is 1, so starting from 2
        i = len(x.comps) + 1
        label = _replace_chars(comp['name'], substitutes=subs)
        if add_component_indices:
            label = number_label(i, label, number_alignment)
        stack = comp['is_parallel'] and show_parallel
<<<<<<< HEAD
        x.add_comp(name=comp['abs_name'], label=label, stack=stack, comp_type=comp['component_type'])
=======
        x.add_comp(name=comp['abs_name'], label=label, stack=stack)
>>>>>>> e0e03f48

    # Add the connections
    for src, dct in iteritems(conns3):
        for tgt, conn_vars in iteritems(dct):
            stack = (comps_dct[src]['is_parallel'] or comps_dct[tgt]['is_parallel']) and show_parallel
            x.connect(src, tgt, label=format_block(conn_vars), stack=stack)

    # Add the externally sourced inputs
    for src, tgts in iteritems(external_inputs3):
        for tgt, conn_vars in iteritems(tgts):
            formatted_conn_vars = [_replace_chars(o, substitutes=subs) for o in conn_vars]
            stack = comps_dct[tgt]['is_parallel'] and show_parallel
            x.add_input(tgt, format_block(formatted_conn_vars), stack=stack)

    # Add the externally connected outputs
    if include_external_outputs:
        for src, tgts in iteritems(external_outputs3):
            output_vars = set()
            for tgt, conn_vars in iteritems(tgts):
                output_vars |= set(conn_vars)
            formatted_outputs = [_replace_chars(o, subs) for o in output_vars]
            stack = comps_dct[src]['is_parallel'] and show_parallel
            x.add_output(src, formatted_outputs, side='right', stack=stack)

    if add_process_conns:
        x.add_workflow()

    x.write(filename, cleanup=cleanup, quiet=quiet, build=build_pdf, **kwargs)

    if show_browser and (build_pdf or writer_name == 'xdsmjs'):
        # path will be specified based on the "out_format", if all required inputs where
        # provided for showing the results.
        if writer_name == 'pyxdsm':  # pyXDSM
            ext = 'pdf'
        elif writer_name == 'xdsmjs':  # XDSMjs
            ext = 'html'
        else:
            err_msg = '"{}" is an invalid writer name.'
            raise ValueError(err_msg.format(writer))
        path = '.'.join([filename, ext])
        webview(path)  # Can open also PDFs

    return x


def _get_cls_name(obj):
    return obj.__class__.__name__


def _residual_str(name):
    """Makes a residual symbol."""
    return '\\mathcal{R}(%s)' % name


def _process_connections(conns, recurse=True, subs=None):

    def convert(x):
        return _convert_name(x, recurse=recurse, subs=subs)

    conns_new = [{k: convert(v) for k, v in iteritems(conn)} for conn in conns]
    return conns_new


def _accumulate_connections(conns):
    # Makes a dictionary with source and target components and with the connection sources
    name_type = 'path'
    conns_new = dict()
    for conn in conns:  # list
        src_comp = conn['src'][name_type]
        tgt_comp = conn['tgt'][name_type]
        if src_comp == tgt_comp:
            # When recurse is False, ignore connections within the same subsystem.
            continue
        var = conn['src']['var']
        conns_new.setdefault(src_comp, {})
        if var not in conns_new[src_comp].setdefault(tgt_comp, []):  # Avoid duplicates
            conns_new[src_comp][tgt_comp].append(var)
    return conns_new


def _collect_connections(variables, recurse):
    conv_vars = [_convert_name(v, recurse) for v in variables]
    connections = dict()
    for conv_var in conv_vars:
        connections.setdefault(conv_var['path'], []).append(conv_var['var'])
    return connections


def _convert_name(name, recurse=True, subs=None):
    """
    From an absolute path returns the variable name and its owner component in a dict.
    Names are also formatted.

    Parameters
    ----------
    name : str
        Connection absolute path and name
    recurse : bool
        If False, treat the top level of each name as the source/target component.
    subs: tuple or None
        Character pairs with old and substitute characters

    Returns
    -------
        dict(str, str)
    """

    def convert(name):
        sep = '.'
        name = name.replace('@', sep)
        name_items = name.split(sep)
        if recurse:
            if len(name_items) > 1:
                comp = name_items[-2]  # -1 is variable name, before that -2 is the component name
                path = name.rsplit(sep, 1)[0]
            else:
                msg = ('The name "{}" cannot be processed. The separator character is "{}", '
                       'which does not occur in the name.')
                raise ValueError(msg.format(name, sep))
        else:
            comp = name_items[0]
            path = comp
        var = name_items[-1]
        var = _replace_chars(var, substitutes=subs)
        return {'comp': comp, 'var': var,
                'abs_name': _format_name(name), 'path': _format_name(path)}

    if isinstance(name, list):  # If a source has multiple targets
        return [convert(n) for n in name]
    else:  # string
        return convert(name)


def _format_name(name):
    # Replaces illegal characters in names for pyXDSM component and connection names
    # This does not effect the labels, only reference names TikZ
    if isinstance(name, str):
        for char in ('.', ' ', '-', '_', ':'):
            name = name.replace(char, '@')
    return name


def _prune_connections(conns, model_path=None, sep='.'):
    """
    Remove connections that don't involve components within model.

    Parameters
    ----------
    conns : list
        A list of connections from viewer_data
    model_path : str or None
        The path in model to the system to be transcribed to XDSM.

    Returns
    -------
    internal_conns : list(dict)
        A list of the connections with sources and targets inside the given model path.
    external_inputs : list(dict)
        A list of the connections where the target is inside the model path but is connected
        to an external source.
    external_outputs : list(dict)
        A list of the connections where the source is inside the model path but is connected
        to an external target.

    """
    internal_conns = []
    external_inputs = []
    external_outputs = []

    if model_path is None:
        return conns, external_inputs, external_outputs
    else:
        for conn in conns:
            src = src0 = conn['src']
            if src.startswith(model_path):
                src = src[len(model_path):]
            src_path = _format_name(src.rsplit(sep, 1)[0])
            tgt = tgt0 = conn['tgt']
            if tgt.startswith(model_path):
                tgt = tgt[len(model_path):]
            tgt_path = _format_name(tgt.rsplit(sep, 1)[0])

            if src0.startswith(model_path) and tgt0.startswith(model_path):
                # Internal connections
                internal_conns.append({'src': src_path, 'tgt': tgt_path})
            elif not src0.startswith(model_path) and tgt0.startswith(model_path):
                # Externally connected input
                external_inputs.append({'src': src_path, 'tgt': tgt_path})
            elif src0.startswith(model_path) and not tgt0.startswith(model_path):
                # Externally connected output
                external_outputs.append({'src': src_path, 'tgt': tgt_path})
<<<<<<< HEAD
=======
        print('CONNNNNS', internal_conns, external_inputs, external_outputs)
>>>>>>> e0e03f48
        return internal_conns, external_inputs, external_outputs


def _get_comps(tree, model_path=None, recurse=True):
    """
    Return the components in the tree, optionally only those within the given model_path.

    Parameters
    ----------
    tree : list(OrderedDict)
        The model tree as returned by viewer_data.
    model_path : str or None
        The path of the model within the tree to be transcribed to XDSM. If None, transcribe
        the entire tree.
    recurse : bool
        If True, return individual components within the model_path.  If False, treat
        Groups as black-box components and don't show their internal components.

    Returns
    -------
    components : list
        A list of the components within the model_path in tree.  If recurse is False, this
        list may contain groups.

    """
    # Components are ordered in the tree, so they can be collected by walking through the tree.
    components = list()  # Components will be collected to this list
    comp_names = set()  # To check if names are unique
    sep = '.'

    def get_children(tree_branch, path=''):
        for ch in tree_branch['children']:
            ch['path'] = path
            name = ch['name']
            if path:
                ch['abs_name'] = _format_name(sep.join([path, name]))
            else:
                ch['abs_name'] = _format_name(name)
            ch['rel_name'] = name
            if ch['subsystem_type'] == 'component':
                if name in comp_names:  # There is already a component with the same name
                    ch['name'] = sep.join([path, name])  # Replace with absolute name
                    for comp in components:
                        if comp['name'] == name:  # replace in the other component to abs. name
                            comp['name'] = sep.join([comp['path'], name])
                components.append(ch)
                comp_names.add(ch['rel_name'])
            elif recurse:
                if path:
                    new_path = sep.join([path, ch['name']])
                else:
                    new_path = ch['name']
                get_children(ch, new_path)
            else:
                components.append(ch)
                comp_names.add(ch['rel_name'])

    top_level_tree = tree
    if model_path is not None:
        path_list = model_path.split(sep)
        while path_list:
            next_path = path_list.pop(0)
            children = [child for child in top_level_tree['children']]
            top_level_tree = [c for c in children if c['name'] == next_path][0]

    get_children(top_level_tree)
    return components


def _format_block_string(var_names, stacking='vertical', **kwargs):
    end_str = ', ...'
    max_lines = kwargs.pop('box_lines', _MAX_BOX_LINES)
    if stacking == 'vertical':
        if (max_lines is None) or (max_lines >= len(var_names)):
            return var_names
        else:
            names = var_names[0:max_lines]
            names[-1] = names[-1] + end_str
            return names
    elif stacking == 'horizontal':
        return ', '.join(var_names)
    elif stacking in ('max_chars', 'cut_chars'):
        max_chars = kwargs.pop('box_width', _DEFAULT_BOX_CHAR_LIMIT)
        if len(var_names) < 2:
            return var_names
        else:
            lengths = 0
            lines = list()
            line = ''
            for name in var_names:
                lengths += len(name)
                if lengths <= max_chars:
                    if line:  # there are already var names on the line
                        line += ', ' + name
                    else:  # it will be the first var name on the line
                        line = name
                else:  # make new line
                    if stacking == 'max_chars':
                        lines.append(line)
                        line = name
                        lengths = len(name)
                    else:  # 'cut_chars'
                        lines.append(line + end_str)
                        line = ''  # No new line
                        break
            if line:  # it will be the last line, if var_names was not empty
                lines.append(line)
            if len(lines) > 1:
                return lines
            else:
                return lines[0]  # return the string instead of a list
    elif stacking == 'empty':  # No variable names in the data block, good for big diagrams
        return ''
    else:
        msg = 'Invalid block stacking option "{}".'
        raise ValueError(msg.format(stacking))


def _replace_chars(name, substitutes):
    """
    Replaces characters in `name` with the substitute characters. If some of the characters are
    both to be replaced or other characters are replaced with them (e.g.: ? -> !, ! ->#), than
    it is not safe to give a dictionary as the `substitutes` (because it is unordered).

    .. warning::

       Order matters, because otherwise some characters could be replaced more than once.

    Parameters
    ----------
    name : str
        Name
    substitutes: tuple or None
        Character pairs with old and substitute characters

    Returns
    -------
       str
    """
    if substitutes:
        for (k, v) in substitutes:
            name = name.replace(k, v)
    return name


def _format_solver_str(dct, stacking='horizontal', solver_types=('nonlinear', 'linear'),
                       add_indices=False):
    """
    Format solver string.

    Parameters
    ----------
    dct : dict
        Dictionary, which contains keys for the solver names
    stacking : str
        Box stacking
    solver_types : tuple(str)
        Solver types, e.g. "linear"

    Returns
    -------
        str
    """
    stacking = stacking.lower()

    solvers = []
    for solver_type in solver_types:
        solver_name = dct['{}_solver'.format(solver_type)]
        if solver_name != _DEFAULT_SOLVER_NAMES[solver_type]:
            solvers.append(solver_name)
    if stacking == 'vertical':
        # Make multiline comp if not numbered
        if add_indices:  # array is already created for the numbering
            return '} \\\\ \\text{'.join(solvers)
        else:  # Goes into an array environment
            return _multiline_block(*solvers)
    elif stacking in ('horizontal', 'max_chars', 'cut_chars'):
        return ' '.join(solvers)
    else:
        msg = ('Invalid stacking "{}". Choose from: "vertical", "horizontal", "max_chars", '
               '"cut_chars"')
        raise ValueError(msg.format(stacking))


def _multiline_block(*texts, **kwargs):
    """
    Makes a string for a multiline block.

    texts : iterable(str)
        Text strings, each will go to new line
    kwargs : dict
        Unused keywords are ignored.
        "end_char" is the separator at the end of line. Defaults to '' (no separator).
    Returns
    -------
       str
    """
    end_char = kwargs.pop('end_char', '')
    texts = ['\\text{{{}{}}}'.format(t, end_char) for t in texts]
    template = '$\\begin{{array}}{{{pos}}} {text} \\end{{array}}$'
    new_line = ' \\\\ '
    return template.format(text=new_line.join(texts), pos='c'*len(texts))


def _make_loop_str(first, last, start_index=0):
    i = start_index
    txt = '{}, {}$ \\rightarrow $ {}'
    return txt.format(first+i, last+i, first+i+1)


##### openmdao command line setup


def _xdsm_setup_parser(parser):
    """
    Set up the openmdao subparser for the 'openmdao xdsm' command.

    Parameters
    ----------
    parser : argparse subparser
        The parser we're adding options to.
    """
    parser.add_argument('file', nargs=1, help='Python file containing the model.')
    parser.add_argument('-o', '--outfile', default='xdsm_out', action='store', dest='outfile',
                        help='XDSM output file. (use pathname without extension)')
    parser.add_argument('-f', '--format', default='html', action='store', dest='format',
                        choices=['html', 'pdf', 'tex'], help='format of XSDM output.')
    parser.add_argument('-m', '--model_path', action='store', dest='model_path',
                        help='Path to system to transcribe to XDSM.')
    parser.add_argument('-r', '--recurse', action='store_true', dest='recurse',
                        help="Don't treat the top level of each name as the source/target component.")
    parser.add_argument('--no_browser', action='store_true', dest='no_browser',
                        help="Don't display in a browser.")
    parser.add_argument('--no_parallel', action='store_true', dest='no_parallel',
                        help="don't show stacked parallel blocks. Only active for 'pdf' and 'tex' "
                             "formats.")
    parser.add_argument('--no_ext', action='store_true', dest='no_extern_outputs',
                        help="Don't show externally connected outputs.")
    parser.add_argument('-s', '--include_solver', action='store_true', dest='include_solver',
                        help="Include the problem model's solver in the XDSM.")
    parser.add_argument('--no_process_conns', action='store_true', dest='no_process_conns',
                        help="Don't add process connections (thin black lines).")
    parser.add_argument('--box_stacking', action='store', default=_DEFAULT_BOX_STACKING,
                        choices=['max_chars', 'vertical', 'horizontal', 'cut_chars', 'empty'],
                        dest='box_stacking', help='Controls the appearance of boxes.')
    parser.add_argument('--box_width', action='store', default=_DEFAULT_BOX_WIDTH,
                        dest='box_width', type=int, help='Controls the width of boxes.')
    parser.add_argument('--box_lines', action='store', default=_MAX_BOX_LINES,
                        dest='box_lines', type=int,
                        help='Limits number of vertical lines in box if box_stacking is vertical.')
    parser.add_argument('--numbered_comps', action='store_true', dest='numbered_comps',
                        help="Display components with numbers.  Only active for 'pdf' and 'tex' "
                        "formats.")
    parser.add_argument('--number_alignment', action='store', dest='number_alignment',
                        choices=['horizontal', 'vertical'], default='horizontal',
                        help='Positions the number either above or in front of the component label '
                        'if numbered_comps is true.')


def _xdsm_cmd(options):
    """
    Return the post_setup hook function for 'openmdao xdsm'.

    Parameters
    ----------
    options : argparse Namespace
        Command line options.

    Returns
    -------
    function
        The post-setup hook function.
    """
    def _xdsm(prob):
        kwargs = {}
        for name in ['box_stacking', 'box_width', 'box_lines', 'numbered_comps', 'number_alignment']:
            val = getattr(options, name)
            if val is not None:
                kwargs[name] = val

        write_xdsm(prob, filename=options.outfile, model_path=options.model_path,
                   recurse=options.recurse,
                   include_external_outputs=not options.no_extern_outputs,
                   out_format=options.format,
                   include_solver=options.include_solver, subs=_CHAR_SUBS,
                   show_browser=not options.no_browser, show_parallel=not options.no_parallel,
                   add_process_conns=not options.no_process_conns, **kwargs)
        exit()
    return _xdsm<|MERGE_RESOLUTION|>--- conflicted
+++ resolved
@@ -16,11 +16,7 @@
 
 # TODO solvers: also include solvers of groups, not just for the root. Include connections between
 #  component inputs & outputs and the solver.
-<<<<<<< HEAD
 # TODO numbering of data blocks. Logic: index of the receiving block
-=======
-# TODO show parallel blocks also in XDSMjs
->>>>>>> e0e03f48
 
 from __future__ import print_function
 
@@ -190,13 +186,8 @@
         self.connections.append(edge)
 
     def add_solver(self, name, label=None, **kwargs):
-<<<<<<< HEAD
         """
         Add a solver.
-=======
-        self.comp_names.append(self._format_id(name))
-        self.add_system(name, 'mda', label, **kwargs)
->>>>>>> e0e03f48
 
         Parameters
         ----------
@@ -211,7 +202,6 @@
         style = _COMPONENT_TYPE_MAP[self._writer_name]['solver']
         self.add_system(node_name=name, style=style, label=label, **kwargs)
 
-<<<<<<< HEAD
     def add_comp(self, name, label=None, stack=False, comp_type=None, **kwargs):
         """
         Add a component.
@@ -234,10 +224,6 @@
         style = comp_type_map[self._writer_name].get(comp_type, 'analysis')
         self.comp_names.append(self._format_id(name))
         self.add_system(node_name=name, style=style, label=label, stack=stack, **kwargs)
-=======
-    def add_func(self, name, label=None, **kwargs):
-        pass
->>>>>>> e0e03f48
 
     def add_func(self, name, label=None, stack=False, **kwargs):
         """
@@ -302,7 +288,6 @@
         self.comps.append(dct)
 
     def add_workflow(self, comp_names=None):
-<<<<<<< HEAD
         """
         Add a workflow. If "comp_names" is None, all components will be included.
 
@@ -311,19 +296,13 @@
         comp_names : list(str) or None, optional
             List of component names.
         """
-=======
->>>>>>> e0e03f48
         if comp_names is None:
             comp_names = self.comp_names
 
         # FIXME now it does not work as expected, because second process might be inserted
         #  into another process (like optimizer and MDA)
         if len(self.processes) < 2:
-<<<<<<< HEAD
             self.processes.append([self.driver, comp_names])
-=======
-            self.processes.append([self.optimizer, comp_names])
->>>>>>> e0e03f48
         else:
             new_proc = [comp_names[0], comp_names[1:]]
             self.processes[1].insert(1, new_proc)
@@ -424,7 +403,6 @@
 
             super(XDSMWriter, self).write(file_name=filename, build=build, cleanup=cleanup, **kwargs)
 
-<<<<<<< HEAD
         def add_system(self, node_name, style, label, stack=False, faded=False):
             """
             Add a system.
@@ -447,8 +425,6 @@
             super(XDSMWriter, self).add_system(node_name=node_name, style=style, label=label,
                                                stack=stack, faded=faded)
 
-=======
->>>>>>> e0e03f48
         def add_solver(self, name, label=None, **kwargs):
             """
             Add a solver.
@@ -462,18 +438,10 @@
             kwargs : dict
                 Keyword args
             """
-<<<<<<< HEAD
             style = _COMPONENT_TYPE_MAP[self._writer_name]['solver']
             self.add_system(node_name=name, style=style, label='\\text{%s}' % label, **kwargs)
 
         def add_comp(self, name, label=None, stack=False, comp_type=None, **kwargs):
-=======
-            if label is None:
-                label = name
-            self.add_system(node_name=name, style='MDA', label='\\text{%s}' % label, **kwargs)
-
-        def add_comp(self, name, label=None, stack=False, **kwargs):
->>>>>>> e0e03f48
             """
             Add a component.
 
@@ -486,7 +454,6 @@
             stack : bool
                 True for parallel components.
                 Defaults to False.
-<<<<<<< HEAD
             comp_type : str or None
                 Component type, e.g. explicit, implicit or metamodel
             kwargs : dict
@@ -495,14 +462,6 @@
             comp_type_map = _COMPONENT_TYPE_MAP
             style = comp_type_map[self._writer_name].get(comp_type, 'Analysis')
             self.add_system(node_name=name, style=style, label='\\text{%s}' % label,
-=======
-            kwargs : dict
-                Keyword args
-            """
-            if label is None:
-                label = name
-            self.add_system(node_name=name, style='Analysis', label='\\text{%s}' % label,
->>>>>>> e0e03f48
                             stack=stack, **kwargs)
 
         def add_func(self, name, label=None, stack=False, **kwargs):
@@ -521,19 +480,10 @@
             kwargs : dict
                 Keyword args
             """
-<<<<<<< HEAD
             self.add_system(node_name=name, style='Function', label='\\text{%s}' % label,
                             stack=stack, **kwargs)
 
         def add_driver(self, name, label=None, driver_type='Optimization', **kwargs):
-=======
-            if label is None:
-                label = name
-            self.add_system(node_name=name, style='Function', label='\\text{%s}' % label,
-                            stack=stack, **kwargs)
-
-        def add_optimizer(self, name, label=None, **kwargs):
->>>>>>> e0e03f48
             """
             Add an optimizer.
 
@@ -554,11 +504,7 @@
 
         def add_workflow(self, comp_names=None):
             """
-<<<<<<< HEAD
             Add a workflow. If "comp_names" is None, all components will be included.
-=======
-            Add a workflow. If not specified, all components will be included.
->>>>>>> e0e03f48
 
             Parameters
             ----------
@@ -709,22 +655,14 @@
                        recurse=recurse, subs=subs,
                        include_external_outputs=include_external_outputs, show_browser=show_browser,
                        add_process_conns=add_process_conns, build_pdf=build_pdf,
-<<<<<<< HEAD
                        show_parallel=show_parallel, driver_type=driver_type, **kwargs)
-=======
-                       show_parallel=show_parallel, **kwargs)
->>>>>>> e0e03f48
 
 
 def _write_xdsm(filename, viewer_data, driver=None, include_solver=False, cleanup=True,
                 design_vars=None, responses=None, residuals=None, model_path=None, recurse=True,
                 include_external_outputs=True, subs=_CHAR_SUBS, writer='pyXDSM', show_browser=False,
-<<<<<<< HEAD
                 add_process_conns=True, show_parallel=True, quiet=False, build_pdf=False,
                 output_side=_OUTPUT_SIDE, driver_type='optimization', **kwargs):
-=======
-                add_process_conns=True, show_parallel=True, quiet=False, build_pdf=False, **kwargs):
->>>>>>> e0e03f48
     """
     XDSM writer. Components are extracted from the connections of the problem.
 
@@ -884,28 +822,17 @@
         msg = 'Undefined XDSM writer "{}"'
         raise ValueError(msg.format(writer_name))
 
-<<<<<<< HEAD
     if driver is not None:
         driver_label = driver
         driver_name = _format_name(driver)
-=======
-    if optimizer is not None:
-        optimizer_label = optimizer
-        optimizer_name = _format_name(optimizer)
->>>>>>> e0e03f48
         if add_component_indices:
             opt_index = len(comps) + 1  # index of last block + 1
             if include_solver:
                 opt_index += len(solvers)
             nr_comps = len(x.comps)
             index_str = _make_loop_str(first=nr_comps, last=opt_index, start_index=1)
-<<<<<<< HEAD
             driver_label = number_label(index_str, driver_label, number_alignment)
         x.add_driver(name=driver_name, label=driver_label, driver_type=driver_type.lower())
-=======
-            optimizer_label = number_label(index_str, optimizer_label, number_alignment)
-        x.add_optimizer(name=optimizer_name, label=optimizer_label)
->>>>>>> e0e03f48
 
         design_vars2 = _collect_connections(design_vars, recurse=recurse)
         responses2 = _collect_connections(responses, recurse=recurse)
@@ -915,29 +842,17 @@
             conn_vars = [_replace_chars(var, subs) for var in conn_vars]  # Format var names
             opt_con_vars = [format_var_str(var, 'optimal') for var in conn_vars]   # Optimal var names
             init_con_vars = [format_var_str(var, 'initial') for var in conn_vars]   # Optimal var names
-<<<<<<< HEAD
             x.connect(driver_name, comp, format_block(conn_vars))  # Connection from optimizer
             x.add_output(comp, format_block(opt_con_vars), side=output_side)  # Optimal design variables
             x.add_output(driver_name, format_block(opt_con_vars), side=output_side)  # Optimal design variables
             x.add_input(driver_name, format_block(init_con_vars))  # Initial design variables
-=======
-            x.connect(optimizer_name, comp, format_block(conn_vars))  # Connection from optimizer
-            x.add_output(comp, format_block(opt_con_vars), side='left')  # Optimal design variables
-            x.add_output(optimizer_name, format_block(opt_con_vars), side='left')  # Optimal design variables
-            x.add_input(optimizer_name, format_block(init_con_vars))  # Initial design variables
->>>>>>> e0e03f48
 
         # Responses
         for comp, conn_vars in iteritems(responses2):
             conn_vars = [_replace_chars(var, subs) for var in conn_vars]  # Optimal var names
             opt_con_vars = [format_var_str(var, 'optimal') for var in conn_vars]
-<<<<<<< HEAD
             x.connect(comp, driver_name, conn_vars)  # Connection to optimizer
             x.add_output(comp, format_block(opt_con_vars), side=output_side)  # Optimal output
-=======
-            x.connect(comp, optimizer_name, conn_vars)  # Connection to optimizer
-            x.add_output(comp, format_block(opt_con_vars), side='left')  # Optimal output
->>>>>>> e0e03f48
 
     if include_solver:
         # Default "run once" solvers are ignored
@@ -954,11 +869,7 @@
         if add_component_indices:
             label = number_label(i, label, number_alignment)
         stack = comp['is_parallel'] and show_parallel
-<<<<<<< HEAD
         x.add_comp(name=comp['abs_name'], label=label, stack=stack, comp_type=comp['component_type'])
-=======
-        x.add_comp(name=comp['abs_name'], label=label, stack=stack)
->>>>>>> e0e03f48
 
     # Add the connections
     for src, dct in iteritems(conns3):
@@ -1150,10 +1061,6 @@
             elif src0.startswith(model_path) and not tgt0.startswith(model_path):
                 # Externally connected output
                 external_outputs.append({'src': src_path, 'tgt': tgt_path})
-<<<<<<< HEAD
-=======
-        print('CONNNNNS', internal_conns, external_inputs, external_outputs)
->>>>>>> e0e03f48
         return internal_conns, external_inputs, external_outputs
 
 
