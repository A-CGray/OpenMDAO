--- conflicted
+++ resolved
@@ -297,18 +297,9 @@
         h.insert('{{{}_lib}}'.format(k), write_script(libs[v], indent=_IND))
 
     for name, code in iteritems(srcs):
-<<<<<<< HEAD
-        index = index.replace('{{{}_lib}}'.format(name.lower()), write_script(code, indent=4))
-
-    index = index.replace('{{model_data}}', write_script(model_viewer_data, indent=4))
-
-    with open(outfile, 'w') as f:  # write output file
-        f.write(index)
-=======
         h.insert('{{{}_lib}}'.format(name.lower()), write_script(code, indent=_IND))
 
     h.insert('{{model_data}}', write_script(model_viewer_data, indent=_IND))
-    h.insert('{{draw_potential_connections}}', str(draw_potential_connections).lower())
 
     # Toolbar
     toolbar = h.toolbar
@@ -359,7 +350,6 @@
 
     # Write output file
     h.write(outfile)
->>>>>>> 8bf0ada1
 
     # open it up in the browser
     if show_browser:
