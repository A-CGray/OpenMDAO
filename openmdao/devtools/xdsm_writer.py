--- conflicted
+++ resolved
@@ -4,11 +4,7 @@
 """
 from __future__ import print_function
 
-<<<<<<< HEAD
-from collections import OrderedDict
-=======
 import json
->>>>>>> 13c90cf1
 
 from openmdao.devtools.problem_viewer.problem_viewer import _get_viewer_data
 
@@ -132,10 +128,6 @@
         self.add_system(name, 'Optimization', '\\text{%s}' % label, **kwargs)
 
 
-<<<<<<< HEAD
-def write_xdsm(problem, filename, model_path=None, include_solver=False, recurse=True,
-               include_external_outputs=True):
-=======
 class XDSMjsWriter(AbstractXDSMWriter):
     """
     JSON input file writer for XDSMjs.
@@ -206,8 +198,9 @@
         print('XDSM output file written to: {}'.format(filename))
 
 
-def write_xdsm(problem, filename, out_format='tex', include_solver=False, subs=_CHAR_SUBS):
->>>>>>> 13c90cf1
+def write_xdsm(problem, filename, model_path=None, recurse=True,
+               include_external_outputs=True, out_format='tex',
+               include_solver=False, subs=_CHAR_SUBS):
     """
     Writes XDSM diagram of an optimization problem.
 
@@ -251,24 +244,15 @@
 
     filename = filename.replace('\\', '/')  # Needed for LaTeX
     return _write_xdsm(filename, viewer_data=viewer_data,
-<<<<<<< HEAD
                        optimizer=driver_name, solver=solver_name, model_path=model_path,
-                       design_vars=design_vars, responses=responses, recurse=recurse,
+                       design_vars=design_vars, responses=responses, out_format=out_format,
+                       recurse=recurse, subs=subs,
                        include_external_outputs=include_external_outputs)
 
 
 def _write_xdsm(filename, viewer_data, optimizer=None, solver=None, cleanup=True,
                 design_vars=None, responses=None, residuals=None, model_path=None, recurse=True,
-                include_external_outputs=True, subs=(('_', '~'), (')', ' '), ('(', '_')), **kwargs):
-=======
-                       optimizer=driver_name, solver=solver_name, design_vars=design_vars,
-                       responses=responses, out_format=out_format, subs=subs)
-
-
-def _write_xdsm(filename, viewer_data, optimizer=None, solver=None, cleanup=True,
-                design_vars=None, responses=None, residuals=None,
-                subs=_CHAR_SUBS, out_format='tex', **kwargs):
->>>>>>> 13c90cf1
+                include_external_outputs=True, subs=_CHAR_SUBS, out_format='tex', **kwargs):
     """
     XDSM writer. Components are extracted from the connections of the problem.
 
@@ -378,17 +362,12 @@
         """
 
         def convert(name):
-<<<<<<< HEAD
             name = name.split('.')
             if recurse:
                 comp = name[-2]
             else:
                 comp = name[0]
             var = name[-1]
-=======
-            path, var = name.rsplit('.', 1)
-            comp = path.rsplit('.', 1)[-1]
->>>>>>> 13c90cf1
             var = _replace_chars(var, substitutes=subs)
             return {'comp': comp, 'var': var}
 
