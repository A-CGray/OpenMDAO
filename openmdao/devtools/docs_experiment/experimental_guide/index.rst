--- conflicted
+++ resolved
@@ -1,9 +1,4 @@
 .. toctree::
     :maxdepth: 1
 
-    experiment.rst
-<<<<<<< HEAD
-    keith.rst
-=======
-    embed_doc.rst
->>>>>>> 7de6397a
+    experiment.rst