--- conflicted
+++ resolved
@@ -72,17 +72,12 @@
         Total length of data vector (including shared memory parts).
     """
 
-    # Listing of relevant citations that should be referenced when
+    # Listing of relevant citations
     cite = ""
-
-<<<<<<< HEAD
+    # Indicator whether a vector class is MPI-distributed
+    distributed = False
+
     def __init__(self, name, kind, system, root_vector=None, alloc_complex=False):
-=======
-    """Indicator whether a vector class is MPI-distributed"""
-    distributed = False
-
-    def __init__(self, name, kind, system, root_vector=None, alloc_complex=False, ncol=1):
->>>>>>> b2aa84bd
         """
         Initialize all attributes.
 
