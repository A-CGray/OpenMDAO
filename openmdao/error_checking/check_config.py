--- conflicted
+++ resolved
@@ -249,8 +249,8 @@
         path = group.pathname
 
         # determine if this group requires derivatives
-        derivs_needed = uses_deriv[path] = 'fd' not in group._approx_schemes and \
-                                           'cs' not in group._approx_schemes
+        derivs_needed = uses_deriv[path] = ('fd' not in group._approx_schemes and
+                                            'cs' not in group._approx_schemes)
 
         # determine if this group has cycles
         graph = group.compute_sys_graph(comps_only=False)
@@ -266,8 +266,8 @@
         # determine if the current group has appropriate solvers for
         # handling cycles, derivatives and implicit components
         is_iter_nl = has_iter_nl[path] = group.nonlinear_solver.options['maxiter'] > 1
-        is_iter_ln = has_iter_ln[path] = group.linear_solver.options['maxiter'] > 1 or \
-                                         isinstance(group.linear_solver, DirectSolver)
+        is_iter_ln = has_iter_ln[path] = (group.linear_solver.options['maxiter'] > 1 or
+                                          isinstance(group.linear_solver, DirectSolver))
 
         # check upstream groups for iterative solvers and derivative requirements
         parts = path.split('.')
@@ -314,11 +314,8 @@
     'hanging_inputs': _check_hanging_inputs,
     'cycles': _check_dataflow_prob,
     'system': _check_system_configs,
-<<<<<<< HEAD
-    'solvers': _check_solvers,
-=======
+    # 'solvers': _check_solvers,
     'dup_inputs': _check_dup_comp_inputs,
->>>>>>> 2c6e33da
 }
 
 
@@ -337,11 +334,11 @@
 
     for c in sorted(_checks.keys()):
         _checks[c](problem, logger)
+
 
 #
 # Command line interface functions
 #
-
 
 def _check_config_setup_parser(parser):
     """
