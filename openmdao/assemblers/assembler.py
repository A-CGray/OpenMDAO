--- conflicted
+++ resolved
@@ -210,25 +210,13 @@
         abs2data : {str: {}, ...}
             Mapping of absolute pathname to data dict  (local)
         """
-<<<<<<< HEAD
-        out_names = allprocs_names['output']
-        in_names = allprocs_names['input']
-        out_paths = allprocs_pathnames['output']
-        in_paths = allprocs_pathnames['input']
-        nvar_input = len(allprocs_names['input'])
-        out_meta = metadata['output']
-        in_meta = metadata['input']
-        input_src_ids = np.full(nvar_input, -1, dtype=int)
-        output_tgts = [[] for i in range(len(allprocs_names['output']))]
-=======
         out_paths = self._varx_allprocs_abs_names['output']
         in_paths = self._varx_allprocs_abs_names['input']
         input_src_ids = np.full(len(in_paths), -1, dtype=int)
-        output_tgt_ids = [[] for i in range(len(out_paths))]
+        output_tgts = [[] for i in range(len(out_paths))]
         abs2idx = self._varx_allprocs_abs2idx_io
         prom2abs_out = prom2abs['output']
         prom2abs_in = prom2abs['input']
->>>>>>> efce9ef6
 
         # Add user defined connections to the _input_src_ids vector
         for in_ID, out_ID in connections:
