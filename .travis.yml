branches:
  only:
    - master

sudo: false

os:
  - linux

language: generic

env:
- PY=2.7 MPI=1
- PY=3.4 MPI=1
- PY=2.7 MPI=
- PY=3.4 MPI=


addons:
  apt:
    sources:
    - ubuntu-toolchain-r-test
    packages:
    - gfortran
    - libblas-dev
    - liblapack-dev
    - libopenmpi-dev
    - openmpi-bin

notifications:
  email: false
  slack:
    on_success: never
    secure: lwAjQyviKvouLSTm2xO+AqjY3B8/5jkr/1dreeUz60T4E00llatrgZTXX6m04D2PusKvWudYPl8KLqhqawTVpM0CSOJODmbRyrn9MUxV/UlOeFTVwtl6c1EgWxoHTLh47XMnGhUh2z9Otz/2GLfMQteXXmxguX0KgNy+s++hHP8ycPDWjZ7BUVkNT+kJn6l5JYLsIW5dR/06W3Wg32cEzo7kP5tAWY4yH3YAF1tyBe1BSmMLP38IwtQKTBef6QUAaXwBgVBqFBF/h0sWgjKdwzqSMUCA1J6yrpeYHEC6Wvmwl7Yj3Lqgs6y3BNZ6v1dV1NUqPa+PC35QL043Btvv/hOAyCx24Srt1YnNT7bJg+rverIBoKKd6U2cFeBWCDSaKtpMXQyA61D/MReEGND3mtnH1mq7DcvF7cDchMAU5UH9qAHP02wbX7FLdfqs2P+X8+pA+m0ip5xRKFu3AdBUkPG6Eaoyln3a0O9SDep3gF+pgBoemGwawSazHafJjqh/tmFsQARnI8UsAIBNyWT3iK0518r4sGFmRH57csNzICBCn9fPDtQ+MRJk9mu/zLBTNI8ms/2l7mMe74hewtTWaSPvCTZd4Woq1A5Bexd4JlvFOfkyiQZgBNI97qhly9OjqW7M3UiIDlugAR4UZw396DhQ4WVq3xPC5lFD9jAwjfk=

before_install:
- OS=$(if [[ "$TRAVIS_OS_NAME" = "osx" ]]; then echo "MacOSX"; else echo "Linux"; fi)
- if [ "$OS" = "MacOSX" ] && [ "$MPI" ]; then brew install openmpi; fi
- wget "https://repo.continuum.io/miniconda/Miniconda-latest-$OS-x86_64.sh" -O miniconda.sh
- chmod +x miniconda.sh
- if [ "$OS" = "Linux" ]; then
    ./miniconda.sh -b  -p /home/travis/miniconda;
  fi
- if [ "$OS" = "MacOSX" ]; then
    ./miniconda.sh -b  -p /Users/travis/miniconda;
  fi
- PATHPREFIX=$(if [[ "$TRAVIS_OS_NAME" = "osx" ]]; then echo "/Users/travis/miniconda/bin"; else echo "/home/travis/miniconda/bin"; fi)
- export PATH=$PATHPREFIX:$PATH
- export OPENMDAO_TEST_DOCS=1

install:
- conda install --yes python=$PY numpy==1.11.2 scipy nose sphinx mock swig
- if [ "$OS" = "Linux" ]; then
    if [ "$PY" = "2.7" ]; then
        pip install https://openmdao.org/dists/pyoptsparse-1.0.0-cp27-none-linux_x86_64.whl;
    elif [ "$PY" = "3.4" ]; then
        pip install https://openmdao.org/dists/pyoptsparse-1.0.0-py3-none-linux_x86_64.whl;
    fi
  fi
- if [ "$OS" = "MacOSX" ]; then
    if [ "$PY" = "2.7" ]; then
        pip install https://openmdao.org/dists/pyoptsparse-1.0.0-py2-none-macosx_10_5_x86_64.whl;
    elif [ "$PY" = "3.4" ]; then
        pip install https://openmdao.org/dists/pyoptsparse-1.0.0-cp34-none-macosx_10_5_x86_64.whl;
    fi
  fi
- if [ "$MPI" ]; then
    pip install mpi4py;
    pip install git+https://bitbucket.org/petsc/petsc4py@3.7.0;
  fi
- pip install redbaron
- pip install git+https://github.com/OpenMDAO/testflo.git
- pip install coverage
- pip install coveralls
- pip install -e .

script:
# make docs first
- cd openmdao/docs
- make all
# run all openmdao tests
<<<<<<< HEAD
- testflo -n 1 openmdao -m "ptest*"
- testflo -n 1 openmdao
=======
- testflo openmdao --pre_announce  -m "ptest*"
- testflo openmdao --coverage --coverpkg openmdao

after_success:
  coveralls
>>>>>>> 9dc26b4a
<|MERGE_RESOLUTION|>--- conflicted
+++ resolved
@@ -79,13 +79,8 @@
 - cd openmdao/docs
 - make all
 # run all openmdao tests
-<<<<<<< HEAD
 - testflo -n 1 openmdao -m "ptest*"
-- testflo -n 1 openmdao
-=======
-- testflo openmdao --pre_announce  -m "ptest*"
-- testflo openmdao --coverage --coverpkg openmdao
+- testflo -n 1 openmdao --coverage --coverpkg openmdao
 
 after_success:
-  coveralls
->>>>>>> 9dc26b4a
+  coveralls